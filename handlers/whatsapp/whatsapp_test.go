package whatsapp

import (
	"context"
	"encoding/json"
	"fmt"
	"net/http"
	"net/http/httptest"
	"strings"
	"testing"
	"time"

	"github.com/nyaruka/courier"
	. "github.com/nyaruka/courier/handlers"
	"github.com/stretchr/testify/assert"
)

var testChannels = []courier.Channel{
	courier.NewMockChannel(
		"8eb23e93-5ecb-45ba-b726-3b064e0c568c",
		"WA",
		"250788383383",
		"RW",
		map[string]interface{}{
			"auth_token": "the-auth-token",
			"base_url":   "https://foo.bar/",
		}),
	courier.NewMockChannel(
		"8eb23e93-5ecb-45ba-b726-3b064e0c568c",
		"D3",
		"250788383383",
		"RW",
		map[string]interface{}{
			"auth_token": "the-auth-token",
			"base_url":   "https://foo.bar/",
		}),
	courier.NewMockChannel(
		"8eb23e93-5ecb-45ba-b726-3b064e0c568c",
		"TXW",
		"250788383383",
		"RW",
		map[string]interface{}{
			"auth_token": "the-auth-token",
			"base_url":   "https://foo.bar/",
		}),
}

var helloMsg = `{
	"contacts":[{
		"profile": {
			"name": "Jerry Cooney"
		},
		"wa_id": "250788123123"
	}],
  "messages": [{
    "from": "250788123123",
    "id": "41",
    "timestamp": "1454119029",
    "text": {
      "body": "hello world"
    },
    "type": "text"
   }]
}`

var duplicateMsg = `{
	"messages": [{
	  "from": "250788123123",
	  "id": "41",
	  "timestamp": "1454119029",
	  "text": {
		"body": "hello world"
	  },
	  "type": "text"
	}, {
	  "from": "250788123123",
	  "id": "41",
	  "timestamp": "1454119029",
	  "text": {
		"body": "hello world"
	  },
	  "type": "text"
	}]
}`

var audioMsg = `{
	"messages": [{
		"from": "250788123123",
		"id": "41",
		"timestamp": "1454119029",
		"type": "audio",
		"audio": {
			"file": "/path/to/v1/media/41",
			"id": "41",
			"link": "https://example.org/v1/media/41",
			"mime_type": "text/plain",
			"sha256": "the-sha-signature"
		}
	}]
}`

var buttonMsg = `{
	"messages": [{
		"from": "250788123123",
		"id": "41",
		"timestamp": "1454119029",
		"type": "button",
		"button": {
			"payload": null,
			"text": "BUTTON1"
		}
	}]
}`

var documentMsg = `{
	"messages": [{
		"from": "250788123123",
		"id": "41",
		"timestamp": "1454119029",
		"type": "document",
		"document": {
			"file": "/path/to/v1/media/41",
			"id": "41",
			"link": "https://example.org/v1/media/41",
			"mime_type": "text/plain",
			"sha256": "the-sha-signature",
			"caption": "the caption",
			"filename": "filename.type"
		}
	}]
}`

var imageMsg = `{
	"messages": [{
		"from": "250788123123",
		"id": "41",
		"timestamp": "1454119029",
		"type": "image",
		"image": {
			"file": "/path/to/v1/media/41",
			"id": "41",
			"link": "https://example.org/v1/media/41",
			"mime_type": "text/plain",
			"sha256": "the-sha-signature",
			"caption": "the caption"
		}
	}]
}`

var interactiveButtonMsg = `{
  "messages": [{
		"from": "250788123123",
		"id": "41",
		"interactive": {
			"button_reply": {
				"id": "0",
				"title": "BUTTON1"
			},
			"type": "button_reply"
		},
		"timestamp": "1454119029",
		"type": "interactive"
	}]
}`

var interactiveListMsg = `{
	"messages": [{
		"from": "250788123123",
		"id": "41",
		"interactive": {
			"list_reply": {
				"id": "0",
				"title": "ROW1"
			},
			"type": "list_reply"
		},
		"timestamp": "1454119029",
		"type": "interactive"
	}]
}`

var locationMsg = `{
	"messages": [{
		"from": "250788123123",
		"id": "41",
		"timestamp": "1454119029",
		"type": "location",
		"location": {
			"address": "some address",
			"latitude": 0.00,
			"longitude": 1.00,
			"name": "some name",
			"url": "https://example.org/"
		}
	}]
}`

var videoMsg = `{
	"messages": [{
		"from": "250788123123",
		"id": "41",
		"timestamp": "1454119029",
		"type": "video",
		"video": {
			"file": "/path/to/v1/media/41",
			"id": "41",
			"link": "https://example.org/v1/media/41",
			"mime_type": "text/plain",
			"sha256": "the-sha-signature"
		}
	}]
}`

var voiceMsg = `{
	"messages": [{
		"from": "250788123123",
		"id": "41",
		"timestamp": "1454119029",
		"type": "voice",
		"voice": {
			"file": "/path/to/v1/media/41",
			"id": "41",
			"link": "https://example.org/v1/media/41",
			"mime_type": "text/plain",
			"sha256": "the-sha-signature"
		}
	}]
}`

var contactMsg = `{
	"messages": [{
		"from": "250788123123",
		"id": "41",
		"timestamp": "1454119029",
		"type": "contacts",
		"contacts": [{
			"addresses": [],
			"emails": [],
			"ims": [],
			"name": {
				"first_name": "John Cruz",
				"formatted_name": "John Cruz"
			},
			"org": {},
			"phones": [
				{
					"phone": "+1 415-858-6273",
					"type": "CELL",
					"wa_id": "14158586273"
				},
				{
					"phone": "+1 415-858-6274",
					"type": "CELL",
					"wa_id": "14158586274"
				}
			],
			"urls": []
		}]
	}]
}`

var contactBomb = fmt.Sprintf(
	`{
	"contacts":[{
		"profile": {
			"name": "Jerry Cooney"
		},
		"wa_id": "250788123123"
	}],
	"messages": [{
		"from": "250788123123",
		"id": "41",
		"timestamp": "1454119029",
		"text": {
			"body": " %s "
		},
		"type": "text"
		}]
}`, strings.Repeat("b", 1000000))

var invalidFrom = `{
  "messages": [{
    "from": "notnumber",
    "id": "41",
    "timestamp": "1454119029",
    "text": {
      "body": "hello world"
    },
    "type": "text"
  }]
}`

var invalidTimestamp = `{
  "messages": [{
    "from": "notnumber",
    "id": "41",
    "timestamp": "asdf",
    "text": {
      "body": "hello world"
    },
    "type": "text"
  }]
}`

var invalidMsg = `not json`

var validStatus = `
{
  "statuses": [{
    "id": "9712A34B4A8B6AD50F",
    "recipient_id": "16315555555",
    "status": "sent",
    "timestamp": "1518694700"
  }]
}
`
var invalidStatus = `
{
  "statuses": [{
    "id": "9712A34B4A8B6AD50F",
    "recipient_id": "16315555555",
    "status": "in_orbit",
    "timestamp": "1518694700"
  }]
}
`
var ignoreStatus = `
{
  "statuses": [{
    "id": "9712A34B4A8B6AD50F",
    "recipient_id": "16315555555",
    "status": "deleted",
    "timestamp": "1518694700"
  }]
}
`

var (
	waReceiveURL = "/c/wa/8eb23e93-5ecb-45ba-b726-3b064e0c568c/receive"
	d3ReceiveURL = "/c/d3/8eb23e93-5ecb-45ba-b726-3b064e0c568c/receive"
	txReceiveURL = "/c/txw/8eb23e93-5ecb-45ba-b726-3b064e0c568c/receive"
)

var waTestCases = []ChannelHandleTestCase{
	{Label: "Receive Valid Message", URL: waReceiveURL, Data: helloMsg, Status: 200, Response: `"type":"msg"`,
		Name: Sp("Jerry Cooney"), Text: Sp("hello world"), URN: Sp("whatsapp:250788123123"), ExternalID: Sp("41"), Date: Tp(time.Date(2016, 1, 30, 1, 57, 9, 0, time.UTC))},
	{Label: "Receive Duplicate Valid Message", URL: waReceiveURL, Data: duplicateMsg, Status: 200, Response: `"type":"msg"`,
		Text: Sp("hello world"), URN: Sp("whatsapp:250788123123"), ExternalID: Sp("41"), Date: Tp(time.Date(2016, 1, 30, 1, 57, 9, 0, time.UTC))},
	{Label: "Receive Valid Audio Message", URL: waReceiveURL, Data: audioMsg, Status: 200, Response: `"type":"msg"`,
		Text: Sp(""), Attachment: Sp("https://foo.bar/v1/media/41"), URN: Sp("whatsapp:250788123123"), ExternalID: Sp("41"), Date: Tp(time.Date(2016, 1, 30, 1, 57, 9, 0, time.UTC))},
	{Label: "Receive Valid Button Message", URL: waReceiveURL, Data: buttonMsg, Status: 200, Response: `"type":"msg"`,
		Text: Sp("BUTTON1"), URN: Sp("whatsapp:250788123123"), ExternalID: Sp("41"), Date: Tp(time.Date(2016, 1, 30, 1, 57, 9, 0, time.UTC))},
	{Label: "Receive Valid Document Message", URL: waReceiveURL, Data: documentMsg, Status: 200, Response: `"type":"msg"`,
		Text: Sp("the caption"), Attachment: Sp("https://foo.bar/v1/media/41"), URN: Sp("whatsapp:250788123123"), ExternalID: Sp("41"), Date: Tp(time.Date(2016, 1, 30, 1, 57, 9, 0, time.UTC))},
	{Label: "Receive Valid Image Message", URL: waReceiveURL, Data: imageMsg, Status: 200, Response: `"type":"msg"`,
		Text: Sp("the caption"), Attachment: Sp("https://foo.bar/v1/media/41"), URN: Sp("whatsapp:250788123123"), ExternalID: Sp("41"), Date: Tp(time.Date(2016, 1, 30, 1, 57, 9, 0, time.UTC))},
	{Label: "Receive Valid Interactive Button Message", URL: waReceiveURL, Data: interactiveButtonMsg, Status: 200, Response: `"type":"msg"`,
		Text: Sp("BUTTON1"), URN: Sp("whatsapp:250788123123"), ExternalID: Sp("41"), Date: Tp(time.Date(2016, 1, 30, 1, 57, 9, 0, time.UTC))},
	{Label: "Receive Valid Interactive List Message", URL: waReceiveURL, Data: interactiveListMsg, Status: 200, Response: `"type":"msg"`,
		Text: Sp("ROW1"), URN: Sp("whatsapp:250788123123"), ExternalID: Sp("41"), Date: Tp(time.Date(2016, 1, 30, 1, 57, 9, 0, time.UTC))},
	{Label: "Receive Valid Location Message", URL: waReceiveURL, Data: locationMsg, Status: 200, Response: `"type":"msg"`,
		Text: Sp(""), Attachment: Sp("geo:0.000000,1.000000"), URN: Sp("whatsapp:250788123123"), ExternalID: Sp("41"), Date: Tp(time.Date(2016, 1, 30, 1, 57, 9, 0, time.UTC))},
	{Label: "Receive Valid Video Message", URL: waReceiveURL, Data: videoMsg, Status: 200, Response: `"type":"msg"`,
		Text: Sp(""), Attachment: Sp("https://foo.bar/v1/media/41"), URN: Sp("whatsapp:250788123123"), ExternalID: Sp("41"), Date: Tp(time.Date(2016, 1, 30, 1, 57, 9, 0, time.UTC))},
	{Label: "Receive Valid Voice Message", URL: waReceiveURL, Data: voiceMsg, Status: 200, Response: `"type":"msg"`,
		Text: Sp(""), Attachment: Sp("https://foo.bar/v1/media/41"), URN: Sp("whatsapp:250788123123"), ExternalID: Sp("41"), Date: Tp(time.Date(2016, 1, 30, 1, 57, 9, 0, time.UTC))},
	{Label: "Receive Valid Contact Message", URL: waReceiveURL, Data: contactMsg, Status: 200, Response: `"type":"msg"`,
		Text: Sp("+1 415-858-6273, +1 415-858-6274"), URN: Sp("whatsapp:250788123123"), ExternalID: Sp("41"), Date: Tp(time.Date(2016, 1, 30, 1, 57, 9, 0, time.UTC))},
	{Label: "Receive Invalid JSON", URL: waReceiveURL, Data: invalidMsg, Status: 400, Response: "unable to parse"},
	{Label: "Receive Invalid From", URL: waReceiveURL, Data: invalidFrom, Status: 400, Response: "invalid whatsapp id"},
	{Label: "Receive Invalid Timestamp", URL: waReceiveURL, Data: invalidTimestamp, Status: 400, Response: "invalid timestamp"},
	{Label: "Receive Contact Bomb", URL: waReceiveURL, Data: contactBomb, Status: 200},

	{Label: "Receive Valid Status", URL: waReceiveURL, Data: validStatus, Status: 200, Response: `"type":"status"`,
		MsgStatus: Sp("S"), ExternalID: Sp("9712A34B4A8B6AD50F")},
	{Label: "Receive Invalid JSON", URL: waReceiveURL, Data: "not json", Status: 400, Response: "unable to parse"},
	{Label: "Receive Invalid Status", URL: waReceiveURL, Data: invalidStatus, Status: 400, Response: `"unknown status: in_orbit"`},
	{Label: "Receive Ignore Status", URL: waReceiveURL, Data: ignoreStatus, Status: 200, Response: `"ignoring status: deleted"`},
}

func TestBuildMediaRequest(t *testing.T) {
	mb := courier.NewMockBackend()

	waHandler := &handler{NewBaseHandler(courier.ChannelType("WA"), "WhatsApp")}
	req, _ := waHandler.BuildDownloadMediaRequest(context.Background(), mb, testChannels[0], "https://example.org/v1/media/41")
	assert.Equal(t, "https://example.org/v1/media/41", req.URL.String())
	assert.Equal(t, "Bearer the-auth-token", req.Header.Get("Authorization"))

	d3Handler := &handler{NewBaseHandler(courier.ChannelType("D3"), "360Dialog")}
	req, _ = d3Handler.BuildDownloadMediaRequest(context.Background(), mb, testChannels[1], "https://example.org/v1/media/41")
	assert.Equal(t, "https://example.org/v1/media/41", req.URL.String())
	assert.Equal(t, "the-auth-token", req.Header.Get("D360-API-KEY"))

	txHandler := &handler{NewBaseHandler(courier.ChannelType("TXW"), "TextIt")}
	req, _ = txHandler.BuildDownloadMediaRequest(context.Background(), mb, testChannels[0], "https://example.org/v1/media/41")
	assert.Equal(t, "https://example.org/v1/media/41", req.URL.String())
	assert.Equal(t, "Bearer the-auth-token", req.Header.Get("Authorization"))
}

func replaceTestcaseURLs(tcs []ChannelHandleTestCase, url string) []ChannelHandleTestCase {
	replaced := make([]ChannelHandleTestCase, len(tcs))
	for i, tc := range tcs {
		tc.URL = url
		replaced[i] = tc
	}
	return replaced
}

func TestHandler(t *testing.T) {
	RunChannelTestCases(t, testChannels, newWAHandler(courier.ChannelType("WA"), "WhatsApp"), waTestCases)
	RunChannelTestCases(t, testChannels, newWAHandler(courier.ChannelType("D3"), "360Dialog"), replaceTestcaseURLs(waTestCases, d3ReceiveURL))
	RunChannelTestCases(t, testChannels, newWAHandler(courier.ChannelType("TXW"), "TextIt"), replaceTestcaseURLs(waTestCases, txReceiveURL))
}

func BenchmarkHandler(b *testing.B) {
	RunChannelBenchmarks(b, testChannels, newWAHandler(courier.ChannelType("WA"), "WhatsApp"), waTestCases)
	RunChannelBenchmarks(b, testChannels, newWAHandler(courier.ChannelType("D3"), "360Dialog"), replaceTestcaseURLs(waTestCases, d3ReceiveURL))
	RunChannelBenchmarks(b, testChannels, newWAHandler(courier.ChannelType("TXW"), "TextIt"), replaceTestcaseURLs(waTestCases, txReceiveURL))
}

// setSendURL takes care of setting the base_url to our test server host
func setSendURL(s *httptest.Server, h courier.ChannelHandler, c courier.Channel, m courier.Msg) {
	retryParam = "retry"
	c.(*courier.MockChannel).SetConfig("base_url", s.URL)
}

var defaultSendTestCases = []ChannelSendTestCase{
	{Label: "Link Sending",
		Text: "Link Sending https://link.com", URN: "whatsapp:250788123123", Path: "/v1/messages",
		Status: "W", ExternalID: "157b5e14568e8",
		ResponseBody: `{ "messages": [{"id": "157b5e14568e8"}] }`, ResponseStatus: 201,
		RequestBody: `{"to":"250788123123","type":"text","preview_url":true,"text":{"body":"Link Sending https://link.com"}}`,
		SendPrep:    setSendURL},
	{Label: "Plain Send",
		Text: "Simple Message", URN: "whatsapp:250788123123", Path: "/v1/messages",
		Status: "W", ExternalID: "157b5e14568e8",
		ResponseBody: `{ "messages": [{"id": "157b5e14568e8"}] }`, ResponseStatus: 201,
		RequestBody: `{"to":"250788123123","type":"text","text":{"body":"Simple Message"}}`,
		SendPrep:    setSendURL},
	{Label: "Unicode Send",
		Text: "☺", URN: "whatsapp:250788123123",
		Status: "W", ExternalID: "157b5e14568e8",
		ResponseBody: `{ "messages": [{"id": "157b5e14568e8"}] }`, ResponseStatus: 201,
		RequestBody: `{"to":"250788123123","type":"text","text":{"body":"☺"}}`,
		SendPrep:    setSendURL},
	{Label: "Error",
		Text: "Error", URN: "whatsapp:250788123123",
		Status:       "E",
		ResponseBody: `{ "errors": [{ "title": "Error Sending" }] }`, ResponseStatus: 403,
		RequestBody: `{"to":"250788123123","type":"text","text":{"body":"Error"}}`,
		SendPrep:    setSendURL},
	{Label: "Rate Limit Engaged",
		Text: "Error", URN: "whatsapp:250788123123",
		Status:       "E",
		ResponseBody: `{ "errors": [{ "title": "Too many requests" }] }`, ResponseStatus: 429,
		RequestBody: `{"to":"250788123123","type":"text","text":{"body":"Error"}}`,
		SendPrep:    setSendURL},
	{Label: "No Message ID",
		Text: "Error", URN: "whatsapp:250788123123",
		Status:       "E",
		ResponseBody: `{ "messages": [] }`, ResponseStatus: 200,
		RequestBody: `{"to":"250788123123","type":"text","text":{"body":"Error"}}`,
		SendPrep:    setSendURL},
	{Label: "Error Field",
		Text: "Error", URN: "whatsapp:250788123123",
		Status:       "E",
		ResponseBody: `{ "errors": [{"title":"Error Sending"}] }`, ResponseStatus: 200,
		RequestBody: `{"to":"250788123123","type":"text","text":{"body":"Error"}}`,
		SendPrep:    setSendURL},
	{Label: "Audio Send",
		Text:   "audio has no caption",
		URN:    "whatsapp:250788123123",
		Status: "W", ExternalID: "157b5e14568e8",
		Attachments: []string{"audio/mpeg:https://foo.bar/audio.mp3"},
		Responses: map[MockedRequest]MockedResponse{
			MockedRequest{
				Method: "POST",
				Path:   "/v1/messages",
				Body:   `{"to":"250788123123","type":"audio","audio":{"link":"https://foo.bar/audio.mp3"}}`,
			}: MockedResponse{
				Status: 201,
				Body:   `{ "messages": [{"id": "157b5e14568e8"}] }`,
			},
		},
		SendPrep: setSendURL,
	},
	{Label: "Document Send",
		Text:   "document caption",
		URN:    "whatsapp:250788123123",
		Status: "W", ExternalID: "157b5e14568e8",
		Attachments: []string{"application/pdf:https://foo.bar/document.pdf"},
		Responses: map[MockedRequest]MockedResponse{
			MockedRequest{
				Method: "POST",
				Path:   "/v1/messages",
				Body:   `{"to":"250788123123","type":"document","document":{"link":"https://foo.bar/document.pdf","caption":"document caption","filename":"document.pdf"}}`,
			}: MockedResponse{
				Status: 201,
				Body:   `{ "messages": [{"id": "157b5e14568e8"}] }`,
			},
		},
		SendPrep: setSendURL,
	},
	{Label: "Image Send",
		Text:   "document caption",
		URN:    "whatsapp:250788123123",
		Status: "W", ExternalID: "157b5e14568e8",
		Attachments: []string{"image/jpeg:https://foo.bar/image.jpg"},
		Responses: map[MockedRequest]MockedResponse{
			MockedRequest{
				Method: "POST",
				Path:   "/v1/messages",
				Body:   `{"to":"250788123123","type":"image","image":{"link":"https://foo.bar/image.jpg","caption":"document caption"}}`,
			}: MockedResponse{
				Status: 201,
				Body:   `{ "messages": [{"id": "157b5e14568e8"}] }`,
			},
		},
		SendPrep: setSendURL,
	},
	{Label: "Video Send",
		Text:   "video caption",
		URN:    "whatsapp:250788123123",
		Status: "W", ExternalID: "157b5e14568e8",
		Attachments: []string{"video/mp4:https://foo.bar/video.mp4"},
		Responses: map[MockedRequest]MockedResponse{
			MockedRequest{
				Method: "POST",
				Path:   "/v1/messages",
				Body:   `{"to":"250788123123","type":"video","video":{"link":"https://foo.bar/video.mp4","caption":"video caption"}}`,
			}: MockedResponse{
				Status: 201,
				Body:   `{ "messages": [{"id": "157b5e14568e8"}] }`,
			},
		},
		SendPrep: setSendURL,
	},
	{Label: "Template Send",
		Text:   "templated message",
		URN:    "whatsapp:250788123123",
		Status: "W", ExternalID: "157b5e14568e8",
		Metadata:     json.RawMessage(`{ "templating": { "template": { "name": "revive_issue", "uuid": "171f8a4d-f725-46d7-85a6-11aceff0bfe3" }, "language": "eng", "variables": ["Chef", "tomorrow"]}}`),
		ResponseBody: `{ "messages": [{"id": "157b5e14568e8"}] }`, ResponseStatus: 200,
		RequestBody: `{"to":"250788123123","type":"template","template":{"namespace":"waba_namespace","name":"revive_issue","language":{"policy":"deterministic","code":"en"},"components":[{"type":"body","parameters":[{"type":"text","text":"Chef"},{"type":"text","text":"tomorrow"}]}]}}`,
		SendPrep:    setSendURL,
	},
	{Label: "Template Country Language",
		Text:   "templated message",
		URN:    "whatsapp:250788123123",
		Status: "W", ExternalID: "157b5e14568e8",
		Metadata:     json.RawMessage(`{ "templating": { "template": { "name": "revive_issue", "uuid": "171f8a4d-f725-46d7-85a6-11aceff0bfe3" }, "language": "eng", "country": "US", "variables": ["Chef", "tomorrow"]}}`),
		ResponseBody: `{ "messages": [{"id": "157b5e14568e8"}] }`, ResponseStatus: 200,
		RequestBody: `{"to":"250788123123","type":"template","template":{"namespace":"waba_namespace","name":"revive_issue","language":{"policy":"deterministic","code":"en_US"},"components":[{"type":"body","parameters":[{"type":"text","text":"Chef"},{"type":"text","text":"tomorrow"}]}]}}`,
		SendPrep:    setSendURL,
	},
	{Label: "Template Namespace",
		Text:   "templated message",
		URN:    "whatsapp:250788123123",
		Status: "W", ExternalID: "157b5e14568e8",
		Metadata:     json.RawMessage(`{ "templating": { "template": { "name": "revive_issue", "uuid": "171f8a4d-f725-46d7-85a6-11aceff0bfe3" }, "namespace": "wa_template_namespace", "language": "eng", "country": "US", "variables": ["Chef", "tomorrow"]}}`),
		ResponseBody: `{ "messages": [{"id": "157b5e14568e8"}] }`, ResponseStatus: 200,
		RequestBody: `{"to":"250788123123","type":"template","template":{"namespace":"wa_template_namespace","name":"revive_issue","language":{"policy":"deterministic","code":"en_US"},"components":[{"type":"body","parameters":[{"type":"text","text":"Chef"},{"type":"text","text":"tomorrow"}]}]}}`,
		SendPrep:    setSendURL,
	},
	{Label: "Template Invalid Language",
		Text: "templated message", URN: "whatsapp:250788123123",
		Error:    `unable to decode template: {"templating": { "template": { "name": "revive_issue", "uuid": "8ca114b4-bee2-4d3b-aaf1-9aa6b48d41e8" }, "language": "bnt", "variables": ["Chef", "tomorrow"]}} for channel: 8eb23e93-5ecb-45ba-b726-3b064e0c56ab: unable to find mapping for language: bnt`,
		Metadata: json.RawMessage(`{"templating": { "template": { "name": "revive_issue", "uuid": "8ca114b4-bee2-4d3b-aaf1-9aa6b48d41e8" }, "language": "bnt", "variables": ["Chef", "tomorrow"]}}`),
	},
	{Label: "WhatsApp Contact Error",
		Text: "contact status error", URN: "whatsapp:250788123123",
		Status: "E",
		Responses: map[MockedRequest]MockedResponse{
			MockedRequest{
				Method: "POST",
				Path:   "/v1/messages",
				Body:   `{"to":"250788123123","type":"text","text":{"body":"contact status error"}}`,
			}: MockedResponse{
				Status: 404,
				Body:   `{"errors": [{"code":1006,"title":"Resource not found","details":"unknown contact"}]}`,
			},
			MockedRequest{
				Method: "POST",
				Path:   "/v1/contacts",
				Body:   `{"blocking":"wait","contacts":["+250788123123"],"force_check":true}`,
			}: MockedResponse{
				Status: 200,
				Body:   `{"contacts":[{"input":"+250788123123","status":"invalid"}]}`,
			},
		},
		SendPrep: setSendURL,
	},
	{Label: "Try Messaging Again After WhatsApp Contact Check",
		Text: "try again", URN: "whatsapp:250788123123",
		Status: "W", ExternalID: "157b5e14568e8",
		Responses: map[MockedRequest]MockedResponse{
			MockedRequest{
				Method: "POST",
				Path:   "/v1/messages",
				Body:   `{"to":"250788123123","type":"text","text":{"body":"try again"}}`,
			}: MockedResponse{
				Status: 404,
				Body:   `{"errors": [{"code": 1006, "title": "Resource not found", "details": "unknown contact"}]}`,
			},
			MockedRequest{
				Method: "POST",
				Path:   "/v1/contacts",
				Body:   `{"blocking":"wait","contacts":["+250788123123"],"force_check":true}`,
			}: MockedResponse{
				Status: 200,
				Body:   `{"contacts": [{"input": "+250788123123", "status": "valid", "wa_id": "250788123123"}]}`,
			},
			MockedRequest{
				Method:   "POST",
				Path:     "/v1/messages",
				RawQuery: "retry=1",
				Body:     `{"to":"250788123123","type":"text","text":{"body":"try again"}}`,
			}: MockedResponse{
				Status: 201,
				Body:   `{"messages": [{"id": "157b5e14568e8"}]}`,
			},
		},
		SendPrep: setSendURL,
	},
	{Label: "Try Messaging Again After WhatsApp Contact Check",
		Text: "try again", URN: "whatsapp:250788123123",
		Status: "W", ExternalID: "157b5e14568e8",
		Responses: map[MockedRequest]MockedResponse{
			MockedRequest{
				Method: "POST",
				Path:   "/v1/messages",
				Body:   `{"to":"250788123123","type":"text","text":{"body":"try again"}}`,
			}: MockedResponse{
				Status: 404,
				Body:   `{"errors": [{"code": 1006, "title": "Resource not found", "details": "Could not retrieve phone number from contact store"}]}`,
			},
			MockedRequest{
				Method: "POST",
				Path:   "/v1/contacts",
				Body:   `{"blocking":"wait","contacts":["+250788123123"],"force_check":true}`,
			}: MockedResponse{
				Status: 200,
				Body:   `{"contacts": [{"input": "+250788123123", "status": "valid", "wa_id": "250788123123"}]}`,
			},
			MockedRequest{
				Method:   "POST",
				Path:     "/v1/messages",
				RawQuery: "retry=1",
				Body:     `{"to":"250788123123","type":"text","text":{"body":"try again"}}`,
			}: MockedResponse{
				Status: 201,
				Body:   `{"messages": [{"id": "157b5e14568e8"}]}`,
			},
		},
		SendPrep: setSendURL,
	},
	{Label: "Try Messaging Again After WhatsApp Contact Check With Returned WhatsApp ID",
		Text: "try again", URN: "whatsapp:5582999887766",
		Status: "W", ExternalID: "157b5e14568e8",
		Responses: map[MockedRequest]MockedResponse{
			MockedRequest{
				Method: "POST",
				Path:   "/v1/messages",
				Body:   `{"to":"5582999887766","type":"text","text":{"body":"try again"}}`,
			}: MockedResponse{
				Status: 404,
				Body:   `{"errors": [{"code": 1006, "title": "Resource not found", "details": "unknown contact"}]}`,
			},
			MockedRequest{
				Method: "POST",
				Path:   "/v1/contacts",
				Body:   `{"blocking":"wait","contacts":["+5582999887766"],"force_check":true}`,
			}: MockedResponse{
				Status: 200,
				Body:   `{"contacts": [{"input": "+5582999887766", "status": "valid", "wa_id": "558299887766"}]}`,
			},
			MockedRequest{
				Method:   "POST",
				Path:     "/v1/messages",
				RawQuery: "retry=1",
				Body:     `{"to":"558299887766","type":"text","text":{"body":"try again"}}`,
			}: MockedResponse{
				Status: 201,
				Body:   `{"messages": [{"id": "157b5e14568e8"}]}`,
			},
		},
		SendPrep: setSendURL,
	},
	{Label: "Interactive Button Message Send",
		Text: "Interactive Button Msg", URN: "whatsapp:250788123123", QuickReplies: []string{"BUTTON1"},
		Status: "W", ExternalID: "157b5e14568e8",
		ResponseBody: `{ "messages": [{"id": "157b5e14568e8"}] }`, ResponseStatus: 201,
		RequestBody: `{"to":"250788123123","type":"interactive","interactive":{"type":"button","body":{"text":"Interactive Button Msg"},"action":{"buttons":[{"type":"reply","reply":{"id":"0","title":"BUTTON1"}}]}}}`,
		SendPrep:    setSendURL},
	{Label: "Interactive List Message Send",
		Text: "Interactive List Msg", URN: "whatsapp:250788123123", QuickReplies: []string{"ROW1", "ROW2", "ROW3", "ROW4"},
		Status: "W", ExternalID: "157b5e14568e8",
		ResponseBody: `{ "messages": [{"id": "157b5e14568e8"}] }`, ResponseStatus: 201,
		RequestBody: `{"to":"250788123123","type":"interactive","interactive":{"type":"list","body":{"text":"Interactive List Msg"},"action":{"button":"Menu","sections":[{"rows":[{"id":"0","title":"ROW1"},{"id":"1","title":"ROW2"},{"id":"2","title":"ROW3"},{"id":"3","title":"ROW4"}]}]}}}`,
		SendPrep:    setSendURL},
<<<<<<< HEAD
	{Label: "Media Message Template Send - Image",
		Text: "Media Message Msg", URN: "whatsapp:250788123123",
		Status: "W", ExternalID: "157b5e14568e8",
		Metadata:     json.RawMessage(`{ "templating": { "template": { "name": "revive_issue", "uuid": "171f8a4d-f725-46d7-85a6-11aceff0bfe3" }, "namespace": "wa_template_namespace", "language": "eng", "country": "US", "variables": ["Chef", "tomorrow"]}}`),
		Attachments:  []string{"image/jpeg:https://foo.bar/image.jpg"},
		ResponseBody: `{ "messages": [{"id": "157b5e14568e8"}] }`, ResponseStatus: 201,
		RequestBody: `{"to":"250788123123","type":"template","template":{"namespace":"wa_template_namespace","name":"revive_issue","language":{"policy":"deterministic","code":"en_US"},"components":[{"type":"body","parameters":[{"type":"text","text":"Chef"},{"type":"text","text":"tomorrow"}]},{"type":"header","parameters":[{"type":"image","image":{"link":"https://foo.bar/image.jpg"}}]}]}}`,
		SendPrep:    setSendURL},
	{Label: "Media Message Template Send - Video",
		Text: "Media Message Msg", URN: "whatsapp:250788123123",
		Status: "W", ExternalID: "157b5e14568e8",
		Metadata:     json.RawMessage(`{ "templating": { "template": { "name": "revive_issue", "uuid": "171f8a4d-f725-46d7-85a6-11aceff0bfe3" }, "namespace": "wa_template_namespace", "language": "eng", "country": "US", "variables": ["Chef", "tomorrow"]}}`),
		Attachments:  []string{"video/mp4:https://foo.bar/video.mp4"},
		ResponseBody: `{ "messages": [{"id": "157b5e14568e8"}] }`, ResponseStatus: 201,
		RequestBody: `{"to":"250788123123","type":"template","template":{"namespace":"wa_template_namespace","name":"revive_issue","language":{"policy":"deterministic","code":"en_US"},"components":[{"type":"body","parameters":[{"type":"text","text":"Chef"},{"type":"text","text":"tomorrow"}]},{"type":"header","parameters":[{"type":"video","video":{"link":"https://foo.bar/video.mp4"}}]}]}}`,
		SendPrep:    setSendURL},
	{Label: "Media Message Template Send - Document",
		Text: "Media Message Msg", URN: "whatsapp:250788123123",
		Status: "W", ExternalID: "157b5e14568e8",
		Metadata:     json.RawMessage(`{ "templating": { "template": { "name": "revive_issue", "uuid": "171f8a4d-f725-46d7-85a6-11aceff0bfe3" }, "namespace": "wa_template_namespace", "language": "eng", "country": "US", "variables": ["Chef", "tomorrow"]}}`),
		Attachments:  []string{"application/pdf:https://foo.bar/document.pdf"},
		ResponseBody: `{ "messages": [{"id": "157b5e14568e8"}] }`, ResponseStatus: 201,
		RequestBody: `{"to":"250788123123","type":"template","template":{"namespace":"wa_template_namespace","name":"revive_issue","language":{"policy":"deterministic","code":"en_US"},"components":[{"type":"body","parameters":[{"type":"text","text":"Chef"},{"type":"text","text":"tomorrow"}]},{"type":"header","parameters":[{"type":"document","document":{"link":"https://foo.bar/document.pdf","filename":"document.pdf"}}]}]}}`,
		SendPrep:    setSendURL},
	{Label: "Update URN with wa_id returned",
		Text: "Simple Message", URN: "whatsapp:5511987654321", Path: "/v1/messages",
		Status: "W", ExternalID: "157b5e14568e8",
		ResponseBody: `{ "contacts":[{"input":"5511987654321","wa_id":"551187654321"}], "messages": [{"id": "157b5e14568e8"}] }`, ResponseStatus: 201,
		RequestBody: `{"to":"5511987654321","type":"text","text":{"body":"Simple Message"}}`,
		SendPrep:    setSendURL,
		NewURN:      "whatsapp:551187654321"},
=======
	{Label: "Interactive Button Message Send with attachment",
		Text: "Interactive Button Msg", URN: "whatsapp:250788123123", QuickReplies: []string{"BUTTON1"},
		Status: "W", ExternalID: "157b5e14568e8",
		Attachments: []string{"image/jpeg:https://foo.bar/image.jpg"},
		Responses: map[MockedRequest]MockedResponse{
			MockedRequest{
				Method: "POST",
				Path:   "/v1/messages",
				Body:   `{"to":"250788123123","type":"image","image":{"link":"https://foo.bar/image.jpg"}}`,
			}: MockedResponse{
				Status: 201,
				Body:   `{ "messages": [{"id": "157b5e14568e8"}] }`,
			},
			MockedRequest{
				Method: "POST",
				Path:   "/v1/messages",
				Body:   `{"to":"250788123123","type":"interactive","interactive":{"type":"button","body":{"text":"Interactive Button Msg"},"action":{"buttons":[{"type":"reply","reply":{"id":"0","title":"BUTTON1"}}]}}}`,
			}: MockedResponse{
				Status: 201,
				Body:   `{ "messages": [{"id": "157b5e14568e8"}] }`,
			},
		},
		SendPrep: setSendURL},
	{Label: "Interactive List Message Send with attachment",
		Text: "Interactive List Msg", URN: "whatsapp:250788123123", QuickReplies: []string{"ROW1", "ROW2", "ROW3", "ROW4"},
		Status: "W", ExternalID: "157b5e14568e8",
		Attachments: []string{"image/jpeg:https://foo.bar/image.jpg"},
		Responses: map[MockedRequest]MockedResponse{
			MockedRequest{
				Method: "POST",
				Path:   "/v1/messages",
				Body:   `{"to":"250788123123","type":"image","image":{"link":"https://foo.bar/image.jpg"}}`,
			}: MockedResponse{
				Status: 201,
				Body:   `{ "messages": [{"id": "157b5e14568e8"}] }`,
			},
			MockedRequest{
				Method: "POST",
				Path:   "/v1/messages",
				Body:   `{"to":"250788123123","type":"interactive","interactive":{"type":"list","body":{"text":"Interactive List Msg"},"action":{"button":"Menu","sections":[{"rows":[{"id":"0","title":"ROW1"},{"id":"1","title":"ROW2"},{"id":"2","title":"ROW3"},{"id":"3","title":"ROW4"}]}]}}}`,
			}: MockedResponse{
				Status: 201,
				Body:   `{ "messages": [{"id": "157b5e14568e8"}] }`,
			},
		},
		SendPrep: setSendURL},
>>>>>>> 43157ead
}

var mediaCacheSendTestCases = []ChannelSendTestCase{
	{Label: "Media Upload Error",
		Text:   "document caption",
		URN:    "whatsapp:250788123123",
		Status: "W", ExternalID: "157b5e14568e8",
		Attachments: []string{"application/pdf:https://foo.bar/document.pdf"},
		Responses: map[MockedRequest]MockedResponse{
			MockedRequest{
				Method: "POST",
				Path:   "/v1/media",
				Body:   "media bytes",
			}: MockedResponse{
				Status: 401,
				Body:   `{ "errors": [{"code":1005,"title":"Access denied","details":"Invalid credentials."}] }`,
			},
			MockedRequest{
				Method:       "POST",
				Path:         "/v1/messages",
				BodyContains: `/document.pdf`,
			}: MockedResponse{
				Status: 201,
				Body:   `{ "messages": [{"id": "157b5e14568e8"}] }`,
			},
		},
		SendPrep: setSendURL,
	},
	{Label: "Previous Media Upload Error",
		Text:   "document caption",
		URN:    "whatsapp:250788123123",
		Status: "W", ExternalID: "157b5e14568e8",
		Attachments: []string{"application/pdf:https://foo.bar/document.pdf"},
		Responses: map[MockedRequest]MockedResponse{
			MockedRequest{
				Method:       "POST",
				Path:         "/v1/messages",
				BodyContains: `/document.pdf`,
			}: MockedResponse{
				Status: 201,
				Body:   `{ "messages": [{"id": "157b5e14568e8"}] }`,
			},
		},
		SendPrep: setSendURL,
	},
	{Label: "Media Upload OK",
		Text:   "video caption",
		URN:    "whatsapp:250788123123",
		Status: "W", ExternalID: "157b5e14568e8",
		Attachments: []string{"video/mp4:https://foo.bar/video.mp4"},
		Responses: map[MockedRequest]MockedResponse{
			MockedRequest{
				Method: "POST",
				Path:   "/v1/media",
				Body:   "media bytes",
			}: MockedResponse{
				Status: 200,
				Body:   `{ "media" : [{"id": "36c484d1-1283-4b94-988d-7276bdec4de2"}] }`,
			},
			MockedRequest{
				Method: "POST",
				Path:   "/v1/messages",
				Body:   `{"to":"250788123123","type":"video","video":{"id":"36c484d1-1283-4b94-988d-7276bdec4de2","caption":"video caption"}}`,
			}: MockedResponse{
				Status: 201,
				Body:   `{ "messages": [{"id": "157b5e14568e8"}] }`,
			},
		},
		SendPrep: setSendURL,
	},
	{Label: "Cached Media",
		Text:   "video caption",
		URN:    "whatsapp:250788123123",
		Status: "W", ExternalID: "157b5e14568e8",
		Attachments: []string{"video/mp4:https://foo.bar/video.mp4"},
		Responses: map[MockedRequest]MockedResponse{
			MockedRequest{
				Method: "POST",
				Path:   "/v1/messages",
				Body:   `{"to":"250788123123","type":"video","video":{"id":"36c484d1-1283-4b94-988d-7276bdec4de2","caption":"video caption"}}`,
			}: MockedResponse{
				Status: 201,
				Body:   `{ "messages": [{"id": "157b5e14568e8"}] }`,
			},
		},
		SendPrep: setSendURL,
	},
	{
		Label:  "Document Upload OK",
		Text:   "document caption",
		URN:    "whatsapp:250788123123",
		Status: "W", ExternalID: "157b5e14568e8",
		Attachments: []string{"application/pdf:https://foo.bar/document2.pdf"},
		Responses: map[MockedRequest]MockedResponse{
			MockedRequest{
				Method: "POST",
				Path:   "/v1/media",
				Body:   "media bytes",
			}: MockedResponse{
				Status: 200,
				Body:   `{ "media" : [{"id": "25c484d1-1283-4b94-988d-7276bdec4ef3"}] }`,
			},
			MockedRequest{
				Method: "POST",
				Path:   "/v1/messages",
				Body:   `{"to":"250788123123","type":"document","document":{"id":"25c484d1-1283-4b94-988d-7276bdec4ef3","caption":"document caption","filename":"document2.pdf"}}`,
			}: MockedResponse{
				Status: 201,
				Body:   `{ "messages": [{"id": "157b5e14568e8"}] }`,
			},
		},
		SendPrep: setSendURL,
	},
	{Label: "Cached Document",
		Text:   "document caption",
		URN:    "whatsapp:250788123123",
		Status: "W", ExternalID: "157b5e14568e8",
		Attachments: []string{"application/pdf:https://foo.bar/document2.pdf"},
		Responses: map[MockedRequest]MockedResponse{
			MockedRequest{
				Method: "POST",
				Path:   "/v1/messages",
				Body:   `{"to":"250788123123","type":"document","document":{"id":"25c484d1-1283-4b94-988d-7276bdec4ef3","caption":"document caption","filename":"document2.pdf"}}`,
			}: MockedResponse{
				Status: 201,
				Body:   `{ "messages": [{"id": "157b5e14568e8"}] }`,
			},
		},
		SendPrep: setSendURL,
	},
}

var hsmSupportSendTestCases = []ChannelSendTestCase{
	{Label: "Template Send",
		Text:   "templated message",
		URN:    "whatsapp:250788123123",
		Status: "W", ExternalID: "157b5e14568e8",
		Metadata:     json.RawMessage(`{ "templating": { "template": { "name": "revive_issue", "uuid": "171f8a4d-f725-46d7-85a6-11aceff0bfe3" }, "language": "eng", "variables": ["Chef", "tomorrow"]}}`),
		ResponseBody: `{ "messages": [{"id": "157b5e14568e8"}] }`, ResponseStatus: 200,
		RequestBody: `{"to":"250788123123","type":"hsm","hsm":{"namespace":"waba_namespace","element_name":"revive_issue","language":{"policy":"deterministic","code":"en"},"localizable_params":[{"default":"Chef"},{"default":"tomorrow"}]}}`,
		SendPrep:    setSendURL,
	},
}

func mockAttachmentURLs(mediaServer *httptest.Server, testCases []ChannelSendTestCase) []ChannelSendTestCase {
	casesWithMockedUrls := make([]ChannelSendTestCase, len(testCases))

	for i, testCase := range testCases {
		mockedCase := testCase

		for j, attachment := range testCase.Attachments {
			mockedCase.Attachments[j] = strings.Replace(attachment, "https://foo.bar", mediaServer.URL, 1)
		}
		casesWithMockedUrls[i] = mockedCase
	}
	return casesWithMockedUrls
}

func TestSending(t *testing.T) {
	var defaultChannel = courier.NewMockChannel("8eb23e93-5ecb-45ba-b726-3b064e0c56ab", "WA", "250788383383", "US",
		map[string]interface{}{
			"auth_token":   "token123",
			"base_url":     "https://foo.bar/",
			"fb_namespace": "waba_namespace",
			"version":      "v2.35.2",
		})

	var hsmSupportChannel = courier.NewMockChannel("8eb23e93-5ecb-45ba-b726-3b064e0c56ab", "WA", "250788383383", "US",
		map[string]interface{}{
			"auth_token":   "token123",
			"base_url":     "https://foo.bar/",
			"fb_namespace": "waba_namespace",
			"hsm_support":  true,
			"version":      "v2.35.2",
		})

	var d3Channel = courier.NewMockChannel("8eb23e93-5ecb-45ba-b726-3b064e0c56ab", "D3", "250788383383", "US",
		map[string]interface{}{
			"auth_token":   "token123",
			"base_url":     "https://foo.bar/",
			"fb_namespace": "waba_namespace",
			"version":      "v2.35.2",
		})

	var txwChannel = courier.NewMockChannel("8eb23e93-5ecb-45ba-b726-3b064e0c56ab", "TXW", "250788383383", "US",
		map[string]interface{}{
			"auth_token":   "token123",
			"base_url":     "https://foo.bar/",
			"fb_namespace": "waba_namespace",
			"version":      "v2.35.2",
		})

	RunChannelSendTestCases(t, defaultChannel, newWAHandler(courier.ChannelType("WA"), "WhatsApp"), defaultSendTestCases, nil)
	RunChannelSendTestCases(t, hsmSupportChannel, newWAHandler(courier.ChannelType("WA"), "WhatsApp"), hsmSupportSendTestCases, nil)
	RunChannelSendTestCases(t, d3Channel, newWAHandler(courier.ChannelType("D3"), "360Dialog"), defaultSendTestCases, nil)
	RunChannelSendTestCases(t, txwChannel, newWAHandler(courier.ChannelType("TXW"), "TextIt"), defaultSendTestCases, nil)

	mediaServer := httptest.NewServer(http.HandlerFunc(func(res http.ResponseWriter, req *http.Request) {
		defer req.Body.Close()
		res.WriteHeader(200)
		res.Write([]byte("media bytes"))
	}))
	defer mediaServer.Close()
	mediaCacheSendTestCases := mockAttachmentURLs(mediaServer, mediaCacheSendTestCases)

	RunChannelSendTestCases(t, defaultChannel, newWAHandler(courier.ChannelType("WA"), "WhatsApp"), mediaCacheSendTestCases, nil)
}<|MERGE_RESOLUTION|>--- conflicted
+++ resolved
@@ -698,7 +698,6 @@
 		ResponseBody: `{ "messages": [{"id": "157b5e14568e8"}] }`, ResponseStatus: 201,
 		RequestBody: `{"to":"250788123123","type":"interactive","interactive":{"type":"list","body":{"text":"Interactive List Msg"},"action":{"button":"Menu","sections":[{"rows":[{"id":"0","title":"ROW1"},{"id":"1","title":"ROW2"},{"id":"2","title":"ROW3"},{"id":"3","title":"ROW4"}]}]}}}`,
 		SendPrep:    setSendURL},
-<<<<<<< HEAD
 	{Label: "Media Message Template Send - Image",
 		Text: "Media Message Msg", URN: "whatsapp:250788123123",
 		Status: "W", ExternalID: "157b5e14568e8",
@@ -730,7 +729,6 @@
 		RequestBody: `{"to":"5511987654321","type":"text","text":{"body":"Simple Message"}}`,
 		SendPrep:    setSendURL,
 		NewURN:      "whatsapp:551187654321"},
-=======
 	{Label: "Interactive Button Message Send with attachment",
 		Text: "Interactive Button Msg", URN: "whatsapp:250788123123", QuickReplies: []string{"BUTTON1"},
 		Status: "W", ExternalID: "157b5e14568e8",
@@ -777,7 +775,6 @@
 			},
 		},
 		SendPrep: setSendURL},
->>>>>>> 43157ead
 }
 
 var mediaCacheSendTestCases = []ChannelSendTestCase{
