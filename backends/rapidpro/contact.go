--- conflicted
+++ resolved
@@ -130,17 +130,10 @@
 	}
 
 	if err == sql.ErrNoRows {
-<<<<<<< HEAD
-		return nil, err
-	}
-
-	err = updateContactTeamsURN(b.db, contact.URNID_, urn.Identity().String())
-=======
 		return contact, err
 	}
 
 	err = updateContactTeamsURN(ctx, b.db, contact.URNID_, string(urn.Identity()))
->>>>>>> 36882cad
 	if err != nil {
 		logrus.WithError(err).WithField("urn", urn.Identity()).WithField("org_id", org).Error("error updating contact urn")
 		return contact, err
