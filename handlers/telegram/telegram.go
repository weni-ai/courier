package telegram

import (
	"bytes"
	"context"
	"fmt"
	"mime/multipart"
	"net/http"
	"net/url"
	"path/filepath"
	"regexp"
	"strconv"
	"strings"
	"time"

	"github.com/buger/jsonparser"
	"github.com/go-errors/errors"
	"github.com/nyaruka/courier"
	"github.com/nyaruka/courier/handlers"
	"github.com/nyaruka/courier/utils"
	"github.com/nyaruka/gocommon/jsonx"
	"github.com/nyaruka/gocommon/urns"
)

var apiURL = "https://api.telegram.org"

var defaultParseMode = "Markdown"

func init() {
	courier.RegisterHandler(newHandler())
}

type handler struct {
	handlers.BaseHandler
}

func newHandler() courier.ChannelHandler {
	return &handler{handlers.NewBaseHandler(courier.ChannelType("TG"), "Telegram")}
}

// Initialize is called by the engine once everything is loaded
func (h *handler) Initialize(s courier.Server) error {
	h.SetServer(s)
	s.AddHandlerRoute(h, http.MethodPost, "receive", h.receiveMessage)
	return nil
}

// receiveMessage is our HTTP handler function for incoming messages
func (h *handler) receiveMessage(ctx context.Context, channel courier.Channel, w http.ResponseWriter, r *http.Request) ([]courier.Event, error) {
	payload := &moPayload{}
	err := handlers.DecodeAndValidateJSON(payload, r)
	if err != nil {
		return nil, handlers.WriteAndLogRequestError(ctx, h, channel, w, r, err)
	}

	// no message? ignore this
	if payload.Message.MessageID == 0 {
		return nil, handlers.WriteAndLogRequestIgnored(ctx, h, channel, w, r, "Ignoring request, no message")
	}

	// create our date from the timestamp
	date := time.Unix(payload.Message.Date, 0).UTC()

	// create our URN
	urn, err := urns.NewTelegramURN(payload.Message.From.ContactID, strings.ToLower(payload.Message.From.Username))
	if err != nil {
		return nil, handlers.WriteAndLogRequestError(ctx, h, channel, w, r, err)
	}

	// build our name from first and last
	name := handlers.NameFromFirstLastUsername(payload.Message.From.FirstName, payload.Message.From.LastName, payload.Message.From.Username)

	// our text is either "text" or "caption" (or empty)
	text := payload.Message.Text

	// this is a start command, trigger a new conversation
	if text == "/start" {
		event := h.Backend().NewChannelEvent(channel, courier.NewConversation, urn).WithContactName(name).WithOccurredOn(date)
		err = h.Backend().WriteChannelEvent(ctx, event)
		if err != nil {
			return nil, err
		}
		return []courier.Event{event}, courier.WriteChannelEventSuccess(ctx, w, r, event)
	}

	// normal message of some kind
	if text == "" && payload.Message.Caption != "" {
		text = payload.Message.Caption
	}

	// deal with attachments
	mediaURL := ""
	if len(payload.Message.Photo) > 0 {
		// grab the largest photo less than 100k
		photo := payload.Message.Photo[0]
		for i := 1; i < len(payload.Message.Photo); i++ {
			if payload.Message.Photo[i].FileSize > 100000 {
				break
			}
			photo = payload.Message.Photo[i]
		}
		mediaURL, err = h.resolveFileID(ctx, channel, photo.FileID)
	} else if payload.Message.Video != nil {
		mediaURL, err = h.resolveFileID(ctx, channel, payload.Message.Video.FileID)
	} else if payload.Message.Voice != nil {
		mediaURL, err = h.resolveFileID(ctx, channel, payload.Message.Voice.FileID)
	} else if payload.Message.Sticker != nil {
		mediaURL, err = h.resolveFileID(ctx, channel, payload.Message.Sticker.Thumb.FileID)
	} else if payload.Message.Document != nil {
		mediaURL, err = h.resolveFileID(ctx, channel, payload.Message.Document.FileID)
	} else if payload.Message.Venue != nil {
		text = utils.JoinNonEmpty(", ", payload.Message.Venue.Title, payload.Message.Venue.Address)
		mediaURL = fmt.Sprintf("geo:%f,%f", payload.Message.Location.Latitude, payload.Message.Location.Longitude)
	} else if payload.Message.Location != nil {
		text = fmt.Sprintf("%f,%f", payload.Message.Location.Latitude, payload.Message.Location.Longitude)
		mediaURL = fmt.Sprintf("geo:%f,%f", payload.Message.Location.Latitude, payload.Message.Location.Longitude)
	} else if payload.Message.Contact != nil {
		phone := ""
		if payload.Message.Contact.PhoneNumber != "" {
			phone = fmt.Sprintf("(%s)", payload.Message.Contact.PhoneNumber)
		}
		text = utils.JoinNonEmpty(" ", payload.Message.Contact.FirstName, payload.Message.Contact.LastName, phone)
	}

	// we had an error downloading media
	if err != nil && text == "" {
		return nil, handlers.WriteAndLogRequestIgnored(ctx, h, channel, w, r, fmt.Sprintf("unable to resolve file: %s", err.Error()))
	}

	// build our msg
	msg := h.Backend().NewIncomingMsg(channel, urn, text).WithReceivedOn(date).WithExternalID(fmt.Sprintf("%d", payload.Message.MessageID)).WithContactName(name)

	if mediaURL != "" {
		msg.WithAttachment(mediaURL)
	}
	// and finally write our message
	return handlers.WriteMsgsAndResponse(ctx, h, []courier.Msg{msg}, w, r)
}

func (h *handler) sendMsgPart(msg courier.Msg, token string, path string, form url.Values, keyboard *ReplyKeyboardMarkup) (string, *courier.ChannelLog, error) {
	// either include or remove our keyboard
	if keyboard == nil {
		form.Add("reply_markup", `{"remove_keyboard":true}`)
	} else {
		form.Add("reply_markup", string(jsonx.MustMarshal(keyboard)))
	}

	sendURL := fmt.Sprintf("%s/bot%s/%s", apiURL, token, path)
	req, err := http.NewRequest(http.MethodPost, sendURL, strings.NewReader(form.Encode()))
	if err != nil {
		return "", nil, err
	}
	req.Header.Add("Content-Type", "application/x-www-form-urlencoded")

	rr, err := utils.MakeHTTPRequest(req)

	// build our channel log
	log := courier.NewChannelLogFromRR("Message Sent", msg.Channel(), msg.ID(), rr).WithError("Message Send Error", err)

	// was this request successful?
	ok, err := jsonparser.GetBoolean([]byte(rr.Body), "ok")
	if err != nil || !ok {
		return "", log, errors.Errorf("response not 'ok'")
	}

	// grab our message id
	externalID, err := jsonparser.GetInt([]byte(rr.Body), "result", "message_id")
	if err != nil {
		return "", log, errors.Errorf("no 'result.message_id' in response")
	}

	return strconv.FormatInt(externalID, 10), log, nil
}

// SendMsg sends the passed in message, returning any error
func (h *handler) SendMsg(ctx context.Context, msg courier.Msg) (courier.MsgStatus, error) {
	confAuth := msg.Channel().ConfigForKey(courier.ConfigAuthToken, "")
	authToken, isStr := confAuth.(string)
	if !isStr || authToken == "" {
		return nil, fmt.Errorf("invalid auth token config")
	}

	// we only caption if there is only a single attachment
	caption := ""
	if len(msg.Attachments()) == 1 {
		caption = msg.Text()
	}

	// the status that will be written for this message
	status := h.Backend().NewMsgStatusForID(msg.Channel(), msg.ID(), courier.MsgErrored)

	// whether we encountered any errors sending any parts
	hasError := true

	// figure out whether we have a keyboard to send as well
	qrs := msg.QuickReplies()
	var keyboard *ReplyKeyboardMarkup
	if len(qrs) > 0 {
		keyboard = NewKeyboardFromReplies(qrs)
	}

	// if we have text, send that if we aren't sending it as a caption
	if msg.Text() != "" && caption == "" {
		var msgKeyBoard *ReplyKeyboardMarkup
		if len(msg.Attachments()) == 0 {
			msgKeyBoard = keyboard
		}

		msgText := escapeTextForMarkdown(msg.Text())

		form := url.Values{
			"chat_id": []string{msg.URN().Path()},
			"text":    []string{msgText},
		}

		form.Set("parse_mode", defaultParseMode)

		externalID, log, err := h.sendMsgPart(msg, authToken, "sendMessage", form, msgKeyBoard)
		status.SetExternalID(externalID)
		hasError = err != nil
		status.AddLog(log)

	}

	// send each attachment
	for i, attachment := range msg.Attachments() {
		var attachmentKeyBoard *ReplyKeyboardMarkup
		if i == len(msg.Attachments())-1 {
			attachmentKeyBoard = keyboard
		}

		mediaType, mediaURL := handlers.SplitAttachment(attachment)
		fileName, err := utils.BasePathForURL(mediaURL)
		if err != nil {
			return nil, err
		}
		switch strings.Split(mediaType, "/")[0] {
		case "image":
			form := url.Values{
				"chat_id": []string{msg.URN().Path()},
				"photo":   []string{mediaURL},
				"caption": []string{caption},
			}
			externalID, log, err := h.sendMsgPart(msg, authToken, "sendPhoto", form, attachmentKeyBoard)
			status.SetExternalID(externalID)
			hasError = err != nil
			status.AddLog(log)

		case "video":
			form := url.Values{
				"chat_id": []string{msg.URN().Path()},
				"video":   []string{mediaURL},
				"caption": []string{caption},
			}
			externalID, log, err := h.sendMsgPart(msg, authToken, "sendVideo", form, attachmentKeyBoard)
			status.SetExternalID(externalID)
			hasError = err != nil
			status.AddLog(log)

		case "audio":
			form := url.Values{
				"chat_id": []string{msg.URN().Path()},
				"audio":   []string{mediaURL},
				"caption": []string{caption},
			}
			externalID, log, err := h.sendMsgPart(msg, authToken, "sendAudio", form, attachmentKeyBoard)
			status.SetExternalID(externalID)
			hasError = err != nil
			status.AddLog(log)

		case "application":
			externalID, log, err := sendUploadDocument(msg, authToken, mediaURL, fileName, attachmentKeyBoard, caption)
			status.SetExternalID(externalID)
			hasError = err != nil
			status.AddLog(log)

		default:
			status.AddLog(courier.NewChannelLog("Unknown media type: "+mediaType, msg.Channel(), msg.ID(), "", "", courier.NilStatusCode,
				"", "", time.Duration(0), fmt.Errorf("unknown media type: %s", mediaType)))
			hasError = true

		}

	}

	if !hasError {
		status.SetStatus(courier.MsgWired)
	}

	return status, nil
}

func (h *handler) resolveFileID(ctx context.Context, channel courier.Channel, fileID string) (string, error) {
	confAuth := channel.ConfigForKey(courier.ConfigAuthToken, "")
	authToken, isStr := confAuth.(string)
	if !isStr || authToken == "" {
		return "", fmt.Errorf("invalid auth token config")
	}

	fileURL := fmt.Sprintf("%s/bot%s/getFile", apiURL, authToken)

	form := url.Values{}
	form.Set("file_id", fileID)

	req, err := http.NewRequest(http.MethodPost, fileURL, strings.NewReader(form.Encode()))
	req.Header.Add("Content-Type", "application/x-www-form-urlencoded")

	if err != nil {
		courier.LogRequestError(req, channel, err)
	}

	rr, err := utils.MakeHTTPRequest(req)
	if err != nil {
		log := courier.NewChannelLogFromRR("File Resolving", channel, courier.NilMsgID, rr).WithError("File Resolving Error", err)
		h.Backend().WriteChannelLogs(ctx, []*courier.ChannelLog{log})
		return "", err
	}

	// was this request successful?
	ok, err := jsonparser.GetBoolean([]byte(rr.Body), "ok")
	if err != nil {
		return "", errors.Errorf("no 'ok' in response")
	}

	if !ok {
		return "", errors.Errorf("file id '%s' not present", fileID)
	}

	// grab the path for our file
	filePath, err := jsonparser.GetString([]byte(rr.Body), "result", "file_path")
	if err != nil {
		return "", errors.Errorf("no 'result.file_path' in response")
	}

	// return the URL
	return fmt.Sprintf("%s/file/bot%s/%s", apiURL, authToken, filePath), nil
}

type moFile struct {
	FileID   string `json:"file_id"    validate:"required"`
	FileSize int    `json:"file_size"`
}

type moLocation struct {
	Latitude  float64 `json:"latitude"`
	Longitude float64 `json:"longitude"`
}

//	{
//		"update_id": 174114370,
//		"message": {
//		  "message_id": 41,
//	     "from": {
//			  "id": 3527065,
//			  "first_name": "Nic",
//			  "last_name": "Pottier",
//	       "username": "nicpottier"
//		    },
//	    "chat": {
//	      "id": 3527065,
//			 "first_name": "Nic",
//	      "last_name": "Pottier",
//	      "type": "private"
//	    },
//		   "date": 1454119029,
//	    "text": "Hello World"
//		 }
//	}
type moPayload struct {
	UpdateID int64 `json:"update_id" validate:"required"`
	Message  struct {
		MessageID int64 `json:"message_id"`
		From      struct {
			ContactID int64  `json:"id"`
			FirstName string `json:"first_name"`
			LastName  string `json:"last_name"`
			Username  string `json:"username"`
		} `json:"from"`
		Date    int64  `json:"date"`
		Text    string `json:"text"`
		Caption string `json:"caption"`
		Sticker *struct {
			Thumb moFile `json:"thumb"`
		} `json:"sticker"`
		Photo    []moFile    `json:"photo"`
		Video    *moFile     `json:"video"`
		Voice    *moFile     `json:"voice"`
		Document *moFile     `json:"document"`
		Location *moLocation `json:"location"`
		Venue    *struct {
			Location *moLocation `json:"location"`
			Title    string      `json:"title"`
			Address  string      `json:"address"`
		}
		Contact *struct {
			PhoneNumber string `json:"phone_number"`
			FirstName   string `json:"first_name"`
			LastName    string `json:"last_name"`
		}
	} `json:"message"`
}

func escapeTextForMarkdown(text string) string {
	extraEscapeCases := []string{`*:`, `*=`}
	escaped := regexReplace(`(?i)\b\w+_(?i)\w+\b`, `_`, `\_`, text)
	escaped = regexReplace(`\b\w+\*\w+\b`, `\*`, `\*`, escaped)
	escaped = strings.ReplaceAll(escaped, "[", "\\[")
	escaped = strings.ReplaceAll(escaped, "]", "\\]")
	escaped = strings.ReplaceAll(escaped, "`", "\\`")
	for _, c := range extraEscapeCases {
		escaped = strings.ReplaceAll(escaped, c, `\`+c)
	}
	escaped = escapeOdd(escaped, "*")
	return escaped
}

func regexReplace(regexstr, target, replacement, text string) string {
	re := regexp.MustCompile(regexstr)
	return re.ReplaceAllStringFunc(text, func(match string) string {
		return regexp.MustCompile(target).ReplaceAllString(match, replacement)
	})
}

func escapeOdd(text string, c string) string {
	if strings.Count(text, c)%2 != 0 {
		last := strings.LastIndexByte(text, byte(c[0]))
		if last == 0 || text[last-1] != '\\' {
			return text[:last] + `\` + text[last:]
		}
	}
	return text
}

func sendUploadDocument(msg courier.Msg, token string, mediaURL string, fileName string, attachmentKeyBoard *ReplyKeyboardMarkup, caption string) (string, *courier.ChannelLog, error) {
	fileData, err := downloadFileToBytes(mediaURL)
	if err != nil {
		return "", nil, err
	}

	body := &bytes.Buffer{}
	writer := multipart.NewWriter(body)

	part, err := writer.CreateFormFile("document", filepath.Base(fileName))
	if err != nil {
		return "", nil, err
	}

	_, err = part.Write(fileData)
	if err != nil {
		return "", nil, err
	}

	_ = writer.WriteField("chat_id", msg.URN().Path())
	if err != nil {
		return "", nil, err
	}

	if attachmentKeyBoard == nil {
		err = writer.WriteField("reply_markup", `{"remove_keyboard":true}`)
	} else {
		err = writer.WriteField("reply_markup", string(jsonx.MustMarshal(attachmentKeyBoard)))
	}
	if err != nil {
		return "", nil, err
	}

	err = writer.WriteField("caption", caption)
	if err != nil {
		return "", nil, err
	}

	err = writer.Close()
	if err != nil {
		return "", nil, err
	}

<<<<<<< HEAD
	url := fmt.Sprintf(apiURL, token)
	req, err := http.NewRequest("POST", url, body)
=======
	sendURL := fmt.Sprintf("%s/bot%s/%s", apiURL, token, "sendDocument")
	req, err := http.NewRequest("POST", sendURL, body)
>>>>>>> fe8dde66
	if err != nil {
		return "", nil, err
	}

	req.Header.Set("Content-Type", writer.FormDataContentType())

	resp, err := utils.MakeHTTPRequest(req)

	// build our channel log
	log := courier.NewChannelLogFromRR("Message Sent", msg.Channel(), msg.ID(), resp).WithError("Message Send Error", err)

	// was this request successful?
	ok, err := jsonparser.GetBoolean([]byte(resp.Body), "ok")
	if err != nil || !ok {
		return "", log, errors.Errorf("response not 'ok'")
	}

	// grab our message id
	externalID, err := jsonparser.GetInt([]byte(resp.Body), "result", "message_id")
	if err != nil {
		return "", log, errors.Errorf("no 'result.message_id' in response")
	}

	return strconv.FormatInt(externalID, 10), log, nil
}

func downloadFileToBytes(fileURL string) ([]byte, error) {
	req, err := http.NewRequest("GET", fileURL, nil)
	if err != nil {
		return nil, err
	}

	resp, err := utils.MakeHTTPRequest(req)
	if err != nil {
<<<<<<< HEAD
		return nil, fmt.Errorf("erro ao baixar o arquivo: %v", err)
=======
		return nil, fmt.Errorf("error downloading file: %v", err)
>>>>>>> fe8dde66
	}

	return resp.Body, nil
}<|MERGE_RESOLUTION|>--- conflicted
+++ resolved
@@ -474,13 +474,8 @@
 		return "", nil, err
 	}
 
-<<<<<<< HEAD
-	url := fmt.Sprintf(apiURL, token)
-	req, err := http.NewRequest("POST", url, body)
-=======
 	sendURL := fmt.Sprintf("%s/bot%s/%s", apiURL, token, "sendDocument")
 	req, err := http.NewRequest("POST", sendURL, body)
->>>>>>> fe8dde66
 	if err != nil {
 		return "", nil, err
 	}
@@ -515,11 +510,7 @@
 
 	resp, err := utils.MakeHTTPRequest(req)
 	if err != nil {
-<<<<<<< HEAD
-		return nil, fmt.Errorf("erro ao baixar o arquivo: %v", err)
-=======
 		return nil, fmt.Errorf("error downloading file: %v", err)
->>>>>>> fe8dde66
 	}
 
 	return resp.Body, nil
