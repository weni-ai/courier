--- conflicted
+++ resolved
@@ -337,7 +337,6 @@
 		data = append(data, courier.NewStatusData(event))
 	}
 
-<<<<<<< HEAD
 	webhook := channel.ConfigForKey("webhook", nil)
 	if webhook != nil {
 		er := handlers.SendWebhooks(channel, r, webhook)
@@ -346,10 +345,7 @@
 		}
 	}
 
-	return events, courier.WriteDataResponse(ctx, w, http.StatusOK, "Events Handled", data)
-=======
 	return events, courier.WriteDataResponse(w, http.StatusOK, "Events Handled", data)
->>>>>>> 41529530
 }
 
 func resolveMediaURL(channel courier.Channel, mediaID string) (string, error) {
@@ -654,14 +650,9 @@
 
 	textAsCaption := false
 
-<<<<<<< HEAD
 	// do we have a template?
 	templating, err := h.getTemplate(msg)
 	if templating != nil || len(msg.Attachments()) == 0 {
-
-=======
-	if len(msg.Attachments()) > 0 {
-		for attachmentCount, attachment := range msg.Attachments() {
 
 			mimeType, mediaURL := handlers.SplitAttachment(attachment)
 			mediaID, err := h.fetchMediaID(msg, mimeType, mediaURL, clog)
@@ -803,7 +794,6 @@
 		// do we have a template?
 		var templating *MsgTemplating
 		templating, err := h.getTemplate(msg)
->>>>>>> 41529530
 		if err != nil {
 			return nil, errors.Wrapf(err, "unable to decode template: %s for channel: %s", string(msg.Metadata()), msg.Channel().UUID())
 		}
@@ -1193,7 +1183,6 @@
 		return "", errors.Wrapf(err, "error building request to media endpoint")
 	}
 	setWhatsAppAuthHeader(&req.Header, msg.Channel())
-<<<<<<< HEAD
 	mtype := http.DetectContentType(rr.Body)
 
 	if mtype != mimeType || mtype == "application/octet-stream" || mtype == "application/zip" {
@@ -1202,17 +1191,8 @@
 	} else {
 		req.Header.Add("Content-Type", mtype)
 	}
-	rr, err = utils.MakeHTTPRequest(req)
-	log = courier.NewChannelLogFromRR("Uploading media to WhatsApp", msg.Channel(), msg.ID(), rr).WithError("Error uploading media to WhatsApp", err)
-	logs = append(logs, log)
-	if err != nil {
-=======
-	mediaType, _ := httpx.DetectContentType(respBody)
-	req.Header.Add("Content-Type", mediaType)
-
 	resp, respBody, err = handlers.RequestHTTP(req, clog)
 	if err != nil || resp.StatusCode/100 != 2 {
->>>>>>> 41529530
 		failedMediaCache.Set(failKey, true, cache.DefaultExpiration)
 		return "", errors.Wrapf(err, "error uploading media to whatsapp")
 	}
