--- conflicted
+++ resolved
@@ -226,20 +226,9 @@
 			"text":    []string{msgText},
 		}
 
-<<<<<<< HEAD
-		externalID, log, botBlocked, err := h.sendMsgPart(msg, authToken, "sendMessage", form, msgKeyBoard)
-		status.AddLog(log)
-		if botBlocked {
-			status.SetStatus(courier.MsgFailed)
-			channelEvent := h.Backend().NewChannelEvent(msg.Channel(), courier.StopContact, msg.URN())
-			err = h.Backend().WriteChannelEvent(ctx, channelEvent)
-			return status, err
-		}
-=======
 		form.Set("parse_mode", defaultParseMode)
 
 		externalID, log, err := h.sendMsgPart(msg, authToken, "sendMessage", form, msgKeyBoard)
->>>>>>> 180259f2
 		status.SetExternalID(externalID)
 		hasError = err != nil
 
@@ -310,23 +299,7 @@
 			hasError = err != nil
 
 		case "application":
-<<<<<<< HEAD
-			form := url.Values{
-				"chat_id":  []string{msg.URN().Path()},
-				"document": []string{mediaURL},
-				"caption":  []string{caption},
-			}
-			externalID, log, botBlocked, err := h.sendMsgPart(msg, authToken, "sendDocument", form, attachmentKeyBoard)
-			status.AddLog(log)
-			if botBlocked {
-				status.SetStatus(courier.MsgFailed)
-				channelEvent := h.Backend().NewChannelEvent(msg.Channel(), courier.StopContact, msg.URN())
-				err = h.Backend().WriteChannelEvent(ctx, channelEvent)
-				return status, err
-			}
-=======
 			externalID, log, err := sendUploadDocument(msg, authToken, mediaURL, fileName, attachmentKeyBoard, caption)
->>>>>>> 180259f2
 			status.SetExternalID(externalID)
 			hasError = err != nil
 
