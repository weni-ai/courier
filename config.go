--- conflicted
+++ resolved
@@ -61,10 +61,7 @@
 	EmailProxyURL       string `help:"email proxy url"`
 	EmailProxyAuthToken string `help:"email proxy auth token"`
 
-<<<<<<< HEAD
 	TemplatesExchangeName    string `help:"templates exchange name"`
-=======
->>>>>>> 18b84461
 	WhatsappCloudDemoAddress string `help:"the address of the router"`
 	WhatsappCloudDemoURL     string `help:"the url of the demo"`
 	WhatsappCloudDemoToken   string `help:"the token of the demo"`
@@ -102,14 +99,9 @@
 		BillingExchangeName:          "msgs.topic",
 		EmailProxyURL:                "http://localhost:9090",
 		EmailProxyAuthToken:          "",
-<<<<<<< HEAD
 		TemplatesExchangeName:        "templates",
 		WhatsappCloudDemoAddress:     "1234567890",
-		WhatsappCloudDemoURL:         "http://localhost:3000",
-=======
-		WhatsappCloudDemoAddress:     "1234567890",
 		WhatsappCloudDemoURL:         "http://localhost:3000/wacr/receive",
->>>>>>> 18b84461
 		WhatsappCloudDemoToken:       "1234567890",
 	}
 }
