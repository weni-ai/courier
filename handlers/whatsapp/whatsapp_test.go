package whatsapp

import (
	"context"
	"encoding/json"
	"net/http"
	"net/http/httptest"
	"strings"
	"testing"
	"time"

	"github.com/nyaruka/courier"
	. "github.com/nyaruka/courier/handlers"
	"github.com/stretchr/testify/assert"
)

var testChannels = []courier.Channel{
	courier.NewMockChannel(
		"8eb23e93-5ecb-45ba-b726-3b064e0c568c",
		"WA",
		"250788383383",
		"RW",
		map[string]interface{}{
			"auth_token": "the-auth-token",
			"base_url":   "https://foo.bar/",
		}),
	courier.NewMockChannel(
		"8eb23e93-5ecb-45ba-b726-3b064e0c568c",
		"D3",
		"250788383383",
		"RW",
		map[string]interface{}{
			"auth_token": "the-auth-token",
			"base_url":   "https://foo.bar/",
		}),
	courier.NewMockChannel(
		"8eb23e93-5ecb-45ba-b726-3b064e0c568c",
		"TXW",
		"250788383383",
		"RW",
		map[string]interface{}{
			"auth_token": "the-auth-token",
			"base_url":   "https://foo.bar/",
		}),
}

var helloMsg = `{
	"contacts":[{
		"profile": {
			"name": "Jerry Cooney"
		},
		"wa_id": "250788123123"
	}],
  "messages": [{
    "from": "250788123123",
    "id": "41",
    "timestamp": "1454119029",
    "text": {
      "body": "hello world"
    },
    "type": "text"
   }]
}`

var duplicateMsg = `{
	"messages": [{
	  "from": "250788123123",
	  "id": "41",
	  "timestamp": "1454119029",
	  "text": {
		"body": "hello world"
	  },
	  "type": "text"
	}, {
	  "from": "250788123123",
	  "id": "41",
	  "timestamp": "1454119029",
	  "text": {
		"body": "hello world"
	  },
	  "type": "text"
	}]
}`

var audioMsg = `{
	"messages": [{
		"from": "250788123123",
		"id": "41",
		"timestamp": "1454119029",
		"type": "audio",
		"audio": {
			"file": "/path/to/v1/media/41",
			"id": "41",
			"link": "https://example.org/v1/media/41",
			"mime_type": "text/plain",
			"sha256": "the-sha-signature"
		}
	}]
}`

var documentMsg = `{
	"messages": [{
		"from": "250788123123",
		"id": "41",
		"timestamp": "1454119029",
		"type": "document",
		"document": {
			"file": "/path/to/v1/media/41",
			"id": "41",
			"link": "https://example.org/v1/media/41",
			"mime_type": "text/plain",
			"sha256": "the-sha-signature",
			"caption": "the caption"
		}
	}]
}`

var imageMsg = `{
	"messages": [{
		"from": "250788123123",
		"id": "41",
		"timestamp": "1454119029",
		"type": "image",
		"image": {
			"file": "/path/to/v1/media/41",
			"id": "41",
			"link": "https://example.org/v1/media/41",
			"mime_type": "text/plain",
			"sha256": "the-sha-signature",
			"caption": "the caption"
		}
	}]
}`

var locationMsg = `{
	"messages": [{
		"from": "250788123123",
		"id": "41",
		"timestamp": "1454119029",
		"type": "location",
		"location": {
			"address": "some address",
			"latitude": 0.00,
			"longitude": 1.00,
			"name": "some name",
			"url": "https://example.org/"
		}
	}]
}`

var videoMsg = `{
	"messages": [{
		"from": "250788123123",
		"id": "41",
		"timestamp": "1454119029",
		"type": "video",
		"video": {
			"file": "/path/to/v1/media/41",
			"id": "41",
			"link": "https://example.org/v1/media/41",
			"mime_type": "text/plain",
			"sha256": "the-sha-signature"
		}
	}]
}`

var voiceMsg = `{
	"messages": [{
		"from": "250788123123",
		"id": "41",
		"timestamp": "1454119029",
		"type": "voice",
		"voice": {
			"file": "/path/to/v1/media/41",
			"id": "41",
			"link": "https://example.org/v1/media/41",
			"mime_type": "text/plain",
			"sha256": "the-sha-signature"
		}
	}]
}`

var contactMsg = `{
	"messages": [{
		"from": "250788123123",
		"id": "41",
		"timestamp": "1454119029",
		"type": "contacts",
		"contacts": [{
			"addresses": [],
			"emails": [],
			"ims": [],
			"name": {
				"first_name": "John Cruz",
				"formatted_name": "John Cruz"
			},
			"org": {},
			"phones": [
				{
					"phone": "+1 415-858-6273",
					"type": "CELL",
					"wa_id": "14158586273"
				},
				{
					"phone": "+1 415-858-6274",
					"type": "CELL",
					"wa_id": "14158586274"
				}
			],
			"urls": []
		}]
	}]
}`

var invalidFrom = `{
  "messages": [{
    "from": "notnumber",
    "id": "41",
    "timestamp": "1454119029",
    "text": {
      "body": "hello world"
    },
    "type": "text"
  }]
}`

var invalidTimestamp = `{
  "messages": [{
    "from": "notnumber",
    "id": "41",
    "timestamp": "asdf",
    "text": {
      "body": "hello world"
    },
    "type": "text"
  }]
}`

var invalidMsg = `not json`

var validStatus = `
{
  "statuses": [{
    "id": "9712A34B4A8B6AD50F",
    "recipient_id": "16315555555",
    "status": "sent",
    "timestamp": "1518694700"
  }]
}
`
var invalidStatus = `
{
  "statuses": [{
    "id": "9712A34B4A8B6AD50F",
    "recipient_id": "16315555555",
    "status": "in_orbit",
    "timestamp": "1518694700"
  }]
}
`
var ignoreStatus = `
{
  "statuses": [{
    "id": "9712A34B4A8B6AD50F",
    "recipient_id": "16315555555",
    "status": "deleted",
    "timestamp": "1518694700"
  }]
}
`

var (
	waReceiveURL = "/c/wa/8eb23e93-5ecb-45ba-b726-3b064e0c568c/receive"
	d3ReceiveURL = "/c/d3/8eb23e93-5ecb-45ba-b726-3b064e0c568c/receive"
	txReceiveURL = "/c/txw/8eb23e93-5ecb-45ba-b726-3b064e0c568c/receive"
)

var waTestCases = []ChannelHandleTestCase{
	{Label: "Receive Valid Message", URL: waReceiveURL, Data: helloMsg, Status: 200, Response: `"type":"msg"`,
		Name: Sp("Jerry Cooney"), Text: Sp("hello world"), URN: Sp("whatsapp:250788123123"), ExternalID: Sp("41"), Date: Tp(time.Date(2016, 1, 30, 1, 57, 9, 0, time.UTC))},
	{Label: "Receive Duplicate Valid Message", URL: waReceiveURL, Data: duplicateMsg, Status: 200, Response: `"type":"msg"`,
		Text: Sp("hello world"), URN: Sp("whatsapp:250788123123"), ExternalID: Sp("41"), Date: Tp(time.Date(2016, 1, 30, 1, 57, 9, 0, time.UTC))},
	{Label: "Receive Valid Audio Message", URL: waReceiveURL, Data: audioMsg, Status: 200, Response: `"type":"msg"`,
		Text: Sp(""), Attachment: Sp("https://foo.bar/v1/media/41"), URN: Sp("whatsapp:250788123123"), ExternalID: Sp("41"), Date: Tp(time.Date(2016, 1, 30, 1, 57, 9, 0, time.UTC))},
	{Label: "Receive Valid Document Message", URL: waReceiveURL, Data: documentMsg, Status: 200, Response: `"type":"msg"`,
		Text: Sp("the caption"), Attachment: Sp("https://foo.bar/v1/media/41"), URN: Sp("whatsapp:250788123123"), ExternalID: Sp("41"), Date: Tp(time.Date(2016, 1, 30, 1, 57, 9, 0, time.UTC))},
	{Label: "Receive Valid Image Message", URL: waReceiveURL, Data: imageMsg, Status: 200, Response: `"type":"msg"`,
		Text: Sp("the caption"), Attachment: Sp("https://foo.bar/v1/media/41"), URN: Sp("whatsapp:250788123123"), ExternalID: Sp("41"), Date: Tp(time.Date(2016, 1, 30, 1, 57, 9, 0, time.UTC))},
	{Label: "Receive Valid Location Message", URL: waReceiveURL, Data: locationMsg, Status: 200, Response: `"type":"msg"`,
		Text: Sp(""), Attachment: Sp("geo:0.000000,1.000000"), URN: Sp("whatsapp:250788123123"), ExternalID: Sp("41"), Date: Tp(time.Date(2016, 1, 30, 1, 57, 9, 0, time.UTC))},
	{Label: "Receive Valid Video Message", URL: waReceiveURL, Data: videoMsg, Status: 200, Response: `"type":"msg"`,
		Text: Sp(""), Attachment: Sp("https://foo.bar/v1/media/41"), URN: Sp("whatsapp:250788123123"), ExternalID: Sp("41"), Date: Tp(time.Date(2016, 1, 30, 1, 57, 9, 0, time.UTC))},
	{Label: "Receive Valid Voice Message", URL: waReceiveURL, Data: voiceMsg, Status: 200, Response: `"type":"msg"`,
		Text: Sp(""), Attachment: Sp("https://foo.bar/v1/media/41"), URN: Sp("whatsapp:250788123123"), ExternalID: Sp("41"), Date: Tp(time.Date(2016, 1, 30, 1, 57, 9, 0, time.UTC))},
	{Label: "Receive Valid Contact Message", URL: waReceiveURL, Data: contactMsg, Status: 200, Response: `"type":"msg"`,
		Text: Sp("+1 415-858-6273, +1 415-858-6274"), URN: Sp("whatsapp:250788123123"), ExternalID: Sp("41"), Date: Tp(time.Date(2016, 1, 30, 1, 57, 9, 0, time.UTC))},
	{Label: "Receive Invalid JSON", URL: waReceiveURL, Data: invalidMsg, Status: 400, Response: "unable to parse"},
	{Label: "Receive Invalid From", URL: waReceiveURL, Data: invalidFrom, Status: 400, Response: "invalid whatsapp id"},
	{Label: "Receive Invalid Timestamp", URL: waReceiveURL, Data: invalidTimestamp, Status: 400, Response: "invalid timestamp"},

	{Label: "Receive Valid Status", URL: waReceiveURL, Data: validStatus, Status: 200, Response: `"type":"status"`,
		MsgStatus: Sp("S"), ExternalID: Sp("9712A34B4A8B6AD50F")},
	{Label: "Receive Invalid JSON", URL: waReceiveURL, Data: "not json", Status: 400, Response: "unable to parse"},
	{Label: "Receive Invalid Status", URL: waReceiveURL, Data: invalidStatus, Status: 400, Response: `"unknown status: in_orbit"`},
	{Label: "Receive Ignore Status", URL: waReceiveURL, Data: ignoreStatus, Status: 200, Response: `"ignoring status: deleted"`},
}

<<<<<<< HEAD
var d3TestCases = []ChannelHandleTestCase{
	{Label: "Receive Valid Message", URL: d3ReceiveURL, Data: helloMsg, Status: 200, Response: `"type":"msg"`,
		Name: Sp("Jerry Cooney"), Text: Sp("hello world"), URN: Sp("whatsapp:250788123123"), ExternalID: Sp("41"), Date: Tp(time.Date(2016, 1, 30, 1, 57, 9, 0, time.UTC))},
	{Label: "Receive Duplicate Valid Message", URL: d3ReceiveURL, Data: duplicateMsg, Status: 200, Response: `"type":"msg"`,
		Text: Sp("hello world"), URN: Sp("whatsapp:250788123123"), ExternalID: Sp("41"), Date: Tp(time.Date(2016, 1, 30, 1, 57, 9, 0, time.UTC))},
	{Label: "Receive Valid Audio Message", URL: d3ReceiveURL, Data: audioMsg, Status: 200, Response: `"type":"msg"`,
		Text: Sp(""), Attachment: Sp("https://foo.bar/v1/media/41"), URN: Sp("whatsapp:250788123123"), ExternalID: Sp("41"), Date: Tp(time.Date(2016, 1, 30, 1, 57, 9, 0, time.UTC))},
	{Label: "Receive Valid Document Message", URL: d3ReceiveURL, Data: documentMsg, Status: 200, Response: `"type":"msg"`,
		Text: Sp("the caption"), Attachment: Sp("https://foo.bar/v1/media/41"), URN: Sp("whatsapp:250788123123"), ExternalID: Sp("41"), Date: Tp(time.Date(2016, 1, 30, 1, 57, 9, 0, time.UTC))},
	{Label: "Receive Valid Image Message", URL: d3ReceiveURL, Data: imageMsg, Status: 200, Response: `"type":"msg"`,
		Text: Sp("the caption"), Attachment: Sp("https://foo.bar/v1/media/41"), URN: Sp("whatsapp:250788123123"), ExternalID: Sp("41"), Date: Tp(time.Date(2016, 1, 30, 1, 57, 9, 0, time.UTC))},
	{Label: "Receive Valid Location Message", URL: d3ReceiveURL, Data: locationMsg, Status: 200, Response: `"type":"msg"`,
		Text: Sp(""), Attachment: Sp("geo:0.000000,1.000000"), URN: Sp("whatsapp:250788123123"), ExternalID: Sp("41"), Date: Tp(time.Date(2016, 1, 30, 1, 57, 9, 0, time.UTC))},
	{Label: "Receive Valid Video Message", URL: d3ReceiveURL, Data: videoMsg, Status: 200, Response: `"type":"msg"`,
		Text: Sp(""), Attachment: Sp("https://foo.bar/v1/media/41"), URN: Sp("whatsapp:250788123123"), ExternalID: Sp("41"), Date: Tp(time.Date(2016, 1, 30, 1, 57, 9, 0, time.UTC))},
	{Label: "Receive Valid Voice Message", URL: d3ReceiveURL, Data: voiceMsg, Status: 200, Response: `"type":"msg"`,
		Text: Sp(""), Attachment: Sp("https://foo.bar/v1/media/41"), URN: Sp("whatsapp:250788123123"), ExternalID: Sp("41"), Date: Tp(time.Date(2016, 1, 30, 1, 57, 9, 0, time.UTC))},
	{Label: "Receive Valid Contact Message", URL: d3ReceiveURL, Data: contactMsg, Status: 200, Response: `"type":"msg"`,
		Text: Sp("+1 415-858-6273, +1 415-858-6274"), URN: Sp("whatsapp:250788123123"), ExternalID: Sp("41"), Date: Tp(time.Date(2016, 1, 30, 1, 57, 9, 0, time.UTC))},
	{Label: "Receive Invalid JSON", URL: d3ReceiveURL, Data: invalidMsg, Status: 400, Response: "unable to parse"},
	{Label: "Receive Invalid From", URL: d3ReceiveURL, Data: invalidFrom, Status: 400, Response: "invalid whatsapp id"},
	{Label: "Receive Invalid Timestamp", URL: d3ReceiveURL, Data: invalidTimestamp, Status: 400, Response: "invalid timestamp"},

	{Label: "Receive Valid Status", URL: d3ReceiveURL, Data: validStatus, Status: 200, Response: `"type":"status"`,
		MsgStatus: Sp("S"), ExternalID: Sp("9712A34B4A8B6AD50F")},
	{Label: "Receive Invalid JSON", URL: d3ReceiveURL, Data: "not json", Status: 400, Response: "unable to parse"},
	{Label: "Receive Invalid Status", URL: d3ReceiveURL, Data: invalidStatus, Status: 400, Response: `"unknown status: in_orbit"`},
	{Label: "Receive Ignore Status", URL: d3ReceiveURL, Data: ignoreStatus, Status: 200, Response: `"ignoring status: deleted"`},
}

=======
>>>>>>> caff9533
func TestBuildMediaRequest(t *testing.T) {
	mb := courier.NewMockBackend()

	waHandler := &handler{NewBaseHandler(courier.ChannelType("WA"), "WhatsApp")}
	req, _ := waHandler.BuildDownloadMediaRequest(context.Background(), mb, testChannels[0], "https://example.org/v1/media/41")
	assert.Equal(t, "https://example.org/v1/media/41", req.URL.String())
	assert.Equal(t, "Bearer the-auth-token", req.Header.Get("Authorization"))

	d3Handler := &handler{NewBaseHandler(courier.ChannelType("D3"), "360Dialog")}
	req, _ = d3Handler.BuildDownloadMediaRequest(context.Background(), mb, testChannels[1], "https://example.org/v1/media/41")
	assert.Equal(t, "https://example.org/v1/media/41", req.URL.String())
	assert.Equal(t, "the-auth-token", req.Header.Get("D360-API-KEY"))

	txHandler := &handler{NewBaseHandler(courier.ChannelType("TXW"), "TextIt")}
	req, _ = txHandler.BuildDownloadMediaRequest(context.Background(), mb, testChannels[0], "https://example.org/v1/media/41")
	assert.Equal(t, "https://example.org/v1/media/41", req.URL.String())
	assert.Equal(t, "Bearer the-auth-token", req.Header.Get("Authorization"))
}

func replaceTestcaseURLs(tcs []ChannelHandleTestCase, url string) []ChannelHandleTestCase {
	replaced := make([]ChannelHandleTestCase, len(tcs))
	for i, tc := range tcs {
		tc.URL = url
		replaced[i] = tc
	}
	return replaced
}

func TestHandler(t *testing.T) {
	RunChannelTestCases(t, testChannels, newWAHandler(courier.ChannelType("WA"), "WhatsApp"), waTestCases)
	RunChannelTestCases(t, testChannels, newWAHandler(courier.ChannelType("D3"), "360Dialog"), replaceTestcaseURLs(waTestCases, d3ReceiveURL))
	RunChannelTestCases(t, testChannels, newWAHandler(courier.ChannelType("TXW"), "TextIt"), replaceTestcaseURLs(waTestCases, txReceiveURL))
}

func BenchmarkHandler(b *testing.B) {
	RunChannelBenchmarks(b, testChannels, newWAHandler(courier.ChannelType("WA"), "WhatsApp"), waTestCases)
	RunChannelBenchmarks(b, testChannels, newWAHandler(courier.ChannelType("D3"), "360Dialog"), replaceTestcaseURLs(waTestCases, d3ReceiveURL))
	RunChannelBenchmarks(b, testChannels, newWAHandler(courier.ChannelType("TXW"), "TextIt"), replaceTestcaseURLs(waTestCases, txReceiveURL))
}

// setSendURL takes care of setting the base_url to our test server host
func setSendURL(s *httptest.Server, h courier.ChannelHandler, c courier.Channel, m courier.Msg) {
	retryParam = "retry"
	c.(*courier.MockChannel).SetConfig("base_url", s.URL)
}

var defaultSendTestCases = []ChannelSendTestCase{
	{Label: "Plain Send",
		Text: "Simple Message", URN: "whatsapp:250788123123", Path: "/v1/messages",
		Status: "W", ExternalID: "157b5e14568e8",
		ResponseBody: `{ "messages": [{"id": "157b5e14568e8"}] }`, ResponseStatus: 201,
		RequestBody: `{"to":"250788123123","type":"text","text":{"body":"Simple Message"}}`,
		SendPrep:    setSendURL},
	{Label: "Unicode Send",
		Text: "☺", URN: "whatsapp:250788123123",
		Status: "W", ExternalID: "157b5e14568e8",
		ResponseBody: `{ "messages": [{"id": "157b5e14568e8"}] }`, ResponseStatus: 201,
		RequestBody: `{"to":"250788123123","type":"text","text":{"body":"☺"}}`,
		SendPrep:    setSendURL},
	{Label: "Error",
		Text: "Error", URN: "whatsapp:250788123123",
		Status:       "E",
		ResponseBody: `{ "errors": [{ "title": "Error Sending" }] }`, ResponseStatus: 403,
		RequestBody: `{"to":"250788123123","type":"text","text":{"body":"Error"}}`,
		SendPrep:    setSendURL},
	{Label: "No Message ID",
		Text: "Error", URN: "whatsapp:250788123123",
		Status:       "E",
		ResponseBody: `{ "messages": [] }`, ResponseStatus: 200,
		RequestBody: `{"to":"250788123123","type":"text","text":{"body":"Error"}}`,
		SendPrep:    setSendURL},
	{Label: "Error Field",
		Text: "Error", URN: "whatsapp:250788123123",
		Status:       "E",
		ResponseBody: `{ "errors": [{"title":"Error Sending"}] }`, ResponseStatus: 200,
		RequestBody: `{"to":"250788123123","type":"text","text":{"body":"Error"}}`,
		SendPrep:    setSendURL},
	{Label: "Audio Send",
		Text:   "audio has no caption",
		URN:    "whatsapp:250788123123",
		Status: "W", ExternalID: "157b5e14568e8",
		Attachments: []string{"audio/mpeg:https://foo.bar/audio.mp3"},
		Responses: map[MockedRequest]MockedResponse{
			MockedRequest{
				Method: "POST",
				Path:   "/v1/messages",
				Body:   `{"to":"250788123123","type":"audio","audio":{"link":"https://foo.bar/audio.mp3"}}`,
			}: MockedResponse{
				Status: 201,
				Body:   `{ "messages": [{"id": "157b5e14568e8"}] }`,
			},
		},
		SendPrep: setSendURL,
	},
	{Label: "Document Send",
		Text:   "document caption",
		URN:    "whatsapp:250788123123",
		Status: "W", ExternalID: "157b5e14568e8",
		Attachments: []string{"application/pdf:https://foo.bar/document.pdf"},
		Responses: map[MockedRequest]MockedResponse{
			MockedRequest{
				Method: "POST",
				Path:   "/v1/messages",
				Body:   `{"to":"250788123123","type":"document","document":{"link":"https://foo.bar/document.pdf","caption":"document caption"}}`,
			}: MockedResponse{
				Status: 201,
				Body:   `{ "messages": [{"id": "157b5e14568e8"}] }`,
			},
		},
		SendPrep: setSendURL,
	},
	{Label: "Image Send",
		Text:   "document caption",
		URN:    "whatsapp:250788123123",
		Status: "W", ExternalID: "157b5e14568e8",
		Attachments: []string{"image/jpeg:https://foo.bar/image.jpg"},
		Responses: map[MockedRequest]MockedResponse{
			MockedRequest{
				Method: "POST",
				Path:   "/v1/messages",
				Body:   `{"to":"250788123123","type":"image","image":{"link":"https://foo.bar/image.jpg","caption":"document caption"}}`,
			}: MockedResponse{
				Status: 201,
				Body:   `{ "messages": [{"id": "157b5e14568e8"}] }`,
			},
		},
		SendPrep: setSendURL,
	},
	{Label: "Video Send",
		Text:   "video caption",
		URN:    "whatsapp:250788123123",
		Status: "W", ExternalID: "157b5e14568e8",
		Attachments: []string{"video/mp4:https://foo.bar/video.mp4"},
		Responses: map[MockedRequest]MockedResponse{
			MockedRequest{
				Method: "POST",
				Path:   "/v1/messages",
				Body:   `{"to":"250788123123","type":"video","video":{"link":"https://foo.bar/video.mp4","caption":"video caption"}}`,
			}: MockedResponse{
				Status: 201,
				Body:   `{ "messages": [{"id": "157b5e14568e8"}] }`,
			},
		},
		SendPrep: setSendURL,
	},
	{Label: "Template Send",
		Text:   "templated message",
		URN:    "whatsapp:250788123123",
		Status: "W", ExternalID: "157b5e14568e8",
		Metadata:     json.RawMessage(`{ "templating": { "template": { "name": "revive_issue", "uuid": "171f8a4d-f725-46d7-85a6-11aceff0bfe3" }, "language": "eng", "variables": ["Chef", "tomorrow"]}}`),
		ResponseBody: `{ "messages": [{"id": "157b5e14568e8"}] }`, ResponseStatus: 200,
		RequestBody: `{"to":"250788123123","type":"template","template":{"namespace":"waba_namespace","name":"revive_issue","language":{"policy":"deterministic","code":"en"},"components":[{"type":"body","parameters":[{"type":"text","text":"Chef"},{"type":"text","text":"tomorrow"}]}]}}`,
		SendPrep:    setSendURL,
	},
	{Label: "Template Country Language",
		Text:   "templated message",
		URN:    "whatsapp:250788123123",
		Status: "W", ExternalID: "157b5e14568e8",
		Metadata:     json.RawMessage(`{ "templating": { "template": { "name": "revive_issue", "uuid": "171f8a4d-f725-46d7-85a6-11aceff0bfe3" }, "language": "eng", "country": "US", "variables": ["Chef", "tomorrow"]}}`),
		ResponseBody: `{ "messages": [{"id": "157b5e14568e8"}] }`, ResponseStatus: 200,
		RequestBody: `{"to":"250788123123","type":"template","template":{"namespace":"waba_namespace","name":"revive_issue","language":{"policy":"deterministic","code":"en_US"},"components":[{"type":"body","parameters":[{"type":"text","text":"Chef"},{"type":"text","text":"tomorrow"}]}]}}`,
		SendPrep:    setSendURL,
	},
	{Label: "Template Invalid Language",
		Text: "templated message", URN: "whatsapp:250788123123",
		Error:    `unable to decode template: {"templating": { "template": { "name": "revive_issue", "uuid": "8ca114b4-bee2-4d3b-aaf1-9aa6b48d41e8" }, "language": "bnt", "variables": ["Chef", "tomorrow"]}} for channel: 8eb23e93-5ecb-45ba-b726-3b064e0c56ab: unable to find mapping for language: bnt`,
		Metadata: json.RawMessage(`{"templating": { "template": { "name": "revive_issue", "uuid": "8ca114b4-bee2-4d3b-aaf1-9aa6b48d41e8" }, "language": "bnt", "variables": ["Chef", "tomorrow"]}}`),
	},
	{Label: "WhatsApp Contact Error",
		Text: "contact status error", URN: "whatsapp:250788123123",
		Status: "E",
		Responses: map[MockedRequest]MockedResponse{
			MockedRequest{
				Method: "POST",
				Path:   "/v1/messages",
				Body:   `{"to":"250788123123","type":"text","text":{"body":"contact status error"}}`,
			}: MockedResponse{
				Status: 404,
				Body:   `{"errors": [{"code":1006,"title":"Resource not found","details":"unknown contact"}]}`,
			},
			MockedRequest{
				Method: "POST",
				Path:   "/v1/contacts",
				Body:   `{"blocking":"wait","contacts":["+250788123123"],"force_check":true}`,
			}: MockedResponse{
				Status: 200,
				Body:   `{"contacts":[{"input":"+250788123123","status":"invalid"}]}`,
			},
		},
		SendPrep: setSendURL,
	},
	{Label: "Try Messaging Again After WhatsApp Contact Check",
		Text: "try again", URN: "whatsapp:250788123123",
		Status: "W", ExternalID: "157b5e14568e8",
		Responses: map[MockedRequest]MockedResponse{
			MockedRequest{
				Method: "POST",
				Path:   "/v1/messages",
				Body:   `{"to":"250788123123","type":"text","text":{"body":"try again"}}`,
			}: MockedResponse{
				Status: 404,
				Body:   `{"errors": [{"code": 1006, "title": "Resource not found", "details": "unknown contact"}]}`,
			},
			MockedRequest{
				Method: "POST",
				Path:   "/v1/contacts",
				Body:   `{"blocking":"wait","contacts":["+250788123123"],"force_check":true}`,
			}: MockedResponse{
				Status: 200,
				Body:   `{"contacts": [{"input": "+250788123123", "status": "valid", "wa_id": "250788123123"}]}`,
			},
			MockedRequest{
				Method:   "POST",
				Path:     "/v1/messages",
				RawQuery: "retry=1",
				Body:     `{"to":"250788123123","type":"text","text":{"body":"try again"}}`,
			}: MockedResponse{
				Status: 201,
				Body:   `{"messages": [{"id": "157b5e14568e8"}]}`,
			},
		},
		SendPrep: setSendURL,
	},
	{Label: "Try Messaging Again After WhatsApp Contact Check With Returned WhatsApp ID",
		Text: "try again", URN: "whatsapp:5582999887766",
		Status: "W", ExternalID: "157b5e14568e8",
		Responses: map[MockedRequest]MockedResponse{
			MockedRequest{
				Method: "POST",
				Path:   "/v1/messages",
				Body:   `{"to":"5582999887766","type":"text","text":{"body":"try again"}}`,
			}: MockedResponse{
				Status: 404,
				Body:   `{"errors": [{"code": 1006, "title": "Resource not found", "details": "unknown contact"}]}`,
			},
			MockedRequest{
				Method: "POST",
				Path:   "/v1/contacts",
				Body:   `{"blocking":"wait","contacts":["+5582999887766"],"force_check":true}`,
			}: MockedResponse{
				Status: 200,
				Body:   `{"contacts": [{"input": "+5582999887766", "status": "valid", "wa_id": "558299887766"}]}`,
			},
			MockedRequest{
				Method:   "POST",
				Path:     "/v1/messages",
				RawQuery: "retry=1",
				Body:     `{"to":"558299887766","type":"text","text":{"body":"try again"}}`,
			}: MockedResponse{
				Status: 201,
				Body:   `{"messages": [{"id": "157b5e14568e8"}]}`,
			},
		},
		SendPrep: setSendURL,
	},
}

var mediaCacheSendTestCases = []ChannelSendTestCase{
	{Label: "Media Upload Error",
		Text:   "document caption",
		URN:    "whatsapp:250788123123",
		Status: "W", ExternalID: "157b5e14568e8",
		Attachments: []string{"application/pdf:https://foo.bar/document.pdf"},
		Responses: map[MockedRequest]MockedResponse{
			MockedRequest{
				Method: "POST",
				Path:   "/v1/media",
				Body:   "media bytes",
			}: MockedResponse{
				Status: 401,
				Body:   `{ "errors": [{"code":1005,"title":"Access denied","details":"Invalid credentials."}] }`,
			},
			MockedRequest{
				Method:       "POST",
				Path:         "/v1/messages",
				BodyContains: `/document.pdf`,
			}: MockedResponse{
				Status: 201,
				Body:   `{ "messages": [{"id": "157b5e14568e8"}] }`,
			},
		},
		SendPrep: setSendURL,
	},
	{Label: "Previous Media Upload Error",
		Text:   "document caption",
		URN:    "whatsapp:250788123123",
		Status: "W", ExternalID: "157b5e14568e8",
		Attachments: []string{"application/pdf:https://foo.bar/document.pdf"},
		Responses: map[MockedRequest]MockedResponse{
			MockedRequest{
				Method:       "POST",
				Path:         "/v1/messages",
				BodyContains: `/document.pdf`,
			}: MockedResponse{
				Status: 201,
				Body:   `{ "messages": [{"id": "157b5e14568e8"}] }`,
			},
		},
		SendPrep: setSendURL,
	},
	{Label: "Media Upload OK",
		Text:   "video caption",
		URN:    "whatsapp:250788123123",
		Status: "W", ExternalID: "157b5e14568e8",
		Attachments: []string{"video/mp4:https://foo.bar/video.mp4"},
		Responses: map[MockedRequest]MockedResponse{
			MockedRequest{
				Method: "POST",
				Path:   "/v1/media",
				Body:   "media bytes",
			}: MockedResponse{
				Status: 200,
				Body:   `{ "media" : [{"id": "36c484d1-1283-4b94-988d-7276bdec4de2"}] }`,
			},
			MockedRequest{
				Method: "POST",
				Path:   "/v1/messages",
				Body:   `{"to":"250788123123","type":"video","video":{"id":"36c484d1-1283-4b94-988d-7276bdec4de2","caption":"video caption"}}`,
			}: MockedResponse{
				Status: 201,
				Body:   `{ "messages": [{"id": "157b5e14568e8"}] }`,
			},
		},
		SendPrep: setSendURL,
	},
	{Label: "Cached Media",
		Text:   "video caption",
		URN:    "whatsapp:250788123123",
		Status: "W", ExternalID: "157b5e14568e8",
		Attachments: []string{"video/mp4:https://foo.bar/video.mp4"},
		Responses: map[MockedRequest]MockedResponse{
			MockedRequest{
				Method: "POST",
				Path:   "/v1/messages",
				Body:   `{"to":"250788123123","type":"video","video":{"id":"36c484d1-1283-4b94-988d-7276bdec4de2","caption":"video caption"}}`,
			}: MockedResponse{
				Status: 201,
				Body:   `{ "messages": [{"id": "157b5e14568e8"}] }`,
			},
		},
		SendPrep: setSendURL,
	},
}

var hsmSupportSendTestCases = []ChannelSendTestCase{
	{Label: "Template Send",
		Text:   "templated message",
		URN:    "whatsapp:250788123123",
		Status: "W", ExternalID: "157b5e14568e8",
		Metadata:     json.RawMessage(`{ "templating": { "template": { "name": "revive_issue", "uuid": "171f8a4d-f725-46d7-85a6-11aceff0bfe3" }, "language": "eng", "variables": ["Chef", "tomorrow"]}}`),
		ResponseBody: `{ "messages": [{"id": "157b5e14568e8"}] }`, ResponseStatus: 200,
		RequestBody: `{"to":"250788123123","type":"hsm","hsm":{"namespace":"waba_namespace","element_name":"revive_issue","language":{"policy":"deterministic","code":"en"},"localizable_params":[{"default":"Chef"},{"default":"tomorrow"}]}}`,
		SendPrep:    setSendURL,
	},
}

func mockAttachmentURLs(mediaServer *httptest.Server, testCases []ChannelSendTestCase) []ChannelSendTestCase {
	casesWithMockedUrls := make([]ChannelSendTestCase, len(testCases))

	for i, testCase := range testCases {
		mockedCase := testCase

		for j, attachment := range testCase.Attachments {
			mockedCase.Attachments[j] = strings.Replace(attachment, "https://foo.bar", mediaServer.URL, 1)
		}
		casesWithMockedUrls[i] = mockedCase
	}
	return casesWithMockedUrls
}

func TestSending(t *testing.T) {
	var defaultChannel = courier.NewMockChannel("8eb23e93-5ecb-45ba-b726-3b064e0c56ab", "WA", "250788383383", "US",
		map[string]interface{}{
			"auth_token":   "token123",
			"base_url":     "https://foo.bar/",
			"fb_namespace": "waba_namespace",
		})

	var hsmSupportChannel = courier.NewMockChannel("8eb23e93-5ecb-45ba-b726-3b064e0c56ab", "WA", "250788383383", "US",
		map[string]interface{}{
			"auth_token":   "token123",
			"base_url":     "https://foo.bar/",
			"fb_namespace": "waba_namespace",
			"hsm_support":  true,
		})

	var d3Channel = courier.NewMockChannel("8eb23e93-5ecb-45ba-b726-3b064e0c56ab", "D3", "250788383383", "US",
		map[string]interface{}{
			"auth_token":   "token123",
			"base_url":     "https://foo.bar/",
			"fb_namespace": "waba_namespace",
		})

	var txwChannel = courier.NewMockChannel("8eb23e93-5ecb-45ba-b726-3b064e0c56ab", "TXW", "250788383383", "US",
		map[string]interface{}{
			"auth_token":   "token123",
			"base_url":     "https://foo.bar/",
			"fb_namespace": "waba_namespace",
		})

	RunChannelSendTestCases(t, defaultChannel, newWAHandler(courier.ChannelType("WA"), "WhatsApp"), defaultSendTestCases, nil)
	RunChannelSendTestCases(t, hsmSupportChannel, newWAHandler(courier.ChannelType("WA"), "WhatsApp"), hsmSupportSendTestCases, nil)
	RunChannelSendTestCases(t, d3Channel, newWAHandler(courier.ChannelType("D3"), "360Dialog"), defaultSendTestCases, nil)
	RunChannelSendTestCases(t, txwChannel, newWAHandler(courier.ChannelType("TXW"), "TextIt"), defaultSendTestCases, nil)

	mediaServer := httptest.NewServer(http.HandlerFunc(func(res http.ResponseWriter, req *http.Request) {
		defer req.Body.Close()
		res.WriteHeader(200)
		res.Write([]byte("media bytes"))
	}))
	defer mediaServer.Close()
	mediaCacheSendTestCases := mockAttachmentURLs(mediaServer, mediaCacheSendTestCases)

	RunChannelSendTestCases(t, defaultChannel, newWAHandler(courier.ChannelType("WA"), "WhatsApp"), mediaCacheSendTestCases, nil)
}<|MERGE_RESOLUTION|>--- conflicted
+++ resolved
@@ -305,39 +305,6 @@
 	{Label: "Receive Ignore Status", URL: waReceiveURL, Data: ignoreStatus, Status: 200, Response: `"ignoring status: deleted"`},
 }
 
-<<<<<<< HEAD
-var d3TestCases = []ChannelHandleTestCase{
-	{Label: "Receive Valid Message", URL: d3ReceiveURL, Data: helloMsg, Status: 200, Response: `"type":"msg"`,
-		Name: Sp("Jerry Cooney"), Text: Sp("hello world"), URN: Sp("whatsapp:250788123123"), ExternalID: Sp("41"), Date: Tp(time.Date(2016, 1, 30, 1, 57, 9, 0, time.UTC))},
-	{Label: "Receive Duplicate Valid Message", URL: d3ReceiveURL, Data: duplicateMsg, Status: 200, Response: `"type":"msg"`,
-		Text: Sp("hello world"), URN: Sp("whatsapp:250788123123"), ExternalID: Sp("41"), Date: Tp(time.Date(2016, 1, 30, 1, 57, 9, 0, time.UTC))},
-	{Label: "Receive Valid Audio Message", URL: d3ReceiveURL, Data: audioMsg, Status: 200, Response: `"type":"msg"`,
-		Text: Sp(""), Attachment: Sp("https://foo.bar/v1/media/41"), URN: Sp("whatsapp:250788123123"), ExternalID: Sp("41"), Date: Tp(time.Date(2016, 1, 30, 1, 57, 9, 0, time.UTC))},
-	{Label: "Receive Valid Document Message", URL: d3ReceiveURL, Data: documentMsg, Status: 200, Response: `"type":"msg"`,
-		Text: Sp("the caption"), Attachment: Sp("https://foo.bar/v1/media/41"), URN: Sp("whatsapp:250788123123"), ExternalID: Sp("41"), Date: Tp(time.Date(2016, 1, 30, 1, 57, 9, 0, time.UTC))},
-	{Label: "Receive Valid Image Message", URL: d3ReceiveURL, Data: imageMsg, Status: 200, Response: `"type":"msg"`,
-		Text: Sp("the caption"), Attachment: Sp("https://foo.bar/v1/media/41"), URN: Sp("whatsapp:250788123123"), ExternalID: Sp("41"), Date: Tp(time.Date(2016, 1, 30, 1, 57, 9, 0, time.UTC))},
-	{Label: "Receive Valid Location Message", URL: d3ReceiveURL, Data: locationMsg, Status: 200, Response: `"type":"msg"`,
-		Text: Sp(""), Attachment: Sp("geo:0.000000,1.000000"), URN: Sp("whatsapp:250788123123"), ExternalID: Sp("41"), Date: Tp(time.Date(2016, 1, 30, 1, 57, 9, 0, time.UTC))},
-	{Label: "Receive Valid Video Message", URL: d3ReceiveURL, Data: videoMsg, Status: 200, Response: `"type":"msg"`,
-		Text: Sp(""), Attachment: Sp("https://foo.bar/v1/media/41"), URN: Sp("whatsapp:250788123123"), ExternalID: Sp("41"), Date: Tp(time.Date(2016, 1, 30, 1, 57, 9, 0, time.UTC))},
-	{Label: "Receive Valid Voice Message", URL: d3ReceiveURL, Data: voiceMsg, Status: 200, Response: `"type":"msg"`,
-		Text: Sp(""), Attachment: Sp("https://foo.bar/v1/media/41"), URN: Sp("whatsapp:250788123123"), ExternalID: Sp("41"), Date: Tp(time.Date(2016, 1, 30, 1, 57, 9, 0, time.UTC))},
-	{Label: "Receive Valid Contact Message", URL: d3ReceiveURL, Data: contactMsg, Status: 200, Response: `"type":"msg"`,
-		Text: Sp("+1 415-858-6273, +1 415-858-6274"), URN: Sp("whatsapp:250788123123"), ExternalID: Sp("41"), Date: Tp(time.Date(2016, 1, 30, 1, 57, 9, 0, time.UTC))},
-	{Label: "Receive Invalid JSON", URL: d3ReceiveURL, Data: invalidMsg, Status: 400, Response: "unable to parse"},
-	{Label: "Receive Invalid From", URL: d3ReceiveURL, Data: invalidFrom, Status: 400, Response: "invalid whatsapp id"},
-	{Label: "Receive Invalid Timestamp", URL: d3ReceiveURL, Data: invalidTimestamp, Status: 400, Response: "invalid timestamp"},
-
-	{Label: "Receive Valid Status", URL: d3ReceiveURL, Data: validStatus, Status: 200, Response: `"type":"status"`,
-		MsgStatus: Sp("S"), ExternalID: Sp("9712A34B4A8B6AD50F")},
-	{Label: "Receive Invalid JSON", URL: d3ReceiveURL, Data: "not json", Status: 400, Response: "unable to parse"},
-	{Label: "Receive Invalid Status", URL: d3ReceiveURL, Data: invalidStatus, Status: 400, Response: `"unknown status: in_orbit"`},
-	{Label: "Receive Ignore Status", URL: d3ReceiveURL, Data: ignoreStatus, Status: 200, Response: `"ignoring status: deleted"`},
-}
-
-=======
->>>>>>> caff9533
 func TestBuildMediaRequest(t *testing.T) {
 	mb := courier.NewMockBackend()
 
