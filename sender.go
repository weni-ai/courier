package courier

import (
	"context"
	"encoding/json"
	"fmt"
	"time"

	"github.com/buger/jsonparser"
	"github.com/nyaruka/courier/billing"
	"github.com/nyaruka/courier/metrics"
	"github.com/nyaruka/courier/templates"
	"github.com/nyaruka/courier/utils"
	"github.com/nyaruka/gocommon/urns"
	"github.com/nyaruka/librato"
	"github.com/pkg/errors"
	"github.com/sirupsen/logrus"
)

// Foreman takes care of managing our set of sending workers and assigns msgs for each to send
type Foreman struct {
	server           Server
	senders          []*Sender
	availableSenders chan *Sender
	quit             chan bool
}

// NewForeman creates a new Foreman for the passed in server with the number of max senders
func NewForeman(server Server, maxSenders int) *Foreman {
	foreman := &Foreman{
		server:           server,
		senders:          make([]*Sender, maxSenders),
		availableSenders: make(chan *Sender, maxSenders),
		quit:             make(chan bool),
	}

	for i := 0; i < maxSenders; i++ {
		foreman.senders[i] = NewSender(foreman, i)
	}

	return foreman
}

// Start starts the foreman and all its senders, assigning jobs while there are some
func (f *Foreman) Start() {
	metrics.SetAvailableWorkers(len(f.senders))
	metrics.SetUsedWorkers(0)

	for _, sender := range f.senders {
		sender.Start()
	}
	go f.Assign()
}

// Stop stops the foreman and all its senders, the wait group of the server can be used to track progress
func (f *Foreman) Stop() {
	for _, sender := range f.senders {
		sender.Stop()
	}
	close(f.quit)
	logrus.WithField("comp", "foreman").WithField("state", "stopping").Info("foreman stopping")

	metrics.SetUsedWorkers(0)
	metrics.SetAvailableWorkers(0)
}

// Assign is our main loop for the Foreman, it takes care of popping the next outgoing messages from our
// backend and assigning them to workers
func (f *Foreman) Assign() {
	f.server.WaitGroup().Add(1)
	defer f.server.WaitGroup().Done()
	log := logrus.WithField("comp", "foreman")

	log.WithFields(logrus.Fields{
		"state":   "started",
		"senders": len(f.senders),
	}).Info("senders started and waiting")

	backend := f.server.Backend()
	lastSleep := false

	go f.RecordWorkerMetrics()

	for true {
		select {
		// return if we have been told to stop
		case <-f.quit:
			log.WithField("state", "stopped").Info("foreman stopped")
			return

		// otherwise, grab the next msg and assign it to a sender
		case sender := <-f.availableSenders:
			// see if we have a message to work on
			ctx, cancel := context.WithTimeout(context.Background(), time.Second*30)
			msg, err := backend.PopNextOutgoingMsg(ctx)
			cancel()

			if err == nil && msg != nil {
				// if so, assign it to our sender
				sender.job <- msg
				lastSleep = false
			} else {
				// we received an error getting the next message, log it
				if err != nil {
					log.WithError(err).Error("error popping outgoing msg")
				}

				// add our sender back to our queue and sleep a bit
				if !lastSleep {
					log.Debug("sleeping, no messages")
					lastSleep = true
				}
				f.availableSenders <- sender
				time.Sleep(250 * time.Millisecond)
			}
		}
	}
}

func (f *Foreman) RecordWorkerMetrics() {
	for {
		metrics.SetAvailableWorkers(len(f.availableSenders))
		metrics.SetUsedWorkers(len(f.senders) - len(f.availableSenders))
		time.Sleep(1 * time.Second)
	}
}

// Sender is our type for a single goroutine that is sending messages
type Sender struct {
	id      int
	foreman *Foreman
	job     chan Msg
	log     *logrus.Entry
}

// NewSender creates a new sender responsible for sending messages
func NewSender(foreman *Foreman, id int) *Sender {
	sender := &Sender{
		id:      id,
		foreman: foreman,
		job:     make(chan Msg, 1),
	}
	return sender
}

// Start starts our Sender's goroutine and has it start waiting for tasks from the foreman
func (w *Sender) Start() {
	go func() {
		w.foreman.server.WaitGroup().Add(1)
		defer w.foreman.server.WaitGroup().Done()

		log := logrus.WithField("comp", "sender").WithField("sender_id", w.id)
		log.Debug("started")

		for true {
			// list ourselves as available for work
			w.foreman.availableSenders <- w

			// grab our next piece of work
			msg := <-w.job

			// exit if we were stopped
			if msg == nil {
				log.Debug("stopped")
				return
			}

			w.sendMessage(msg)
		}
	}()
}

// Stop stops our senders, callers can use the server's wait group to track progress
func (w *Sender) Stop() {
	close(w.job)
}

func (w *Sender) sendMessage(msg Msg) {
	// --- HANDLE MESSAGE ACTION ---
	if msg.ActionType() == MsgActionTypingIndicator {
		actionCallCtx, actionCallCancel := context.WithTimeout(context.Background(), time.Second*20)
		defer actionCallCancel()

		// Set a flag in the context to indicate this is an action
		actionCallCtx = context.WithValue(actionCallCtx, "is_action", true)

		_, err := w.foreman.server.SendMsgAction(actionCallCtx, msg)
		if err != nil {
			fmt.Printf("Error processing message action: %v\n", err)
		}
		return
	}

<<<<<<< HEAD
	// --- HANDLE NORMAL MESSAGE SENDING ---
	log := logrus.WithField("comp", "sender").WithField("sender_id", w.id)
	if msg.Channel() != nil {
		log = log.WithField("channel_uuid", msg.Channel().UUID())
	} else {
		log.Warn("Message channel is nil at the start of sendMessage")
	}
=======
	log := logrus.WithField("comp", "sender").WithField("sender_id", w.id).WithField("channel_uuid", msg.Channel().UUID())
>>>>>>> fef28dcd

	var status MsgStatus
	server := w.foreman.server
	backend := server.Backend()

	dbOpCtx, dbOpCancel := context.WithTimeout(context.Background(), time.Second*35)
	defer dbOpCancel()

	if msg.ID() != NilMsgID {
		log = log.WithField("msg_id", msg.ID().String())
	}
	if msg.URN() != urns.NilURN {
		log = log.WithField("msg_urn", msg.URN().Identity())
	}
	if msg.Text() != "" {
		log = log.WithField("msg_text", msg.Text())
	}
	if len(msg.Attachments()) > 0 {
		log = log.WithField("attachments", msg.Attachments())
	}
	if len(msg.QuickReplies()) > 0 {
		log = log.WithField("quick_replies", msg.QuickReplies())
	}

	start := time.Now()

	// if this is a resend, clear our sent status
	if msg.IsResend() {
		err := backend.ClearMsgSent(dbOpCtx, msg.ID())
		if err != nil {
			log.WithError(err).Error("error clearing sent status for msg")
		}
	}

	// was this msg already sent? (from a double queue?)
	sent, err := backend.WasMsgSent(dbOpCtx, msg.ID())
	if err != nil {
		log.WithError(err).Error("error looking up msg was sent")
	}

	// is this msg in a loop?
	loop, err := backend.IsMsgLoop(dbOpCtx, msg)
	if err != nil {
		log.WithError(err).Error("error looking up msg loop")
	}

	if sent {
		fmt.Println("--------- Message already sent, creating wired status")
		// if this message was already sent, create a wired status for it
		status = backend.NewMsgStatusForID(msg.Channel(), msg.ID(), MsgWired)
		log.Warning("duplicate send, marking as wired")
	} else if loop {
		fmt.Println("--------- Message in loop, creating failed status")
		// if this contact is in a loop, fail the message immediately without sending
		status = backend.NewMsgStatusForID(msg.Channel(), msg.ID(), MsgFailed)
		status.AddLog(NewChannelLogFromError("Message Loop", msg.Channel(), msg.ID(), 0, fmt.Errorf("message loop detected, failing message without send")))
		log.Error("message loop detected, failing message")
	} else {
		fmt.Println("--------- Message not sent, processing action")
		// Message is not a duplicate and not in a loop
		actionType := msg.ActionType()
		fmt.Printf("Action Type: %s\n", actionType)
		fmt.Printf("Metadata: %s\n", string(msg.Metadata()))
		fmt.Printf("ID: %d\n", msg.ID())
		fmt.Printf("MSG: %+v\n", msg)

		waitMediaChannels := w.foreman.server.Config().WaitMediaChannels
		msgChannelTypeStr := ""
		if msg.Channel() != nil {
			msgChannelTypeStr = msg.Channel().ChannelType().String()
		}
		mustWait := utils.StringArrayContains(waitMediaChannels, msgChannelTypeStr)

		if mustWait && msg.Channel() != nil { // Ensure channel is not nil for this block
			// check if previous message is already Delivered
			msgUUID := msg.UUID().String()

			if msgUUID != "" {
				ctx, cancel := context.WithTimeout(context.Background(), time.Second*35)
				defer cancel()

				msgEvents, err := server.Backend().GetRunEventsByMsgUUIDFromDB(ctx, msgUUID)

				if err != nil {
					log.Error(errors.Wrap(err, "unable to get events"))
				}

				if msgEvents != nil {

					msgIndex := func(slice []RunEvent, item string) int {
						for i := range slice {
							if slice[i].Msg.UUID == item {
								return i
							}
						}
						return -1
					}(msgEvents, msg.UUID().String())

					if msgIndex > 0 {
						prevMsgCtx, prevMsgCancel := context.WithTimeout(context.Background(), time.Second*35)
						defer prevMsgCancel()
						previousEventMsgUUID := msgEvents[msgIndex-1].Msg.UUID
						tries := 0
						tryLimit := w.foreman.server.Config().WaitMediaCount
						for tries < tryLimit {
							tries++
							prevMsg, err := server.Backend().GetMessage(prevMsgCtx, previousEventMsgUUID)
							if err != nil {
								log.Error(errors.Wrap(err, "GetMessage for previous message failed"))
								break
							}
							if prevMsg != nil {
								if prevMsg.Status() != MsgDelivered &&
									prevMsg.Status() != MsgRead {
									sleepDuration := time.Duration(w.foreman.server.Config().WaitMediaSleepDuration)
									time.Sleep(time.Millisecond * sleepDuration)
									continue
								}
							}
							break
						}
					}
				}
			}
		}

		sendCallCtx, sendCallCancel := context.WithTimeout(context.Background(), time.Second*35)
		defer sendCallCancel()

		// send our message
		var sendErr error
		status, sendErr = server.SendMsg(sendCallCtx, msg)
		duration := time.Now().Sub(start)
		secondDuration := float64(duration) / float64(time.Second)

		if sendErr != nil {
			log.WithError(sendErr).WithField("elapsed", duration).Error("error sending message")
			if status == nil {
				if msg.Channel() != nil && msg.ID() != NilMsgID {
					status = backend.NewMsgStatusForID(msg.Channel(), msg.ID(), MsgErrored)
					status.AddLog(NewChannelLogFromError("Sending Error", msg.Channel(), msg.ID(), duration, sendErr))
				} else {
					log.Error("Cannot create error status for send: channel or msg ID is nil")
				}
			}
		}

		// report to librato and log locally
		if status != nil {
			if status.Status() == MsgErrored || status.Status() == MsgFailed {
				log.WithField("elapsed", duration).Warning("msg errored")
				librato.Gauge(fmt.Sprintf("courier.msg_send_error_%s", msg.Channel().ChannelType()), secondDuration)
				metrics.SetMsgSendErrorByType(msg.Channel().ChannelType().String(), secondDuration)
				metrics.SetMsgSendErrorByUUID(msg.Channel().UUID().UUID, secondDuration)
			} else {
				log.WithField("elapsed", duration).Info("msg sent")
				librato.Gauge(fmt.Sprintf("courier.msg_send_%s", msg.Channel().ChannelType()), secondDuration)
				metrics.SetMsgSendSuccessByType(msg.Channel().ChannelType().String(), secondDuration)
				metrics.SetMsgSendSuccessByUUID(msg.Channel().UUID().UUID, secondDuration)
			}

			sentOk := status.Status() != MsgErrored && status.Status() != MsgFailed
			if sentOk {
				if w.foreman.server.Billing() != nil && msg.Channel() != nil {
					chatsUUID, _ := jsonparser.GetString(msg.Metadata(), "chats_msg_uuid")
					if msg.Channel().ChannelType() != "WAC" || chatsUUID != "" { // if message is not to a WAC channel or is from a wenichats agent then send to exchange
						ticketerType, _ := jsonparser.GetString(msg.Metadata(), "ticketer_type")
						fromTicketer := ticketerType != ""

						billingMsg := billing.NewMessage(
							string(msg.URN().Identity()),
							"",
							msg.Channel().UUID().String(),
							status.ExternalID(),
							time.Now().Format(time.RFC3339),
							"O",
							msg.Channel().ChannelType().String(),
							msg.Text(),
							msg.Attachments(),
							msg.QuickReplies(),
							fromTicketer,
							chatsUUID,
							"",
						)
						routingKey := billing.RoutingKeyCreate
						if msg.Channel().ChannelType() == "WAC" {
							routingKey = billing.RoutingKeyWAC
						}
						w.foreman.server.Billing().SendAsync(billingMsg, routingKey, nil, nil)
					}
				}

				if w.foreman.server.Templates() != nil && msg.Metadata() != nil {
					mdJSON := msg.Metadata()
					metadata := &templates.TemplateMetadata{}
					err := json.Unmarshal(mdJSON, metadata)
					if err != nil {
						log.WithError(err).Error("error unmarshalling metadata")
					}
					templatingData := metadata.Templating
					if templatingData == nil {
						log.Error("templating data is nil")
					}

					if err == nil && templatingData != nil {
						templateName := templatingData.Template.Name
						templateUUID := templatingData.Template.UUID
						templateLanguage := templatingData.Language
						templateNamespace := templatingData.Namespace

						var templateVariables []string
						if templatingData.Variables != nil {
							templateVariables = templatingData.Variables
						}

						templateMsg := templates.NewTemplateMessage(
							string(msg.URN().Identity()),
							"",
							msg.Channel().UUID().String(),
							status.ExternalID(),
							time.Now().Format(time.RFC3339),
							"O",
							msg.Channel().ChannelType().String(),
							msg.Text(),
							templateName,
							templateUUID,
							templateLanguage,
							templateNamespace,
							templateVariables,
						)
						w.foreman.server.Templates().SendAsync(templateMsg, templates.RoutingKeySend, nil, nil)
					}
				}
			} else {
				log.Error("Status is nil after SendMsg call, cannot report to librato or billing.")
			}
		}
	}

	// --- COMMON FINALIZATION ---
	// Ensure status is not nil before proceeding
	if status == nil {
		log.Error("CRITICAL: Status is nil before finalization block. Attempting to create a fallback error status.")
		if msg.Channel() != nil && msg.ID() != NilMsgID {
			status = backend.NewMsgStatusForID(msg.Channel(), msg.ID(), MsgErrored)
			status.AddLog(NewChannelLogFromError("Internal Sender Error", msg.Channel(), msg.ID(), 0, errors.New("status was nil before finalization")))
		} else {
			log.Error("Cannot create fallback error status: channel or msg ID is nil. Skipping finalization for this message.")
			return
		}
	}

	// Skip all status and log recording for actions
	if msg.ActionType() == MsgActionTypingIndicator {
		return
	}

	// dbOpCtx is still valid here
	writeStatusErr := backend.WriteMsgStatus(dbOpCtx, status)
	if writeStatusErr != nil {
		log.WithError(writeStatusErr).Info("error writing msg status")
	}

	// write our logs as well
	if len(status.Logs()) > 0 {
		writeLogsErr := backend.WriteChannelLogs(dbOpCtx, status.Logs())
		if writeLogsErr != nil {
			log.WithError(writeLogsErr).Info("error writing msg logs")
		}
	}

	// write our contact last seen only for normal messages that were processed
	// (not for actions we sent, and ensure status indicates it wasn't an initial error like loop/duplicate)
	if msg.ActionType() == MsgActionNone && status.Status() != MsgFailed && status.Status() != MsgWired {
		if msg.Channel() != nil { // Ensure channel is not nil
			lastSeenErr := backend.WriteContactLastSeen(dbOpCtx, msg, time.Now())
			if lastSeenErr != nil {
				log.WithError(lastSeenErr).Info("error writing contact last seen")
			}
		}
	}

	// mark our send task as complete
	if msg.ID() != NilMsgID { // Ensure ID is valid
		backend.MarkOutgoingMsgComplete(dbOpCtx, msg, status)
	} else {
		log.Error("Cannot mark outgoing message complete: msg ID is nil.")
	}
}<|MERGE_RESOLUTION|>--- conflicted
+++ resolved
@@ -2,16 +2,13 @@
 
 import (
 	"context"
-	"encoding/json"
 	"fmt"
 	"time"
 
 	"github.com/buger/jsonparser"
 	"github.com/nyaruka/courier/billing"
 	"github.com/nyaruka/courier/metrics"
-	"github.com/nyaruka/courier/templates"
 	"github.com/nyaruka/courier/utils"
-	"github.com/nyaruka/gocommon/urns"
 	"github.com/nyaruka/librato"
 	"github.com/pkg/errors"
 	"github.com/sirupsen/logrus"
@@ -191,34 +188,17 @@
 		return
 	}
 
-<<<<<<< HEAD
-	// --- HANDLE NORMAL MESSAGE SENDING ---
-	log := logrus.WithField("comp", "sender").WithField("sender_id", w.id)
-	if msg.Channel() != nil {
-		log = log.WithField("channel_uuid", msg.Channel().UUID())
-	} else {
-		log.Warn("Message channel is nil at the start of sendMessage")
-	}
-=======
 	log := logrus.WithField("comp", "sender").WithField("sender_id", w.id).WithField("channel_uuid", msg.Channel().UUID())
->>>>>>> fef28dcd
 
 	var status MsgStatus
 	server := w.foreman.server
 	backend := server.Backend()
 
-	dbOpCtx, dbOpCancel := context.WithTimeout(context.Background(), time.Second*35)
-	defer dbOpCancel()
-
-	if msg.ID() != NilMsgID {
-		log = log.WithField("msg_id", msg.ID().String())
-	}
-	if msg.URN() != urns.NilURN {
-		log = log.WithField("msg_urn", msg.URN().Identity())
-	}
-	if msg.Text() != "" {
-		log = log.WithField("msg_text", msg.Text())
-	}
+	// we don't want any individual send taking more than 35s
+	sendCTX, cancel := context.WithTimeout(context.Background(), time.Second*35)
+	defer cancel()
+
+	log = log.WithField("msg_id", msg.ID().String()).WithField("msg_text", msg.Text()).WithField("msg_urn", msg.URN().Identity())
 	if len(msg.Attachments()) > 0 {
 		log = log.WithField("attachments", msg.Attachments())
 	}
@@ -230,20 +210,25 @@
 
 	// if this is a resend, clear our sent status
 	if msg.IsResend() {
-		err := backend.ClearMsgSent(dbOpCtx, msg.ID())
+		err := backend.ClearMsgSent(sendCTX, msg.ID())
 		if err != nil {
 			log.WithError(err).Error("error clearing sent status for msg")
 		}
+
 	}
 
 	// was this msg already sent? (from a double queue?)
-	sent, err := backend.WasMsgSent(dbOpCtx, msg.ID())
+	sent, err := backend.WasMsgSent(sendCTX, msg.ID())
+
+	// failing on a lookup isn't a halting problem but we should log it
 	if err != nil {
 		log.WithError(err).Error("error looking up msg was sent")
 	}
 
 	// is this msg in a loop?
-	loop, err := backend.IsMsgLoop(dbOpCtx, msg)
+	loop, err := backend.IsMsgLoop(sendCTX, msg)
+
+	// failing on loop lookup isn't permanent, but log
 	if err != nil {
 		log.WithError(err).Error("error looking up msg loop")
 	}
@@ -260,22 +245,12 @@
 		status.AddLog(NewChannelLogFromError("Message Loop", msg.Channel(), msg.ID(), 0, fmt.Errorf("message loop detected, failing message without send")))
 		log.Error("message loop detected, failing message")
 	} else {
-		fmt.Println("--------- Message not sent, processing action")
-		// Message is not a duplicate and not in a loop
-		actionType := msg.ActionType()
-		fmt.Printf("Action Type: %s\n", actionType)
-		fmt.Printf("Metadata: %s\n", string(msg.Metadata()))
-		fmt.Printf("ID: %d\n", msg.ID())
-		fmt.Printf("MSG: %+v\n", msg)
 
 		waitMediaChannels := w.foreman.server.Config().WaitMediaChannels
-		msgChannelTypeStr := ""
-		if msg.Channel() != nil {
-			msgChannelTypeStr = msg.Channel().ChannelType().String()
-		}
-		mustWait := utils.StringArrayContains(waitMediaChannels, msgChannelTypeStr)
-
-		if mustWait && msg.Channel() != nil { // Ensure channel is not nil for this block
+		msgChannel := msg.Channel().ChannelType().String()
+		mustWait := utils.StringArrayContains(waitMediaChannels, msgChannel)
+
+		if mustWait {
 			// check if previous message is already Delivered
 			msgUUID := msg.UUID().String()
 
@@ -301,14 +276,14 @@
 					}(msgEvents, msg.UUID().String())
 
 					if msgIndex > 0 {
-						prevMsgCtx, prevMsgCancel := context.WithTimeout(context.Background(), time.Second*35)
-						defer prevMsgCancel()
+						ctx, cancel := context.WithTimeout(context.Background(), time.Second*35)
+						defer cancel()
 						previousEventMsgUUID := msgEvents[msgIndex-1].Msg.UUID
 						tries := 0
 						tryLimit := w.foreman.server.Config().WaitMediaCount
 						for tries < tryLimit {
 							tries++
-							prevMsg, err := server.Backend().GetMessage(prevMsgCtx, previousEventMsgUUID)
+							prevMsg, err := server.Backend().GetMessage(ctx, previousEventMsgUUID)
 							if err != nil {
 								log.Error(errors.Wrap(err, "GetMessage for previous message failed"))
 								break
@@ -328,166 +303,75 @@
 			}
 		}
 
-		sendCallCtx, sendCallCancel := context.WithTimeout(context.Background(), time.Second*35)
-		defer sendCallCancel()
-
+		nsendCTX, ncancel := context.WithTimeout(context.Background(), time.Second*35)
+		defer ncancel()
 		// send our message
-		var sendErr error
-		status, sendErr = server.SendMsg(sendCallCtx, msg)
+		status, err = server.SendMsg(nsendCTX, msg)
 		duration := time.Now().Sub(start)
 		secondDuration := float64(duration) / float64(time.Second)
 
-		if sendErr != nil {
-			log.WithError(sendErr).WithField("elapsed", duration).Error("error sending message")
+		if err != nil {
+			log.WithError(err).WithField("elapsed", duration).Error("error sending message")
 			if status == nil {
-				if msg.Channel() != nil && msg.ID() != NilMsgID {
-					status = backend.NewMsgStatusForID(msg.Channel(), msg.ID(), MsgErrored)
-					status.AddLog(NewChannelLogFromError("Sending Error", msg.Channel(), msg.ID(), duration, sendErr))
-				} else {
-					log.Error("Cannot create error status for send: channel or msg ID is nil")
-				}
+				status = backend.NewMsgStatusForID(msg.Channel(), msg.ID(), MsgErrored)
+				status.AddLog(NewChannelLogFromError("Sending Error", msg.Channel(), msg.ID(), duration, err))
 			}
 		}
 
 		// report to librato and log locally
-		if status != nil {
-			if status.Status() == MsgErrored || status.Status() == MsgFailed {
-				log.WithField("elapsed", duration).Warning("msg errored")
-				librato.Gauge(fmt.Sprintf("courier.msg_send_error_%s", msg.Channel().ChannelType()), secondDuration)
-				metrics.SetMsgSendErrorByType(msg.Channel().ChannelType().String(), secondDuration)
-				metrics.SetMsgSendErrorByUUID(msg.Channel().UUID().UUID, secondDuration)
-			} else {
-				log.WithField("elapsed", duration).Info("msg sent")
-				librato.Gauge(fmt.Sprintf("courier.msg_send_%s", msg.Channel().ChannelType()), secondDuration)
-				metrics.SetMsgSendSuccessByType(msg.Channel().ChannelType().String(), secondDuration)
-				metrics.SetMsgSendSuccessByUUID(msg.Channel().UUID().UUID, secondDuration)
-			}
-
-			sentOk := status.Status() != MsgErrored && status.Status() != MsgFailed
-			if sentOk {
-				if w.foreman.server.Billing() != nil && msg.Channel() != nil {
-					chatsUUID, _ := jsonparser.GetString(msg.Metadata(), "chats_msg_uuid")
-					if msg.Channel().ChannelType() != "WAC" || chatsUUID != "" { // if message is not to a WAC channel or is from a wenichats agent then send to exchange
-						ticketerType, _ := jsonparser.GetString(msg.Metadata(), "ticketer_type")
-						fromTicketer := ticketerType != ""
-
-						billingMsg := billing.NewMessage(
-							string(msg.URN().Identity()),
-							"",
-							msg.Channel().UUID().String(),
-							status.ExternalID(),
-							time.Now().Format(time.RFC3339),
-							"O",
-							msg.Channel().ChannelType().String(),
-							msg.Text(),
-							msg.Attachments(),
-							msg.QuickReplies(),
-							fromTicketer,
-							chatsUUID,
-							"",
-						)
-						routingKey := billing.RoutingKeyCreate
-						if msg.Channel().ChannelType() == "WAC" {
-							routingKey = billing.RoutingKeyWAC
-						}
-						w.foreman.server.Billing().SendAsync(billingMsg, routingKey, nil, nil)
-					}
-				}
-
-				if w.foreman.server.Templates() != nil && msg.Metadata() != nil {
-					mdJSON := msg.Metadata()
-					metadata := &templates.TemplateMetadata{}
-					err := json.Unmarshal(mdJSON, metadata)
-					if err != nil {
-						log.WithError(err).Error("error unmarshalling metadata")
-					}
-					templatingData := metadata.Templating
-					if templatingData == nil {
-						log.Error("templating data is nil")
-					}
-
-					if err == nil && templatingData != nil {
-						templateName := templatingData.Template.Name
-						templateUUID := templatingData.Template.UUID
-						templateLanguage := templatingData.Language
-						templateNamespace := templatingData.Namespace
-
-						var templateVariables []string
-						if templatingData.Variables != nil {
-							templateVariables = templatingData.Variables
-						}
-
-						templateMsg := templates.NewTemplateMessage(
-							string(msg.URN().Identity()),
-							"",
-							msg.Channel().UUID().String(),
-							status.ExternalID(),
-							time.Now().Format(time.RFC3339),
-							"O",
-							msg.Channel().ChannelType().String(),
-							msg.Text(),
-							templateName,
-							templateUUID,
-							templateLanguage,
-							templateNamespace,
-							templateVariables,
-						)
-						w.foreman.server.Templates().SendAsync(templateMsg, templates.RoutingKeySend, nil, nil)
-					}
-				}
-			} else {
-				log.Error("Status is nil after SendMsg call, cannot report to librato or billing.")
-			}
-		}
-	}
-
-	// --- COMMON FINALIZATION ---
-	// Ensure status is not nil before proceeding
-	if status == nil {
-		log.Error("CRITICAL: Status is nil before finalization block. Attempting to create a fallback error status.")
-		if msg.Channel() != nil && msg.ID() != NilMsgID {
-			status = backend.NewMsgStatusForID(msg.Channel(), msg.ID(), MsgErrored)
-			status.AddLog(NewChannelLogFromError("Internal Sender Error", msg.Channel(), msg.ID(), 0, errors.New("status was nil before finalization")))
+		if status.Status() == MsgErrored || status.Status() == MsgFailed {
+			log.WithField("elapsed", duration).Warning("msg errored")
+			librato.Gauge(fmt.Sprintf("courier.msg_send_error_%s", msg.Channel().ChannelType()), secondDuration)
 		} else {
-			log.Error("Cannot create fallback error status: channel or msg ID is nil. Skipping finalization for this message.")
-			return
-		}
-	}
-
-	// Skip all status and log recording for actions
-	if msg.ActionType() == MsgActionTypingIndicator {
-		return
-	}
-
-	// dbOpCtx is still valid here
-	writeStatusErr := backend.WriteMsgStatus(dbOpCtx, status)
-	if writeStatusErr != nil {
-		log.WithError(writeStatusErr).Info("error writing msg status")
+			log.WithField("elapsed", duration).Info("msg sent")
+			librato.Gauge(fmt.Sprintf("courier.msg_send_%s", msg.Channel().ChannelType()), secondDuration)
+		}
+
+		sentOk := status.Status() != MsgErrored && status.Status() != MsgFailed
+		if sentOk && w.foreman.server.Billing() != nil {
+			chatsUUID, _ := jsonparser.GetString(msg.Metadata(), "chats_msg_uuid")
+			if msg.Channel().ChannelType() != "WAC" || chatsUUID != "" { // if message is not to a WAC channel or is from a wenichats agent then send to exchange
+				ticketerType, _ := jsonparser.GetString(msg.Metadata(), "ticketer_type")
+				fromTicketer := ticketerType != ""
+
+				billingMsg := billing.NewMessage(
+					string(msg.URN().Identity()),
+					"",
+					msg.Channel().UUID().String(),
+					status.ExternalID(),
+					time.Now().Format(time.RFC3339),
+					"O",
+					msg.Channel().ChannelType().String(),
+					msg.Text(),
+					msg.Attachments(),
+					msg.QuickReplies(),
+					fromTicketer,
+					chatsUUID,
+				)
+				routingKey := billing.RoutingKeyCreate
+				if msg.Channel().ChannelType() == "WAC" {
+					routingKey = billing.RoutingKeyWAC
+				}
+				w.foreman.server.Billing().SendAsync(billingMsg, routingKey, nil, nil)
+			}
+		}
+	}
+
+	// we allot 15 seconds to write our status to the db
+	writeCTX, cancel := context.WithTimeout(context.Background(), time.Second*15)
+	defer cancel()
+
+	err = backend.WriteMsgStatus(writeCTX, status)
+	if err != nil {
+		log.WithError(err).Info("error writing msg status")
 	}
 
 	// write our logs as well
-	if len(status.Logs()) > 0 {
-		writeLogsErr := backend.WriteChannelLogs(dbOpCtx, status.Logs())
-		if writeLogsErr != nil {
-			log.WithError(writeLogsErr).Info("error writing msg logs")
-		}
-	}
-
-	// write our contact last seen only for normal messages that were processed
-	// (not for actions we sent, and ensure status indicates it wasn't an initial error like loop/duplicate)
-	if msg.ActionType() == MsgActionNone && status.Status() != MsgFailed && status.Status() != MsgWired {
-		if msg.Channel() != nil { // Ensure channel is not nil
-			lastSeenErr := backend.WriteContactLastSeen(dbOpCtx, msg, time.Now())
-			if lastSeenErr != nil {
-				log.WithError(lastSeenErr).Info("error writing contact last seen")
-			}
-		}
+	err = backend.WriteChannelLogs(writeCTX, status.Logs())
+	if err != nil {
+		log.WithError(err).Info("error writing msg logs")
 	}
 
 	// mark our send task as complete
-	if msg.ID() != NilMsgID { // Ensure ID is valid
-		backend.MarkOutgoingMsgComplete(dbOpCtx, msg, status)
-	} else {
-		log.Error("Cannot mark outgoing message complete: msg ID is nil.")
-	}
+	backend.MarkOutgoingMsgComplete(writeCTX, msg, status)
 }