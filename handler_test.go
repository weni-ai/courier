package courier

import (
	"context"
	"errors"
	"io/ioutil"
	"net/http"
	"testing"
	"time"

	"github.com/nyaruka/courier/billing"
	"github.com/nyaruka/gocommon/urns"
	"github.com/sirupsen/logrus"
	"github.com/stretchr/testify/assert"
)

func init() {
	RegisterHandler(NewHandler())
}

type dummyHandler struct {
	server  Server
	backend Backend
}

// NewHandler returns a new Dummy handler
func NewHandler() ChannelHandler {
	return &dummyHandler{}
}

func (h *dummyHandler) ChannelName() string       { return "Dummy Handler" }
func (h *dummyHandler) ChannelType() ChannelType  { return ChannelType("DM") }
func (h *dummyHandler) UseChannelRouteUUID() bool { return true }

func (h *dummyHandler) GetChannel(ctx context.Context, r *http.Request) (Channel, error) {
	dmChannel := NewMockChannel("e4bb1578-29da-4fa5-a214-9da19dd24230", "DM", "2020", "US", map[string]interface{}{})
	return dmChannel, nil
}

// Initialize is called by the engine once everything is loaded
func (h *dummyHandler) Initialize(s Server) error {

	{ // initialize billing
		billingClient, err := billing.NewRMQBillingResilientClient(
			"amqp://localhost:5672/",
			3,
			100,
<<<<<<< HEAD
			s.Config().BillingQueueName,
=======
			s.Config().BillingExchangeName,
>>>>>>> d8741371
		)
		if err != nil {
			logrus.Fatalf("Error creating billing RabbitMQ client: %v", err)
		}
		s.SetBilling(billingClient)
	}

	h.server = s
	h.backend = s.Backend()
	s.AddHandlerRoute(h, http.MethodGet, "receive", h.receiveMsg)
	return nil
}

// SendMsg sends the passed in message, returning any error
func (h *dummyHandler) SendMsg(ctx context.Context, msg Msg) (MsgStatus, error) {
	return h.backend.NewMsgStatusForID(msg.Channel(), msg.ID(), MsgSent), nil
}

// ReceiveMsg sends the passed in message, returning any error
func (h *dummyHandler) receiveMsg(ctx context.Context, channel Channel, w http.ResponseWriter, r *http.Request) ([]Event, error) {
	r.ParseForm()
	from := r.Form.Get("from")
	text := r.Form.Get("text")
	if from == "" || text == "" {
		return nil, errors.New("missing from or text")
	}

	msg := h.backend.NewIncomingMsg(channel, urns.URN("tel:"+from), text)
	w.WriteHeader(200)
	w.Write([]byte("ok"))
	h.backend.WriteMsg(ctx, msg)
	return []Event{msg}, nil
}

func testConfig() *Config {
	config := NewConfig()
	config.DB = "postgres://courier:courier@localhost:5432/courier_test?sslmode=disable"
	config.Redis = "redis://localhost:6379/0"
	return config
}

func TestHandling(t *testing.T) {
	assert := assert.New(t)

	// create our backend and server
	mb := NewMockBackend()
	s := NewServer(testConfig(), mb)

	// start everything
	s.Start()
	defer s.Stop()

	time.Sleep(100 * time.Millisecond)

	// create and add a new outgoing message
	xxChannel := NewMockChannel("53e5aafa-8155-449d-9009-fcb30d54bd26", "XX", "2020", "US", map[string]interface{}{})
	dmChannel := NewMockChannel("e4bb1578-29da-4fa5-a214-9da19dd24230", "DM", "2020", "US", map[string]interface{}{})
	mb.AddChannel(dmChannel)

	msg := &mockMsg{
		channel: xxChannel,
		id:      NewMsgID(101),
		uuid:    NilMsgUUID,
		text:    "test message",
		urn:     "tel:+250788383383",
	}
	mb.PushOutgoingMsg(msg)

	// sleep a second, sender should take care of it in that time
	time.Sleep(time.Second)

	// message should have errored because we have registered handlers
	assert.Equal(1, len(mb.msgStatuses))
	assert.Equal(msg.ID(), mb.msgStatuses[0].ID())
	assert.Equal(MsgErrored, mb.msgStatuses[0].Status())
	assert.Equal(1, len(mb.msgStatuses[0].Logs()))

	// clear our statuses
	mb.msgStatuses = nil

	// change our channel to our dummy channel
	msg = &mockMsg{
		channel: dmChannel,
		id:      NewMsgID(102),
		uuid:    NilMsgUUID,
		text:    "test message 2",
		urn:     "tel:+250788383383",
	}

	// send it
	mb.PushOutgoingMsg(msg)
	time.Sleep(time.Second)

	// message should be marked as wired
	assert.Equal(1, len(mb.msgStatuses))
	assert.Equal(msg.ID(), mb.msgStatuses[0].ID())
	assert.Equal(MsgSent, mb.msgStatuses[0].Status())

	// clear our statuses
	mb.msgStatuses = nil

	// send the message again, should be skipped but again marked as wired
	mb.PushOutgoingMsg(msg)
	time.Sleep(time.Second)

	// message should be marked as wired
	assert.Equal(1, len(mb.msgStatuses))
	assert.Equal(msg.ID(), mb.msgStatuses[0].ID())
	assert.Equal(MsgWired, mb.msgStatuses[0].Status())

	// try to receive a message instead
	resp, err := http.Get("http://localhost:8080/c/dm/e4bb1578-29da-4fa5-a214-9da19dd24230/receive")
	assert.NoError(err)
	assert.Equal(400, resp.StatusCode)
	defer resp.Body.Close()
	body, _ := ioutil.ReadAll(resp.Body)
	assert.Contains(string(body), "missing from or text")

	req, _ := http.NewRequest("GET", "http://localhost:8080/c/dm/e4bb1578-29da-4fa5-a214-9da19dd24230/receive?from=2065551212&text=hello", nil)
	req.Header.Set("Cookie", "secret")
	resp, err = http.DefaultClient.Do(req)
	assert.NoError(err)
	assert.Equal(200, resp.StatusCode)
	defer resp.Body.Close()
	body, _ = ioutil.ReadAll(resp.Body)
	assert.Contains(string(body), "ok")

	// cookie stripped
	log, _ := mb.GetLastChannelLog()
	assert.NotContains(log.Request, "secret")
}<|MERGE_RESOLUTION|>--- conflicted
+++ resolved
@@ -45,11 +45,7 @@
 			"amqp://localhost:5672/",
 			3,
 			100,
-<<<<<<< HEAD
-			s.Config().BillingQueueName,
-=======
 			s.Config().BillingExchangeName,
->>>>>>> d8741371
 		)
 		if err != nil {
 			logrus.Fatalf("Error creating billing RabbitMQ client: %v", err)
