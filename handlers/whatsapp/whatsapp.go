package whatsapp

import (
	"bytes"
	"context"
	"encoding/json"
	"fmt"
	"net/http"
	"net/url"
	"strconv"
	"strings"
	"time"

	"github.com/buger/jsonparser"
	"github.com/nyaruka/courier"
	"github.com/nyaruka/courier/handlers"
	"github.com/nyaruka/courier/utils"
	"github.com/nyaruka/gocommon/rcache"
	"github.com/nyaruka/gocommon/urns"
	"github.com/pkg/errors"
)

const (
	configNamespace  = "fb_namespace"
	configHSMSupport = "hsm_support"

	d3AuthorizationKey = "D360-API-KEY"

	channelTypeWa = "WA"
	channelTypeD3 = "D3"

	mediaCacheKeyPattern        = "whatsapp_media_%s"
	failureMediaCacheKeyPattern = "whatsapp_failed_media_%s"
)

var (
	retryParam = ""
)

func init() {
	courier.RegisterHandler(newWAHandler(courier.ChannelType(channelTypeWa), "WhatsApp"))
	courier.RegisterHandler(newWAHandler(courier.ChannelType(channelTypeD3), "360Dialog"))
}

type handler struct {
	handlers.BaseHandler
}

func newWAHandler(channelType courier.ChannelType, name string) courier.ChannelHandler {
	return &handler{handlers.NewBaseHandler(channelType, name)}
}

// Initialize is called by the engine once everything is loaded
func (h *handler) Initialize(s courier.Server) error {
	h.SetServer(s)
	s.AddHandlerRoute(h, http.MethodPost, "receive", h.receiveEvent)
	return nil
}

// {
//   "statuses": [{
//     "id": "9712A34B4A8B6AD50F",
//     "recipient_id": "16315555555",
//     "status": "sent",
//     "timestamp": "1518694700"
//   }],
//   "messages": [ {
//     "from": "16315555555",
//     "id": "3AF99CB6BE490DCAF641",
//     "timestamp": "1518694235",
//     "text": {
//       "body": "Hello this is an answer"
//     },
//     "type": "text"
//   }]
// }
type eventPayload struct {
	Contacts []struct {
		Profile struct {
			Name string `json:"name"`
		} `json:"profile"`
		WaID string `json:"wa_id"`
	} `json:"contacts"`
	Messages []struct {
		From      string `json:"from"      validate:"required"`
		ID        string `json:"id"        validate:"required"`
		Timestamp string `json:"timestamp" validate:"required"`
		Type      string `json:"type"      validate:"required"`
		Text      struct {
			Body string `json:"body"`
		} `json:"text"`
		Audio *struct {
			File     string `json:"file"      validate:"required"`
			ID       string `json:"id"        validate:"required"`
			Link     string `json:"link"`
			MimeType string `json:"mime_type" validate:"required"`
			Sha256   string `json:"sha256"    validate:"required"`
		} `json:"audio"`
		Document *struct {
			File     string `json:"file"      validate:"required"`
			ID       string `json:"id"        validate:"required"`
			Link     string `json:"link"`
			MimeType string `json:"mime_type" validate:"required"`
			Sha256   string `json:"sha256"    validate:"required"`
			Caption  string `json:"caption"`
		} `json:"document"`
		Image *struct {
			File     string `json:"file"      validate:"required"`
			ID       string `json:"id"        validate:"required"`
			Link     string `json:"link"`
			MimeType string `json:"mime_type" validate:"required"`
			Sha256   string `json:"sha256"    validate:"required"`
			Caption  string `json:"caption"`
		} `json:"image"`
		Location *struct {
			Address   string  `json:"address"   validate:"required"`
			Latitude  float32 `json:"latitude"  validate:"required"`
			Longitude float32 `json:"longitude" validate:"required"`
			Name      string  `json:"name"      validate:"required"`
			URL       string  `json:"url"       validate:"required"`
		} `json:"location"`
		Video *struct {
			File     string `json:"file"      validate:"required"`
			ID       string `json:"id"        validate:"required"`
			Link     string `json:"link"`
			MimeType string `json:"mime_type" validate:"required"`
			Sha256   string `json:"sha256"    validate:"required"`
		} `json:"video"`
		Voice *struct {
			File     string `json:"file"      validate:"required"`
			ID       string `json:"id"        validate:"required"`
			Link     string `json:"link"`
			MimeType string `json:"mime_type" validate:"required"`
			Sha256   string `json:"sha256"    validate:"required"`
		} `json:"voice"`
	} `json:"messages"`
	Statuses []struct {
		ID          string `json:"id"           validate:"required"`
		RecipientID string `json:"recipient_id" validate:"required"`
		Timestamp   string `json:"timestamp"    validate:"required"`
		Status      string `json:"status"       validate:"required"`
	} `json:"statuses"`
}

// receiveMessage is our HTTP handler function for incoming messages
func (h *handler) receiveEvent(ctx context.Context, channel courier.Channel, w http.ResponseWriter, r *http.Request) ([]courier.Event, error) {
	payload := &eventPayload{}
	err := handlers.DecodeAndValidateJSON(payload, r)
	if err != nil {
		return nil, handlers.WriteAndLogRequestError(ctx, h, channel, w, r, err)
	}

	// the list of events we deal with
	events := make([]courier.Event, 0, 2)

	// the list of data we will return in our response
	data := make([]interface{}, 0, 2)

	var contactNames = make(map[string]string)
	for _, contact := range payload.Contacts {
		contactNames[contact.WaID] = contact.Profile.Name
	}

	// first deal with any received messages
	for _, msg := range payload.Messages {
		// create our date from the timestamp
		ts, err := strconv.ParseInt(msg.Timestamp, 10, 64)
		if err != nil {
			return nil, handlers.WriteAndLogRequestError(ctx, h, channel, w, r, fmt.Errorf("invalid timestamp: %s", msg.Timestamp))
		}
		date := time.Unix(ts, 0).UTC()

		// create our URN
		urn, err := urns.NewWhatsAppURN(msg.From)
		if err != nil {
			return nil, handlers.WriteAndLogRequestError(ctx, h, channel, w, r, err)
		}

		text := ""
		mediaURL := ""

		if msg.Type == "text" {
			text = msg.Text.Body
		} else if msg.Type == "audio" && msg.Audio != nil {
			mediaURL, err = resolveMediaURL(channel, msg.Audio.ID)
		} else if msg.Type == "document" && msg.Document != nil {
			text = msg.Document.Caption
			mediaURL, err = resolveMediaURL(channel, msg.Document.ID)
		} else if msg.Type == "image" && msg.Image != nil {
			text = msg.Image.Caption
			mediaURL, err = resolveMediaURL(channel, msg.Image.ID)
		} else if msg.Type == "location" && msg.Location != nil {
			mediaURL = fmt.Sprintf("geo:%f,%f", msg.Location.Latitude, msg.Location.Longitude)
		} else if msg.Type == "video" && msg.Video != nil {
			mediaURL, err = resolveMediaURL(channel, msg.Video.ID)
		} else if msg.Type == "voice" && msg.Voice != nil {
			mediaURL, err = resolveMediaURL(channel, msg.Voice.ID)
		} else {
			// we received a message type we do not support.
			courier.LogRequestError(r, channel, fmt.Errorf("unsupported message type %s", msg.Type))
		}

		// create our message
		ev := h.Backend().NewIncomingMsg(channel, urn, text).WithReceivedOn(date).WithExternalID(msg.ID).WithContactName(contactNames[msg.From])
		event := h.Backend().CheckExternalIDSeen(ev)

		// we had an error downloading media
		if err != nil {
			courier.LogRequestError(r, channel, err)
		}

		if mediaURL != "" {
			event.WithAttachment(mediaURL)
		}

		err = h.Backend().WriteMsg(ctx, event)
		if err != nil {
			return nil, err
		}

		h.Backend().WriteExternalIDSeen(event)

		events = append(events, event)
		data = append(data, courier.NewMsgReceiveData(event))
	}

	// now with any status updates
	for _, status := range payload.Statuses {
		msgStatus, found := waStatusMapping[status.Status]
		if !found {
			if waIgnoreStatuses[status.Status] {
				data = append(data, courier.NewInfoData(fmt.Sprintf("ignoring status: %s", status.Status)))
			} else {
				handlers.WriteAndLogRequestError(ctx, h, channel, w, r, fmt.Errorf("unknown status: %s", status.Status))
			}
			continue
		}

		event := h.Backend().NewMsgStatusForExternalID(channel, status.ID, msgStatus)
		err := h.Backend().WriteMsgStatus(ctx, event)

		// we don't know about this message, just tell them we ignored it
		if err == courier.ErrMsgNotFound {
			data = append(data, courier.NewInfoData(fmt.Sprintf("message id: %s not found, ignored", status.ID)))
			continue
		}

		if err != nil {
			return nil, err
		}

		events = append(events, event)
		data = append(data, courier.NewStatusData(event))
	}

	return events, courier.WriteDataResponse(ctx, w, http.StatusOK, "Events Handled", data)
}

func resolveMediaURL(channel courier.Channel, mediaID string) (string, error) {
	urlStr := channel.StringConfigForKey(courier.ConfigBaseURL, "")
	url, err := url.Parse(urlStr)
	if err != nil {
		return "", fmt.Errorf("invalid base url set for WA channel: %s", err)
	}

	mediaPath, _ := url.Parse("/v1/media")
	mediaEndpoint := url.ResolveReference(mediaPath).String()

	fileURL := fmt.Sprintf("%s/%s", mediaEndpoint, mediaID)

	return fileURL, nil
}

// BuildDownloadMediaRequest to download media for message attachment with Bearer token set
func (h *handler) BuildDownloadMediaRequest(ctx context.Context, b courier.Backend, channel courier.Channel, attachmentURL string) (*http.Request, error) {
	token := channel.StringConfigForKey(courier.ConfigAuthToken, "")
	if token == "" {
		return nil, fmt.Errorf("missing token for WA channel")
	}

	// set the access token as the authorization header
	req, _ := http.NewRequest(http.MethodGet, attachmentURL, nil)
	req.Header.Set("User-Agent", utils.HTTPUserAgent)
	setWhatsAppAuthHeader(&req.Header, channel)
	return req, nil
}

var waStatusMapping = map[string]courier.MsgStatusValue{
	"sending":   courier.MsgWired,
	"sent":      courier.MsgSent,
	"delivered": courier.MsgDelivered,
	"read":      courier.MsgDelivered,
	"failed":    courier.MsgFailed,
}

var waIgnoreStatuses = map[string]bool{
	"deleted": true,
}

// {
//   "to": "16315555555",
//   "type": "text | audio | document | image",
//   "text": {
//     "body": "text message"
//   }
//	 "audio": {
//     "id": "the-audio-id"
// 	 }
//	 "document": {
//     "id": "the-document-id"
//     "caption": "the optional document caption"
// 	 }
//	 "image": {
//     "id": "the-image-id"
//     "caption": "the optional image caption"
// 	 }
//	 "video": {
//     "id": "the-video-id"
//     "caption": "the optional video caption"
//   }
// }

type mtTextPayload struct {
	To   string `json:"to"    validate:"required"`
	Type string `json:"type"  validate:"required"`
	Text struct {
		Body string `json:"body" validate:"required"`
	} `json:"text"`
}

type mediaObject struct {
	ID      string `json:"id,omitempty"`
	Link    string `json:"link,omitempty"`
	Caption string `json:"caption,omitempty"`
}

type LocalizableParam struct {
	Default string `json:"default"`
}

type Param struct {
	Type string `json:"type"`
	Text string `json:"text"`
}

type Component struct {
	Type       string  `json:"type"`
	Parameters []Param `json:"parameters"`
}

type templatePayload struct {
	To       string `json:"to"`
	Type     string `json:"type"`
	Template struct {
		Namespace string `json:"namespace"`
		Name      string `json:"name"`
		Language  struct {
			Policy string `json:"policy"`
			Code   string `json:"code"`
		} `json:"language"`
		Components []Component `json:"components"`
	} `json:"template"`
}

type hsmPayload struct {
	To   string `json:"to"`
	Type string `json:"type"`
	HSM  struct {
		Namespace   string `json:"namespace"`
		ElementName string `json:"element_name"`
		Language    struct {
			Policy string `json:"policy"`
			Code   string `json:"code"`
		} `json:"language"`
		LocalizableParams []LocalizableParam `json:"localizable_params"`
	} `json:"hsm"`
}

type mtAudioPayload struct {
	To    string       `json:"to"    validate:"required"`
	Type  string       `json:"type"  validate:"required"`
	Audio *mediaObject `json:"audio"`
}

type mtDocumentPayload struct {
	To       string       `json:"to"    validate:"required"`
	Type     string       `json:"type"  validate:"required"`
	Document *mediaObject `json:"document"`
}

type mtImagePayload struct {
	To    string       `json:"to"    validate:"required"`
	Type  string       `json:"type"  validate:"required"`
	Image *mediaObject `json:"image"`
}

type mtVideoPayload struct {
	To    string       `json:"to" validate: "required"`
	Type  string       `json:"type" validate: "required"`
	Video *mediaObject `json:"video"`
}

type mtErrorPayload struct {
	Errors []struct {
		Code    int    `json:"code"`
		Title   string `json:"title"`
		Details string `json:"details"`
	} `json:"errors"`
}

// whatsapp only allows messages up to 4096 chars
const maxMsgLength = 4096

// SendMsg sends the passed in message, returning any error
func (h *handler) SendMsg(ctx context.Context, msg courier.Msg) (courier.MsgStatus, error) {
	start := time.Now()
	// get our token
	token := msg.Channel().StringConfigForKey(courier.ConfigAuthToken, "")
	if token == "" {
		return nil, fmt.Errorf("missing token for WA channel")
	}

	urlStr := msg.Channel().StringConfigForKey(courier.ConfigBaseURL, "")
	url, err := url.Parse(urlStr)
	if err != nil {
		return nil, fmt.Errorf("invalid base url set for WA channel: %s", err)
	}
	sendPath, _ := url.Parse("/v1/messages")

	status := h.Backend().NewMsgStatusForID(msg.Channel(), msg.ID(), courier.MsgErrored)

	var wppID string
	var logs []*courier.ChannelLog

	if len(msg.Attachments()) > 0 {
		for attachmentCount, attachment := range msg.Attachments() {

			mimeType, mediaURL := handlers.SplitAttachment(attachment)
			mediaID, mediaLogs, err := h.fetchMediaID(msg, mimeType, mediaURL)
			if err == nil && mediaID != "" {
				mediaURL = ""
			}
			mediaPayload := &mediaObject{ID: mediaID, Link: mediaURL}
			externalID := ""
			if strings.HasPrefix(mimeType, "audio") {
				payload := mtAudioPayload{
					To:   msg.URN().Path(),
					Type: "audio",
				}
				payload.Audio = mediaPayload
				wppID, externalID, logs, err = sendWhatsAppMsg(msg, sendPath, payload)
			} else if strings.HasPrefix(mimeType, "application") {
				payload := mtDocumentPayload{
					To:   msg.URN().Path(),
					Type: "document",
				}
				if attachmentCount == 0 {
					mediaPayload.Caption = msg.Text()
				}
				payload.Document = mediaPayload
				wppID, externalID, logs, err = sendWhatsAppMsg(msg, sendPath, payload)
			} else if strings.HasPrefix(mimeType, "image") {
				payload := mtImagePayload{
					To:   msg.URN().Path(),
					Type: "image",
				}
				if attachmentCount == 0 {
					mediaPayload.Caption = msg.Text()
				}
				payload.Image = mediaPayload
				wppID, externalID, logs, err = sendWhatsAppMsg(msg, sendPath, payload)
			} else if strings.HasPrefix(mimeType, "video") {
				payload := mtVideoPayload{
					To:   msg.URN().Path(),
					Type: "video",
				}
				if attachmentCount == 0 {
					mediaPayload.Caption = msg.Text()
				}
				payload.Video = mediaPayload
				wppID, externalID, logs, err = sendWhatsAppMsg(msg, sendPath, payload)
			} else {
				duration := time.Since(start)
				err = fmt.Errorf("unknown attachment mime type: %s", mimeType)
				logs = []*courier.ChannelLog{courier.NewChannelLogFromError("Error sending message", msg.Channel(), msg.ID(), duration, err)}
			}

			// add media logs to our status
			for _, log := range mediaLogs {
				status.AddLog(log)
			}

			// add logs to our status
			for _, log := range logs {
				status.AddLog(log)
			}

			// break out on errors
			if err != nil {
				break
			}

			// set our external id if we have one
			if attachmentCount == 0 {
				status.SetExternalID(externalID)
			}
		}

	} else {
		// do we have a template?
		var templating *MsgTemplating
		templating, err = h.getTemplate(msg)
		if err != nil {
			return nil, errors.Wrapf(err, "unable to decode template: %s for channel: %s", string(msg.Metadata()), msg.Channel().UUID())
		}

		if templating != nil {
			namespace := msg.Channel().StringConfigForKey(configNamespace, "")
			if namespace == "" {
				return nil, errors.Errorf("cannot send template message without Facebook namespace for channel: %s", msg.Channel().UUID())
			}

			externalID := ""
			if msg.Channel().BoolConfigForKey(configHSMSupport, false) {
				payload := hsmPayload{
					To:   msg.URN().Path(),
					Type: "hsm",
				}
				payload.HSM.Namespace = namespace
				payload.HSM.ElementName = templating.Template.Name
				payload.HSM.Language.Policy = "deterministic"
				payload.HSM.Language.Code = templating.Language
				for _, v := range templating.Variables {
					payload.HSM.LocalizableParams = append(payload.HSM.LocalizableParams, LocalizableParam{Default: v})
				}
				wppID, externalID, logs, err = sendWhatsAppMsg(msg, sendPath, payload)
			} else {

				payload := templatePayload{
					To:   msg.URN().Path(),
					Type: "template",
				}
				payload.Template.Namespace = namespace
				payload.Template.Name = templating.Template.Name
				payload.Template.Language.Policy = "deterministic"
				payload.Template.Language.Code = templating.Language

				component := &Component{Type: "body"}

				for _, v := range templating.Variables {
					component.Parameters = append(component.Parameters, Param{Type: "text", Text: v})
				}
				payload.Template.Components = append(payload.Template.Components, *component)

				wppID, externalID, logs, err = sendWhatsAppMsg(msg, sendPath, payload)
			}

			// add logs to our status
			for _, log := range logs {
				status.AddLog(log)
			}

			if err == nil {
				status.SetExternalID(externalID)
			}
		} else {
			parts := handlers.SplitMsgByChannel(msg.Channel(), msg.Text(), maxMsgLength)
			externalID := ""
			for i, part := range parts {
				payload := mtTextPayload{
					To:   msg.URN().Path(),
					Type: "text",
				}
				payload.Text.Body = part
				wppID, externalID, logs, err = sendWhatsAppMsg(msg, sendPath, payload)

				// add logs to our status
				for _, log := range logs {
					status.AddLog(log)
				}
				if err != nil {
					break
				}

				// if this is our first message, record the external id
				if i == 0 {
					status.SetExternalID(externalID)
				}
			}
		}
	}

	// we are wired it there were no errors
	if err == nil {
		if wppID != "" {
			newURN, _ := urns.NewWhatsAppURN(wppID)
			err = status.SetUpdatedURN(msg.URN(), newURN)

			if err != nil {
				elapsed := time.Now().Sub(start)
				log := courier.NewChannelLogFromError("unable to update contact URN", msg.Channel(), msg.ID(), elapsed, err)
				status.AddLog(log)
			}
		}
		status.SetStatus(courier.MsgWired)
	}

	return status, nil
}

// fetchMediaID tries to fetch the id for the uploaded media, setting the result in redis.
func (h *handler) fetchMediaID(msg courier.Msg, mimeType, mediaURL string) (string, []*courier.ChannelLog, error) {
	var logs []*courier.ChannelLog
	start := time.Now()

	// check in cache first
	rc := h.Backend().RedisPool().Get()
	defer rc.Close()

	cacheKey := fmt.Sprintf(mediaCacheKeyPattern, msg.Channel().UUID().String())
	mediaID, err := rcache.Get(rc, cacheKey, mediaURL)
	if err != nil {
		elapsed := time.Now().Sub(start)
		log := courier.NewChannelLogFromError("error reading media id from redis", msg.Channel(), msg.ID(), elapsed, err)
		logs = append(logs, log)
		return "", logs, err
	} else if mediaID != "" {
		return mediaID, logs, nil
	}

	// check in failure cache
	failureCacheKey := fmt.Sprintf(failureMediaCacheKeyPattern, msg.Channel().UUID().String())
	if failed, err := rcache.Get(rc, failureCacheKey, mediaURL); err != nil {
		elapsed := time.Now().Sub(start)
		log := courier.NewChannelLogFromError("error reading failed media from redis", msg.Channel(), msg.ID(), elapsed, err)
		logs = append(logs, log)
		return "", logs, err
	} else if failed == "true" {
		return "", logs, errors.New("ignoring media that previously failed to upload")
	}

	// download media
	req, err := http.NewRequest("GET", mediaURL, nil)
	if err != nil {
		return "", logs, err
	}
	res, err := utils.MakeHTTPRequest(req)
	if err != nil {
		elapsed := time.Now().Sub(start)
		log := courier.NewChannelLogFromError("error downloading media", msg.Channel(), msg.ID(), elapsed, err)
		logs = append(logs, log)
		return "", logs, err
	}

	// upload media to WhatsApp
	baseURL := msg.Channel().StringConfigForKey(courier.ConfigBaseURL, "")
	req, err = http.NewRequest("POST", baseURL + "/v1/media", bytes.NewReader(res.Body))
	if err != nil {
		return "", logs, err
	}
	setWhatsAppAuthHeader(&req.Header, msg.Channel())
	req.Header.Add("Content-Type", mimeType)
	res, err = utils.MakeHTTPRequest(req)
	if err != nil {
		// put in failure cache
		rcache.Set(rc, failureCacheKey, mediaURL, "true")

		if res != nil {
			err = errors.Wrap(err, string(res.Body))
		}
		elapsed := time.Now().Sub(start)
		log := courier.NewChannelLogFromError("error uploading media to WhatsApp", msg.Channel(), msg.ID(), elapsed, err)
		logs = append(logs, log)
		return "", logs, err
	}

	// take uploaded media id
	mediaID, err = jsonparser.GetString(res.Body, "media", "[0]", "id")
	if err != nil {
		elapsed := time.Now().Sub(start)
		log := courier.NewChannelLogFromError("error reading media id from response", msg.Channel(), msg.ID(), elapsed, err)
		logs = append(logs, log)
		return "", logs, err
	}

	// put in cache
	err = rcache.Set(rc, cacheKey, mediaURL, mediaID)
	if err != nil {
		elapsed := time.Now().Sub(start)
		log := courier.NewChannelLogFromError("error setting media id to redis", msg.Channel(), msg.ID(), elapsed, err)
		logs = append(logs, log)
		return "", logs, err
	}
	return mediaID, logs, nil
}

func sendWhatsAppMsg(msg courier.Msg, sendPath *url.URL, payload interface{}) (string, string, []*courier.ChannelLog, error) {
	start := time.Now()
	jsonBody, err := json.Marshal(payload)

	if err != nil {
		elapsed := time.Now().Sub(start)
		log := courier.NewChannelLogFromError("unable to build JSON body", msg.Channel(), msg.ID(), elapsed, err)
		return "", "", []*courier.ChannelLog{log}, err
	}
	req, _ := http.NewRequest(http.MethodPost, sendPath.String(), bytes.NewReader(jsonBody))
	req.Header = buildWhatsAppHeaders(msg.Channel())
	rr, err := utils.MakeHTTPRequest(req)
	log := courier.NewChannelLogFromRR("Message Sent", msg.Channel(), msg.ID(), rr).WithError("Message Send Error", err)
	errPayload := &mtErrorPayload{}
	err = json.Unmarshal(rr.Body, errPayload)

	// handle send msg errors
	if err == nil && len(errPayload.Errors) > 0 {
		if !hasWhatsAppContactError(*errPayload) {
			err := errors.Errorf("received error from send endpoint: %s", errPayload.Errors[0].Title)
			return "", "", []*courier.ChannelLog{log}, err
		}
		// check contact
		baseURL := fmt.Sprintf("%s://%s", sendPath.Scheme, sendPath.Host)
		rrCheck, err := checkWhatsAppContact(msg.Channel(), baseURL, msg.URN())

		if rrCheck == nil {
			elapsed := time.Now().Sub(start)
			checkLog := courier.NewChannelLogFromError("unable to build contact check request", msg.Channel(), msg.ID(), elapsed, err)
			return "", "", []*courier.ChannelLog{log, checkLog}, err
		}
		checkLog := courier.NewChannelLogFromRR("Contact check", msg.Channel(), msg.ID(), rrCheck).WithError("Status Error", err)

		if err != nil {
			return "", "", []*courier.ChannelLog{log, checkLog}, err
		}
		// update contact URN and msg destiny with returned wpp id
		wppID, err := jsonparser.GetString(rrCheck.Body, "contacts", "[0]", "wa_id")

		if err == nil {
			var updatedPayload interface{}

			// handle msg type casting
			switch v := payload.(type) {
			case mtTextPayload:
				v.To = wppID
				updatedPayload = v
			case mtImagePayload:
				v.To = wppID
				updatedPayload = v
			case mtVideoPayload:
				v.To = wppID
				updatedPayload = v
			case mtAudioPayload:
				v.To = wppID
				updatedPayload = v
			case mtDocumentPayload:
				v.To = wppID
				updatedPayload = v
			case templatePayload:
				v.To = wppID
				updatedPayload = v
			case hsmPayload:
				v.To = wppID
				updatedPayload = v
			}
			// marshal updated payload
			if updatedPayload != nil {
				payload = updatedPayload
				jsonBody, err = json.Marshal(payload)

				if err != nil {
					elapsed := time.Now().Sub(start)
					log := courier.NewChannelLogFromError("unable to build JSON body", msg.Channel(), msg.ID(), elapsed, err)
					return "", "", []*courier.ChannelLog{log, checkLog}, err
				}
			}
		}
		// try send msg again
<<<<<<< HEAD
		reqRetry, err := http.NewRequest(http.MethodPost, sendPath.String(), bytes.NewReader(jsonBody))
		reqRetry.Header = buildWhatsAppRequestHeader(msg.Channel(), token)
=======
		reqRetry, _ := http.NewRequest(http.MethodPost, sendPath.String(), bytes.NewReader(jsonBody))
		reqRetry.Header = buildWhatsAppHeaders(msg.Channel())
>>>>>>> 2facf485

		if retryParam != "" {
			reqRetry.URL.RawQuery = fmt.Sprintf("%s=1", retryParam)
		}
		if err != nil {
			courier.LogRequestError(req, msg.Channel(), err)
		}
		rrRetry, err := utils.MakeHTTPRequest(reqRetry)
		retryLog := courier.NewChannelLogFromRR("Message Sent", msg.Channel(), msg.ID(), rrRetry).WithError("Message Send Error", err)

		if err != nil {
			return "", "", []*courier.ChannelLog{log, checkLog, retryLog}, err
		}
		externalID, err := getSendWhatsAppMsgId(rrRetry)
		return wppID, externalID, []*courier.ChannelLog{log, checkLog, retryLog}, err
	}
	externalID, err := getSendWhatsAppMsgId(rr)
	return "", externalID, []*courier.ChannelLog{log}, err
}

func setWhatsAppAuthHeader(header *http.Header, channel courier.Channel) {
	authToken := channel.StringConfigForKey(courier.ConfigAuthToken, "")

	if channel.ChannelType() == channelTypeD3 {
		header.Set(d3AuthorizationKey, authToken)
	} else {
		header.Set("Authorization", fmt.Sprintf("Bearer %s", authToken))
	}
}

func buildWhatsAppHeaders(channel courier.Channel) http.Header {
	header := http.Header{
		"Content-Type": []string{"application/json"},
		"Accept":       []string{"application/json"},
		"User-Agent":   []string{utils.HTTPUserAgent},
	}
	setWhatsAppAuthHeader(&header, channel)
	return header
}

func hasWhatsAppContactError(payload mtErrorPayload) bool {
	for _, err := range payload.Errors {
		if err.Code == 1006 && err.Title == "Resource not found" && err.Details == "unknown contact" {
			return true
		}
	}
	return false
}

func getSendWhatsAppMsgId(rr *utils.RequestResponse) (string, error) {
	if externalID, err := jsonparser.GetString(rr.Body, "messages", "[0]", "id"); err == nil {
		return externalID, nil
	} else {
		return "", errors.Errorf("unable to get message id from response body")
	}
}

type mtContactCheckPayload struct {
	Blocking   string   `json:"blocking"`
	Contacts   []string `json:"contacts"`
	ForceCheck bool     `json:"force_check"`
}

func checkWhatsAppContact(channel courier.Channel, baseURL string, urn urns.URN) (*utils.RequestResponse, error) {
	payload := mtContactCheckPayload{
		Blocking:   "wait",
		Contacts:   []string{fmt.Sprintf("+%s", urn.Path())},
		ForceCheck: true,
	}
	reqBody, err := json.Marshal(payload)

	if err != nil {
		return nil, err
	}
	sendURL := fmt.Sprintf("%s/v1/contacts", baseURL)
	req, _ := http.NewRequest(http.MethodPost, sendURL, bytes.NewReader(reqBody))
	req.Header = buildWhatsAppHeaders(channel)
	rr, err := utils.MakeHTTPRequest(req)

	if err != nil {
		return rr, err
	}
	// check contact status
	if status, err := jsonparser.GetString(rr.Body, "contacts", "[0]", "status"); err == nil {
		if status == "valid" {
			return rr, nil
		} else {
			return rr, errors.Errorf(`contact status is "%s"`, status)
		}
	} else {
		return rr, err
	}
}

func (h *handler) getTemplate(msg courier.Msg) (*MsgTemplating, error) {
	mdJSON := msg.Metadata()
	if len(mdJSON) == 0 {
		return nil, nil
	}
	metadata := &TemplateMetadata{}
	err := json.Unmarshal(mdJSON, metadata)
	if err != nil {
		return nil, err
	}
	templating := metadata.Templating
	if templating == nil {
		return nil, nil
	}

	// check our template is valid
	err = handlers.Validate(templating)
	if err != nil {
		return nil, errors.Wrapf(err, "invalid templating definition")
	}
	// check country
	if templating.Country != "" {
		templating.Language = fmt.Sprintf("%s_%s", templating.Language, templating.Country)
	}

	// map our language from iso639-3_iso3166-2 to the WA country / iso638-2 pair
	language, found := languageMap[templating.Language]
	if !found {
		return nil, fmt.Errorf("unable to find mapping for language: %s", templating.Language)
	}
	templating.Language = language

	return templating, err
}

type TemplateMetadata struct {
	Templating *MsgTemplating `json:"templating"`
}

type MsgTemplating struct {
	Template struct {
		Name string `json:"name" validate:"required"`
		UUID string `json:"uuid" validate:"required"`
	} `json:"template" validate:"required,dive"`
	Language  string   `json:"language" validate:"required"`
	Country   string   `json:"country"`
	Variables []string `json:"variables"`
}

// mapping from iso639-3_iso3166-2 to WA language code
var languageMap = map[string]string{
	"afr":    "af",    // Afrikaans
	"sqi":    "sq",    // Albanian
	"ara":    "ar",    // Arabic
	"aze":    "az",    // Azerbaijani
	"ben":    "bn",    // Bengali
	"bul":    "bg",    // Bulgarian
	"cat":    "ca",    // Catalan
	"zho":    "zh_CN", // Chinese
	"zho_CN": "zh_CN", // Chinese (CHN)
	"zho_HK": "zh_HK", // Chinese (HKG)
	"zho_TW": "zh_TW", // Chinese (TAI)
	"hrv":    "hr",    // Croatian
	"ces":    "cs",    // Czech
	"dah":    "da",    // Danish
	"nld":    "nl",    // Dutch
	"eng":    "en",    // English
	"eng_GB": "en_GB", // English (UK)
	"eng_US": "en_US", // English (US)
	"est":    "et",    // Estonian
	"fil":    "fil",   // Filipino
	"fin":    "fi",    // Finnish
	"fra":    "fr",    // French
	"deu":    "de",    // German
	"ell":    "el",    // Greek
	"gul":    "gu",    // Gujarati
	"hau":    "ha",    // Hausa
	"enb":    "he",    // Hebrew
	"hin":    "hi",    // Hindi
	"hun":    "hu",    // Hungarian
	"ind":    "id",    // Indonesian
	"gle":    "ga",    // Irish
	"ita":    "it",    // Italian
	"jpn":    "ja",    // Japanese
	"kan":    "kn",    // Kannada
	"kaz":    "kk",    // Kazakh
	"kor":    "ko",    // Korean
	"lao":    "lo",    // Lao
	"lav":    "lv",    // Latvian
	"lit":    "lt",    // Lithuanian
	"mal":    "ml",    // Malayalam
	"mkd":    "mk",    // Macedonian
	"msa":    "ms",    // Malay
	"mar":    "mr",    // Marathi
	"nob":    "nb",    // Norwegian
	"fas":    "fa",    // Persian
	"pol":    "pl",    // Polish
	"por":    "pt_PT", // Portuguese
	"por_BR": "pt_BR", // Portuguese (BR)
	"por_PT": "pt_PT", // Portuguese (POR)
	"pan":    "pa",    // Punjabi
	"ron":    "ro",    // Romanian
	"rus":    "ru",    // Russian
	"srp":    "sr",    // Serbian
	"slk":    "sk",    // Slovak
	"slv":    "sl",    // Slovenian
	"spa":    "es",    // Spanish
	"spa_AR": "es_AR", // Spanish (ARG)
	"spa_ES": "es_ES", // Spanish (SPA)
	"spa_MX": "es_MX", // Spanish (MEX)
	"swa":    "sw",    // Swahili
	"swe":    "sv",    // Swedish
	"tam":    "ta",    // Tamil
	"tel":    "te",    // Telugu
	"tha":    "th",    // Thai
	"tur":    "tr",    // Turkish
	"ukr":    "uk",    // Ukrainian
	"urd":    "ur",    // Urdu
	"uzb":    "uz",    // Uzbek
	"vie":    "vi",    // Vietnamese
	"zul":    "zu",    // Zulu
}<|MERGE_RESOLUTION|>--- conflicted
+++ resolved
@@ -654,7 +654,7 @@
 
 	// upload media to WhatsApp
 	baseURL := msg.Channel().StringConfigForKey(courier.ConfigBaseURL, "")
-	req, err = http.NewRequest("POST", baseURL + "/v1/media", bytes.NewReader(res.Body))
+	req, err = http.NewRequest("POST", baseURL+"/v1/media", bytes.NewReader(res.Body))
 	if err != nil {
 		return "", logs, err
 	}
@@ -773,13 +773,8 @@
 			}
 		}
 		// try send msg again
-<<<<<<< HEAD
 		reqRetry, err := http.NewRequest(http.MethodPost, sendPath.String(), bytes.NewReader(jsonBody))
-		reqRetry.Header = buildWhatsAppRequestHeader(msg.Channel(), token)
-=======
-		reqRetry, _ := http.NewRequest(http.MethodPost, sendPath.String(), bytes.NewReader(jsonBody))
 		reqRetry.Header = buildWhatsAppHeaders(msg.Channel())
->>>>>>> 2facf485
 
 		if retryParam != "" {
 			reqRetry.URL.RawQuery = fmt.Sprintf("%s=1", retryParam)
