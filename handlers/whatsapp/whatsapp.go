--- conflicted
+++ resolved
@@ -558,11 +558,8 @@
 // SendMsg sends the passed in message, returning any error
 func (h *handler) SendMsg(ctx context.Context, msg courier.Msg) (courier.MsgStatus, error) {
 	start := time.Now()
-<<<<<<< HEAD
-=======
 	conn := h.Backend().RedisPool().Get()
 	defer conn.Close()
->>>>>>> cbfd24d8
 
 	// get our token
 	token := msg.Channel().StringConfigForKey(courier.ConfigAuthToken, "")
@@ -594,12 +591,7 @@
 
 	for i, payload := range payloads {
 		externalID := ""
-<<<<<<< HEAD
-
-		wppID, externalID, logs, err = sendWhatsAppMsg(msg, sendPath, payload)
-=======
 		wppID, externalID, logs, err = sendWhatsAppMsg(conn, msg, sendPath, payload)
->>>>>>> cbfd24d8
 		// add logs to our status
 		for _, log := range logs {
 			status.AddLog(log)
@@ -638,232 +630,174 @@
 	var logs []*courier.ChannelLog
 	var err error
 
-<<<<<<< HEAD
 	// do we have a template?
 	templating, err := h.getTemplate(msg)
-	if templating != nil || len(msg.Attachments()) == 0 {
-
-=======
-	parts := handlers.SplitMsgByChannel(msg.Channel(), msg.Text(), maxMsgLength)
-
-	qrs := msg.QuickReplies()
-	wppVersion := msg.Channel().ConfigForKey("version", "0").(string)
-	isInteractiveMsgCompatible := semver.Compare(wppVersion, interactiveMsgMinSupVersion)
-	isInteractiveMsg := (isInteractiveMsgCompatible >= 0) && (len(qrs) > 0)
-
-	if len(msg.Attachments()) > 0 {
-		for attachmentCount, attachment := range msg.Attachments() {
-
-			mimeType, mediaURL := handlers.SplitAttachment(attachment)
-			mediaID, mediaLogs, err := h.fetchMediaID(msg, mimeType, mediaURL)
-			if len(mediaLogs) > 0 {
-				logs = append(logs, mediaLogs...)
-			}
-			if err != nil {
-				logrus.WithField("channel_uuid", msg.Channel().UUID().String()).WithError(err).Error("error while uploading media to whatsapp")
-			}
-			if err == nil && mediaID != "" {
-				mediaURL = ""
-			}
-			mediaPayload := &mediaObject{ID: mediaID, Link: mediaURL}
-			if strings.HasPrefix(mimeType, "audio") {
-				payload := mtAudioPayload{
-					To:   msg.URN().Path(),
-					Type: "audio",
-				}
-				payload.Audio = mediaPayload
-				payloads = append(payloads, payload)
-			} else if strings.HasPrefix(mimeType, "application") {
-				payload := mtDocumentPayload{
-					To:   msg.URN().Path(),
-					Type: "document",
-				}
-				if attachmentCount == 0 && !isInteractiveMsg {
-					mediaPayload.Caption = msg.Text()
-				}
-				mediaPayload.Filename, err = utils.BasePathForURL(mediaURL)
-
-				// Logging error
-				if err != nil {
-					logrus.WithField("channel_uuid", msg.Channel().UUID().String()).WithError(err).Error("Error while parsing the media URL")
-				}
-				payload.Document = mediaPayload
-				payloads = append(payloads, payload)
-			} else if strings.HasPrefix(mimeType, "image") {
-				payload := mtImagePayload{
-					To:   msg.URN().Path(),
-					Type: "image",
-				}
-				if attachmentCount == 0 && !isInteractiveMsg {
-					mediaPayload.Caption = msg.Text()
-				}
-				payload.Image = mediaPayload
-				payloads = append(payloads, payload)
-			} else if strings.HasPrefix(mimeType, "video") {
-				payload := mtVideoPayload{
-					To:   msg.URN().Path(),
-					Type: "video",
-				}
-				if attachmentCount == 0 && !isInteractiveMsg {
-					mediaPayload.Caption = msg.Text()
-				}
-				payload.Video = mediaPayload
-				payloads = append(payloads, payload)
-			} else {
-				duration := time.Since(start)
-				err = fmt.Errorf("unknown attachment mime type: %s", mimeType)
-				attachmentLogs := []*courier.ChannelLog{courier.NewChannelLogFromError("Error sending message", msg.Channel(), msg.ID(), duration, err)}
-				logs = append(logs, attachmentLogs...)
-				break
-			}
-		}
-
-		if isInteractiveMsg {
-			for i, part := range parts {
-				if i < (len(parts) - 1) { //if split into more than one message, the first parts will be text and the last interactive
-					payload := mtTextPayload{
-						To:   msg.URN().Path(),
-						Type: "text",
-					}
-					payload.Text.Body = part
-					payloads = append(payloads, payload)
-
-				} else {
-					payload := mtInteractivePayload{
-						To:   msg.URN().Path(),
-						Type: "interactive",
-					}
-
-					// up to 3 qrs the interactive message will be button type, otherwise it will be list
-					if len(qrs) <= 3 {
-						payload.Interactive.Type = "button"
-						payload.Interactive.Body.Text = part
-						btns := make([]mtButton, len(qrs))
-						for i, qr := range qrs {
-							btns[i] = mtButton{
-								Type: "reply",
-							}
-							btns[i].Reply.ID = fmt.Sprint(i)
-							btns[i].Reply.Title = qr
-						}
-						payload.Interactive.Action.Buttons = btns
-						payloads = append(payloads, payload)
-					} else {
-						payload.Interactive.Type = "list"
-						payload.Interactive.Body.Text = part
-						payload.Interactive.Action.Button = "Menu"
-						section := mtSection{
-							Rows: make([]mtSectionRow, len(qrs)),
-						}
-						for i, qr := range qrs {
-							section.Rows[i] = mtSectionRow{
-								ID:    fmt.Sprint(i),
-								Title: qr,
-							}
-						}
-						payload.Interactive.Action.Sections = []mtSection{
-							section,
-						}
-						payloads = append(payloads, payload)
-					}
-				}
-			}
-		}
-
-	} else {
-		// do we have a template?
-		var templating *MsgTemplating
-		templating, err := h.getTemplate(msg)
->>>>>>> cbfd24d8
+	if templating != nil {
+
 		if err != nil {
 			return nil, nil, errors.Wrapf(err, "unable to decode template: %s for channel: %s", string(msg.Metadata()), msg.Channel().UUID())
 		}
-		if templating != nil {
-			namespace := templating.Namespace
-			if namespace == "" {
-				namespace = msg.Channel().StringConfigForKey(configNamespace, "")
-			}
-			if namespace == "" {
-				return nil, nil, errors.Errorf("cannot send template message without Facebook namespace for channel: %s", msg.Channel().UUID())
-			}
-
-			if msg.Channel().BoolConfigForKey(configHSMSupport, false) {
-				payload := hsmPayload{
-					To:   msg.URN().Path(),
-					Type: "hsm",
+		
+		namespace := templating.Namespace
+		if namespace == "" {
+			namespace = msg.Channel().StringConfigForKey(configNamespace, "")
+		}
+		if namespace == "" {
+			return nil, nil, errors.Errorf("cannot send template message without Facebook namespace for channel: %s", msg.Channel().UUID())
+		}
+
+		if msg.Channel().BoolConfigForKey(configHSMSupport, false) {
+			payload := hsmPayload{
+				To:   msg.URN().Path(),
+				Type: "hsm",
+			}
+			payload.HSM.Namespace = namespace
+			payload.HSM.ElementName = templating.Template.Name
+			payload.HSM.Language.Policy = "deterministic"
+			payload.HSM.Language.Code = templating.Language
+			for _, v := range templating.Variables {
+				payload.HSM.LocalizableParams = append(payload.HSM.LocalizableParams, LocalizableParam{Default: v})
+			}
+			payloads = append(payloads, payload)
+		} else {
+			payload := templatePayload{
+				To:   msg.URN().Path(),
+				Type: "template",
+			}
+			payload.Template.Namespace = namespace
+			payload.Template.Name = templating.Template.Name
+			payload.Template.Language.Policy = "deterministic"
+			payload.Template.Language.Code = templating.Language
+
+			component := &Component{Type: "body"}
+
+			for _, v := range templating.Variables {
+				component.Parameters = append(component.Parameters, Param{Type: "text", Text: v})
+			}
+			payload.Template.Components = append(payload.Template.Components, *component)
+
+			if len(msg.Attachments()) > 0 {
+
+				header := &Component{Type: "header"}
+
+				for _, attachment := range msg.Attachments() {
+
+					mimeType, mediaURL := handlers.SplitAttachment(attachment)
+					mediaID, mediaLogs, err := h.fetchMediaID(msg, mimeType, mediaURL)
+					if len(mediaLogs) > 0 {
+						logs = append(logs, mediaLogs...)
+					}
+					if err != nil {
+						logrus.WithField("channel_uuid", msg.Channel().UUID().String()).WithError(err).Error("error while uploading media to whatsapp")
+					}
+					if err != nil && mediaID != "" {
+						mediaURL = ""
+					}
+					if strings.HasPrefix(mimeType, "image") {
+						image := &mmtImage{
+							Link: mediaURL,
+						}
+						header.Parameters = append(header.Parameters, Param{Type: "image", Image: image})
+						payload.Template.Components = append(payload.Template.Components, *header)
+					} else if strings.HasPrefix(mimeType, "application") {
+						document := &mmtDocument{
+							Link: mediaURL,
+						}
+						header.Parameters = append(header.Parameters, Param{Type: "document", Document: document})
+						payload.Template.Components = append(payload.Template.Components, *header)
+					} else if strings.HasPrefix(mimeType, "video") {
+						video := &mmtVideo{
+							Link: mediaURL,
+						}
+						header.Parameters = append(header.Parameters, Param{Type: "video", Video: video})
+						payload.Template.Components = append(payload.Template.Components, *header)
+					} else {
+						duration := time.Since(start)
+						err = fmt.Errorf("unknown attachment mime type: %s", mimeType)
+						attachmentLogs := []*courier.ChannelLog{courier.NewChannelLogFromError("Error sending message", msg.Channel(), msg.ID(), duration, err)}
+						logs = append(logs, attachmentLogs...)
+						break
+					}
 				}
-				payload.HSM.Namespace = namespace
-				payload.HSM.ElementName = templating.Template.Name
-				payload.HSM.Language.Policy = "deterministic"
-				payload.HSM.Language.Code = templating.Language
-				for _, v := range templating.Variables {
-					payload.HSM.LocalizableParams = append(payload.HSM.LocalizableParams, LocalizableParam{Default: v})
+			}
+			payloads = append(payloads, payload)
+		}
+
+	} else {
+
+		parts := handlers.SplitMsgByChannel(msg.Channel(), msg.Text(), maxMsgLength)
+
+		qrs := msg.QuickReplies()
+		wppVersion := msg.Channel().ConfigForKey("version", "0").(string)
+		isInteractiveMsgCompatible := semver.Compare(wppVersion, interactiveMsgMinSupVersion)
+		isInteractiveMsg := (isInteractiveMsgCompatible >= 0) && (len(qrs) > 0)
+
+		if len(msg.Attachments()) > 0 {
+			for attachmentCount, attachment := range msg.Attachments() {
+
+				mimeType, mediaURL := handlers.SplitAttachment(attachment)
+				mediaID, mediaLogs, err := h.fetchMediaID(msg, mimeType, mediaURL)
+				if len(mediaLogs) > 0 {
+					logs = append(logs, mediaLogs...)
 				}
-				payloads = append(payloads, payload)
-			} else {
-				payload := templatePayload{
-					To:   msg.URN().Path(),
-					Type: "template",
+				if err != nil {
+					logrus.WithField("channel_uuid", msg.Channel().UUID().String()).WithError(err).Error("error while uploading media to whatsapp")
 				}
-				payload.Template.Namespace = namespace
-				payload.Template.Name = templating.Template.Name
-				payload.Template.Language.Policy = "deterministic"
-				payload.Template.Language.Code = templating.Language
-
-				component := &Component{Type: "body"}
-
-				for _, v := range templating.Variables {
-					component.Parameters = append(component.Parameters, Param{Type: "text", Text: v})
+				if err == nil && mediaID != "" {
+					mediaURL = ""
 				}
-				payload.Template.Components = append(payload.Template.Components, *component)
-
-				if len(msg.Attachments()) > 0 {
-
-					header := &Component{Type: "header"}
-
-					for _, attachment := range msg.Attachments() {
-
-						mimeType, mediaURL := handlers.SplitAttachment(attachment)
-						mediaID, mediaLogs, err := h.fetchMediaID(msg, mimeType, mediaURL)
-						if len(mediaLogs) > 0 {
-							logs = append(logs, mediaLogs...)
-						}
-						if err != nil {
-							logrus.WithField("channel_uuid", msg.Channel().UUID().String()).WithError(err).Error("error while uploading media to whatsapp")
-						}
-						if err != nil && mediaID != "" {
-							mediaURL = ""
-						}
-						if strings.HasPrefix(mimeType, "image") {
-							image := &mmtImage{
-								Link: mediaURL,
-							}
-							header.Parameters = append(header.Parameters, Param{Type: "image", Image: image})
-							payload.Template.Components = append(payload.Template.Components, *header)
-						} else if strings.HasPrefix(mimeType, "application") {
-							document := &mmtDocument{
-								Link: mediaURL,
-							}
-							header.Parameters = append(header.Parameters, Param{Type: "document", Document: document})
-							payload.Template.Components = append(payload.Template.Components, *header)
-						} else if strings.HasPrefix(mimeType, "video") {
-							video := &mmtVideo{
-								Link: mediaURL,
-							}
-							header.Parameters = append(header.Parameters, Param{Type: "video", Video: video})
-							payload.Template.Components = append(payload.Template.Components, *header)
-						} else {
-							duration := time.Since(start)
-							err = fmt.Errorf("unknown attachment mime type: %s", mimeType)
-							attachmentLogs := []*courier.ChannelLog{courier.NewChannelLogFromError("Error sending message", msg.Channel(), msg.ID(), duration, err)}
-							logs = append(logs, attachmentLogs...)
-							break
-						}
-					}
+				mediaPayload := &mediaObject{ID: mediaID, Link: mediaURL}
+				if strings.HasPrefix(mimeType, "audio") {
+					payload := mtAudioPayload{
+						To:   msg.URN().Path(),
+						Type: "audio",
+					}
+					payload.Audio = mediaPayload
+					payloads = append(payloads, payload)
+				} else if strings.HasPrefix(mimeType, "application") {
+					payload := mtDocumentPayload{
+						To:   msg.URN().Path(),
+						Type: "document",
+					}
+					if attachmentCount == 0 && !isInteractiveMsg {
+						mediaPayload.Caption = msg.Text()
+					}
+					mediaPayload.Filename, err = utils.BasePathForURL(mediaURL)
+
+					// Logging error
+					if err != nil {
+						logrus.WithField("channel_uuid", msg.Channel().UUID().String()).WithError(err).Error("Error while parsing the media URL")
+					}
+					payload.Document = mediaPayload
+					payloads = append(payloads, payload)
+				} else if strings.HasPrefix(mimeType, "image") {
+					payload := mtImagePayload{
+						To:   msg.URN().Path(),
+						Type: "image",
+					}
+					if attachmentCount == 0 && !isInteractiveMsg {
+						mediaPayload.Caption = msg.Text()
+					}
+					payload.Image = mediaPayload
+					payloads = append(payloads, payload)
+				} else if strings.HasPrefix(mimeType, "video") {
+					payload := mtVideoPayload{
+						To:   msg.URN().Path(),
+						Type: "video",
+					}
+					if attachmentCount == 0 && !isInteractiveMsg {
+						mediaPayload.Caption = msg.Text()
+					}
+					payload.Video = mediaPayload
+					payloads = append(payloads, payload)
+				} else {
+					duration := time.Since(start)
+					err = fmt.Errorf("unknown attachment mime type: %s", mimeType)
+					attachmentLogs := []*courier.ChannelLog{courier.NewChannelLogFromError("Error sending message", msg.Channel(), msg.ID(), duration, err)}
+					logs = append(logs, attachmentLogs...)
+					break
 				}
-				payloads = append(payloads, payload)
-			}
-		} else {
+			}
 
 			if isInteractiveMsg {
 				for i, part := range parts {
@@ -923,75 +857,6 @@
 					}
 					payload.Text.Body = part
 					payloads = append(payloads, payload)
-				}
-			}
-		}
-	} else {
-
-		if len(msg.Attachments()) > 0 {
-			for attachmentCount, attachment := range msg.Attachments() {
-
-				mimeType, mediaURL := handlers.SplitAttachment(attachment)
-				mediaID, mediaLogs, err := h.fetchMediaID(msg, mimeType, mediaURL)
-				if len(mediaLogs) > 0 {
-					logs = append(logs, mediaLogs...)
-				}
-				if err != nil {
-					logrus.WithField("channel_uuid", msg.Channel().UUID().String()).WithError(err).Error("error while uploading media to whatsapp")
-				}
-				if err == nil && mediaID != "" {
-					mediaURL = ""
-				}
-				mediaPayload := &mediaObject{ID: mediaID, Link: mediaURL}
-				if strings.HasPrefix(mimeType, "audio") {
-					payload := mtAudioPayload{
-						To:   msg.URN().Path(),
-						Type: "audio",
-					}
-					payload.Audio = mediaPayload
-					payloads = append(payloads, payload)
-				} else if strings.HasPrefix(mimeType, "application") {
-					payload := mtDocumentPayload{
-						To:   msg.URN().Path(),
-						Type: "document",
-					}
-					if attachmentCount == 0 {
-						mediaPayload.Caption = msg.Text()
-					}
-					mediaPayload.Filename, err = utils.BasePathForURL(mediaURL)
-
-					// Logging error
-					if err != nil {
-						logrus.WithField("channel_uuid", msg.Channel().UUID().String()).WithError(err).Error("Error while parsing the media URL")
-					}
-					payload.Document = mediaPayload
-					payloads = append(payloads, payload)
-				} else if strings.HasPrefix(mimeType, "image") {
-					payload := mtImagePayload{
-						To:   msg.URN().Path(),
-						Type: "image",
-					}
-					if attachmentCount == 0 {
-						mediaPayload.Caption = msg.Text()
-					}
-					payload.Image = mediaPayload
-					payloads = append(payloads, payload)
-				} else if strings.HasPrefix(mimeType, "video") {
-					payload := mtVideoPayload{
-						To:   msg.URN().Path(),
-						Type: "video",
-					}
-					if attachmentCount == 0 {
-						mediaPayload.Caption = msg.Text()
-					}
-					payload.Video = mediaPayload
-					payloads = append(payloads, payload)
-				} else {
-					duration := time.Since(start)
-					err = fmt.Errorf("unknown attachment mime type: %s", mimeType)
-					attachmentLogs := []*courier.ChannelLog{courier.NewChannelLogFromError("Error sending message", msg.Channel(), msg.ID(), duration, err)}
-					logs = append(logs, attachmentLogs...)
-					break
 				}
 			}
 		}
