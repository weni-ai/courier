--- conflicted
+++ resolved
@@ -12,14 +12,11 @@
 	"github.com/sirupsen/logrus"
 )
 
-<<<<<<< HEAD
-=======
 const (
 	RoutingKeyCreate = "create"
 	RoutingKeyUpdate = "status-update"
 )
 
->>>>>>> d8741371
 // Message represents a object that is sent to the billing service
 //
 //	{
@@ -67,15 +64,6 @@
 
 // rabbitmqRetryClient represents struct that implements billing service client interface
 type rabbitmqRetryClient struct {
-<<<<<<< HEAD
-	publisher rabbitroutine.Publisher
-	conn      *rabbitroutine.Connector
-	queueName string
-}
-
-// NewRMQBillingResilientClient creates a new billing service client implementation using RabbitMQ with publish retry and reconnect features
-func NewRMQBillingResilientClient(url string, retryAttempts int, retryDelay int, queueName string) (Client, error) {
-=======
 	publisher    rabbitroutine.Publisher
 	conn         *rabbitroutine.Connector
 	exchangeName string
@@ -83,7 +71,6 @@
 
 // NewRMQBillingResilientClient creates a new billing service client implementation using RabbitMQ with publish retry and reconnect features
 func NewRMQBillingResilientClient(url string, retryAttempts int, retryDelay int, exchangeName string) (Client, error) {
->>>>>>> d8741371
 	cconn, err := amqp.Dial(url)
 	if err != nil {
 		return nil, err
@@ -95,20 +82,6 @@
 		return nil, errors.Wrap(err, "failed to open a channel to rabbitmq")
 	}
 	defer ch.Close()
-<<<<<<< HEAD
-	_, err = ch.QueueDeclare(
-		queueName,
-		false,
-		false,
-		false,
-		false,
-		nil,
-	)
-	if err != nil {
-		return nil, errors.Wrap(err, "failed to declare a queue for billing publisher")
-	}
-=======
->>>>>>> d8741371
 
 	conn := rabbitroutine.NewConnector(rabbitroutine.Config{
 		ReconnectAttempts: 1000,
@@ -146,15 +119,9 @@
 	}()
 
 	return &rabbitmqRetryClient{
-<<<<<<< HEAD
-		publisher: pub,
-		conn:      conn,
-		queueName: queueName,
-=======
 		publisher:    pub,
 		conn:         conn,
 		exchangeName: exchangeName,
->>>>>>> d8741371
 	}, nil
 }
 
@@ -163,13 +130,8 @@
 	ctx := context.Background()
 	err := c.publisher.Publish(
 		ctx,
-<<<<<<< HEAD
-		"",
-		c.queueName,
-=======
 		c.exchangeName,
 		routingKey,
->>>>>>> d8741371
 		amqp.Publishing{
 			ContentType: "application/json",
 			Body:        msgMarshalled,
