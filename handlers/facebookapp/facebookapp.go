package facebookapp

import (
	"bytes"
	"context"
	"crypto/hmac"
	"crypto/sha1"
	"encoding/hex"
	"encoding/json"
	"fmt"
	"net/http"
	"net/url"
	"strconv"
	"strings"
	"time"

	"github.com/buger/jsonparser"
	"github.com/nyaruka/courier"
	"github.com/nyaruka/courier/handlers"
	"github.com/nyaruka/courier/utils"
	"github.com/nyaruka/gocommon/urns"
	"github.com/pkg/errors"
)

// Endpoints we hit
var (
	sendURL  = "https://graph.facebook.com/v12.0/me/messages"
	graphURL = "https://graph.facebook.com/v12.0/"

	signatureHeader = "X-Hub-Signature"

	configWACPhoneNumberID = "wac_phone_number_id"

	// max for the body
	maxMsgLength = 1000

	// Sticker ID substitutions
	stickerIDToEmoji = map[int64]string{
		369239263222822: "👍", // small
		369239343222814: "👍", // medium
		369239383222810: "👍", // big
	}

	tagByTopic = map[string]string{
		"event":    "CONFIRMED_EVENT_UPDATE",
		"purchase": "POST_PURCHASE_UPDATE",
		"account":  "ACCOUNT_UPDATE",
		"agent":    "HUMAN_AGENT",
	}
)

// keys for extra in channel events
const (
	referrerIDKey = "referrer_id"
	sourceKey     = "source"
	adIDKey       = "ad_id"
	typeKey       = "type"
	titleKey      = "title"
	payloadKey    = "payload"
)

var waStatusMapping = map[string]courier.MsgStatusValue{
	"sent":      courier.MsgSent,
	"delivered": courier.MsgDelivered,
	"read":      courier.MsgDelivered,
	"failed":    courier.MsgFailed,
}

var waIgnoreStatuses = map[string]bool{
	"deleted": true,
}

func newHandler(channelType courier.ChannelType, name string, useUUIDRoutes bool) courier.ChannelHandler {
	return &handler{handlers.NewBaseHandlerWithParams(channelType, name, useUUIDRoutes)}
}

func init() {
	courier.RegisterHandler(newHandler("IG", "Instagram", false))
	courier.RegisterHandler(newHandler("FBA", "Facebook", false))
	courier.RegisterHandler(newHandler("WAC", "WhatsApp Cloud", false))

}

type handler struct {
	handlers.BaseHandler
}

// Initialize is called by the engine once everything is loaded
func (h *handler) Initialize(s courier.Server) error {
	h.SetServer(s)
	s.AddHandlerRoute(h, http.MethodGet, "receive", h.receiveVerify)
	s.AddHandlerRoute(h, http.MethodPost, "receive", h.receiveEvent)
	return nil
}

type Sender struct {
	ID      string `json:"id"`
	UserRef string `json:"user_ref,omitempty"`
}

type User struct {
	ID string `json:"id"`
}

// {
//   "object":"page",
//   "entry":[{
//     "id":"180005062406476",
//     "time":1514924367082,
//     "messaging":[{
//       "sender":  {"id":"1630934236957797"},
//       "recipient":{"id":"180005062406476"},
//       "timestamp":1514924366807,
//       "message":{
//         "mid":"mid.$cAAD5QiNHkz1m6cyj11guxokwkhi2",
//         "seq":33116,
//         "text":"65863634"
//       }
//     }]
//   }]
// }

type wacMedia struct {
	Caption  string `json:"caption"`
	Filename string `json:"filename"`
	ID       string `json:"id"`
	Mimetype string `json:"mime_type"`
	SHA256   string `json:"sha256"`
}
type moPayload struct {
	Object string `json:"object"`
	Entry  []struct {
		ID      string `json:"id"`
		Time    int64  `json:"time"`
		Changes []struct {
			Field string `json:"field"`
			Value struct {
				MessagingProduct string `json:"messaging_product"`
				Metadata         *struct {
					DisplayPhoneNumber string `json:"display_phone_number"`
					PhoneNumberID      string `json:"phone_number_id"`
				} `json:"metadata"`
				Contacts []struct {
					Profile struct {
						Name string `json:"name"`
					} `json:"profile"`
					WaID string `json:"wa_id"`
				} `json:"contacts"`
				Messages []struct {
					ID        string `json:"id"`
					From      string `json:"from"`
					Timestamp string `json:"timestamp"`
					Type      string `json:"type"`
					Context   *struct {
						Forwarded           bool   `json:"forwarded"`
						FrequentlyForwarded bool   `json:"frequently_forwarded"`
						From                string `json:"from"`
						ID                  string `json:"id"`
					} `json:"context"`
					Text struct {
						Body string `json:"body"`
					} `json:"text"`
					Image    *wacMedia `json:"image"`
					Audio    *wacMedia `json:"audio"`
					Video    *wacMedia `json:"video"`
					Document *wacMedia `json:"document"`
					Voice    *wacMedia `json:"voice"`
					Location *struct {
						Latitude  float64 `json:"latitude"`
						Longitude float64 `json:"longitude"`
						Name      string  `json:"name"`
						Address   string  `json:"address"`
					} `json:"location"`
					Button *struct {
						Text    string `json:"text"`
						Payload string `json:"payload"`
					} `json:"button"`
					Interactive struct {
						Type        string `json:"type"`
						ButtonReply struct {
							ID    string `json:"id"`
							Title string `json:"title"`
						} `json:"button_reply,omitempty"`
						ListReply struct {
							ID    string `json:"id"`
							Title string `json:"title"`
						} `json:"list_reply,omitempty"`
					} `json:"interactive,omitempty"`
				} `json:"messages"`
				Statuses []struct {
					ID           string `json:"id"`
					RecipientID  string `json:"recipient_id"`
					Status       string `json:"status"`
					Timestamp    string `json:"timestamp"`
					Type         string `json:"type"`
					Conversation *struct {
						ID     string `json:"id"`
						Origin *struct {
							Type string `json:"type"`
						} `json:"origin"`
						ExpirationTimestamp int64 `json:"expiration_timestamp"`
					} `json:"conversation"`
					Pricing *struct {
						PricingModel string `json:"pricing_model"`
						Billable     bool   `json:"billable"`
						Category     string `json:"category"`
					} `json:"pricing"`
				} `json:"statuses"`
				Errors []struct {
					Code  int    `json:"code"`
					Title string `json:"title"`
				} `json:"errors"`
			} `json:"value"`
		} `json:"changes"`
		Messaging []struct {
			Sender    Sender `json:"sender"`
			Recipient User   `json:"recipient"`
			Timestamp int64  `json:"timestamp"`

			OptIn *struct {
				Ref     string `json:"ref"`
				UserRef string `json:"user_ref"`
			} `json:"optin"`

			Referral *struct {
				Ref    string `json:"ref"`
				Source string `json:"source"`
				Type   string `json:"type"`
				AdID   string `json:"ad_id"`
			} `json:"referral"`

			Postback *struct {
				MID      string `json:"mid"`
				Title    string `json:"title"`
				Payload  string `json:"payload"`
				Referral struct {
					Ref    string `json:"ref"`
					Source string `json:"source"`
					Type   string `json:"type"`
					AdID   string `json:"ad_id"`
				} `json:"referral"`
			} `json:"postback"`

			Message *struct {
				IsEcho      bool   `json:"is_echo"`
				MID         string `json:"mid"`
				Text        string `json:"text"`
				IsDeleted   bool   `json:"is_deleted"`
				Attachments []struct {
					Type    string `json:"type"`
					Payload *struct {
						URL         string `json:"url"`
						StickerID   int64  `json:"sticker_id"`
						Coordinates *struct {
							Lat  float64 `json:"lat"`
							Long float64 `json:"long"`
						} `json:"coordinates"`
					}
				} `json:"attachments"`
			} `json:"message"`

			Delivery *struct {
				MIDs      []string `json:"mids"`
				Watermark int64    `json:"watermark"`
			} `json:"delivery"`

			MessagingFeedback *struct {
				FeedbackScreens []struct {
					ScreenID  int                         `json:"screen_id"`
					Questions map[string]FeedbackQuestion `json:"questions"`
				} `json:"feedback_screens"`
			} `json:"messaging_feedback"`
		} `json:"messaging"`
	} `json:"entry"`
}

type FeedbackQuestion struct {
	Type     string `json:"type"`
	Payload  string `json:"payload"`
	FollowUp *struct {
		Type    string `json:"type"`
		Payload string `json:"payload"`
	} `json:"follow_up"`
}

// GetChannel returns the channel
func (h *handler) GetChannel(ctx context.Context, r *http.Request) (courier.Channel, error) {
	if r.Method == http.MethodGet {
		return nil, nil
	}

	payload := &moPayload{}
	err := handlers.DecodeAndValidateJSON(payload, r)
	if err != nil {
		return nil, err
	}

	// is not a 'page' and 'instagram' object? ignore it
	if payload.Object != "page" && payload.Object != "instagram" && payload.Object != "whatsapp_business_account" {
		return nil, fmt.Errorf("object expected 'page', 'instagram' or 'whatsapp_business_account', found %s", payload.Object)
	}

	// no entries? ignore this request
	if len(payload.Entry) == 0 {
		return nil, fmt.Errorf("no entries found")
	}

	var channelAddress string

	//if object is 'page' returns type FBA, if object is 'instagram' returns type IG
	if payload.Object == "page" {
		channelAddress = payload.Entry[0].ID
		return h.Backend().GetChannelByAddress(ctx, courier.ChannelType("FBA"), courier.ChannelAddress(channelAddress))
	} else if payload.Object == "instagram" {
		channelAddress = payload.Entry[0].ID
		return h.Backend().GetChannelByAddress(ctx, courier.ChannelType("IG"), courier.ChannelAddress(channelAddress))
	} else {
		if len(payload.Entry[0].Changes) == 0 {
			return nil, fmt.Errorf("no changes found")
		}

		channelAddress = payload.Entry[0].Changes[0].Value.Metadata.PhoneNumberID
		if channelAddress == "" {
			return nil, fmt.Errorf("no channel address found")
		}
		return h.Backend().GetChannelByAddress(ctx, courier.ChannelType("WAC"), courier.ChannelAddress(channelAddress))
	}
}

// receiveVerify handles Facebook's webhook verification callback
func (h *handler) receiveVerify(ctx context.Context, channel courier.Channel, w http.ResponseWriter, r *http.Request) ([]courier.Event, error) {
	mode := r.URL.Query().Get("hub.mode")

	// this isn't a subscribe verification, that's an error
	if mode != "subscribe" {
		return nil, handlers.WriteAndLogRequestError(ctx, h, channel, w, r, fmt.Errorf("unknown request"))
	}

	// verify the token against our server facebook webhook secret, if the same return the challenge FB sent us
	secret := r.URL.Query().Get("hub.verify_token")

	if fmt.Sprint(h.ChannelType()) == "FBA" || fmt.Sprint(h.ChannelType()) == "IG" {
		if secret != h.Server().Config().FacebookWebhookSecret {
			return nil, handlers.WriteAndLogRequestError(ctx, h, channel, w, r, fmt.Errorf("token does not match secret"))
		}
	} else {
		if secret != h.Server().Config().WhatsappCloudWebhookSecret {
			return nil, handlers.WriteAndLogRequestError(ctx, h, channel, w, r, fmt.Errorf("token does not match secret"))
		}
	}

	// and respond with the challenge token
	_, err := fmt.Fprint(w, r.URL.Query().Get("hub.challenge"))
	return nil, err
}

func resolveMediaURL(channel courier.Channel, mediaID string, token string) (string, error) {

	if token == "" {
		return "", fmt.Errorf("missing token for WAC channel")
	}

	base, _ := url.Parse(graphURL)
	path, _ := url.Parse(fmt.Sprintf("/%s", mediaID))
	retreiveURL := base.ResolveReference(path)

	// set the access token as the authorization header
	req, _ := http.NewRequest(http.MethodGet, retreiveURL.String(), nil)
	//req.Header.Set("User-Agent", utils.HTTPUserAgent)
	req.Header.Set("Authorization", fmt.Sprintf("Bearer %s", token))

	resp, err := utils.MakeHTTPRequest(req)
	if err != nil {
		return "", err
	}

	mediaURL, err := jsonparser.GetString(resp.Body, "url")
	return mediaURL, err
}

// receiveEvent is our HTTP handler function for incoming messages and status updates
func (h *handler) receiveEvent(ctx context.Context, channel courier.Channel, w http.ResponseWriter, r *http.Request) ([]courier.Event, error) {
	err := h.validateSignature(r)
	if err != nil {
		return nil, handlers.WriteAndLogRequestError(ctx, h, channel, w, r, err)
	}

	payload := &moPayload{}
	err = handlers.DecodeAndValidateJSON(payload, r)
	if err != nil {
		return nil, handlers.WriteAndLogRequestError(ctx, h, channel, w, r, err)
	}

	// is not a 'page' and 'instagram' object? ignore it
	if payload.Object != "page" && payload.Object != "instagram" && payload.Object != "whatsapp_business_account" {
		return nil, handlers.WriteAndLogRequestIgnored(ctx, h, channel, w, r, "ignoring request")
	}

	// no entries? ignore this request
	if len(payload.Entry) == 0 {
		return nil, handlers.WriteAndLogRequestIgnored(ctx, h, channel, w, r, "ignoring request, no entries")
	}

	var events []courier.Event
	var data []interface{}

	if channel.ChannelType() == "FBA" || channel.ChannelType() == "IG" {
		events, data, err = h.processFacebookInstagramPayload(ctx, channel, payload, w, r)
	} else {
		events, data, err = h.processCloudWhatsAppPayload(ctx, channel, payload, w, r)

	}

	if err != nil {
		return nil, err
	}

	return events, courier.WriteDataResponse(ctx, w, http.StatusOK, "Events Handled", data)
}

func (h *handler) processCloudWhatsAppPayload(ctx context.Context, channel courier.Channel, payload *moPayload, w http.ResponseWriter, r *http.Request) ([]courier.Event, []interface{}, error) {
	// the list of events we deal with
	events := make([]courier.Event, 0, 2)

	token := h.Server().Config().WhatsappAdminSystemUserToken

	// the list of data we will return in our response
	data := make([]interface{}, 0, 2)

	var contactNames = make(map[string]string)

	// for each entry
	for _, entry := range payload.Entry {
		if len(entry.Changes) == 0 {
			continue
		}

		for _, change := range entry.Changes {

			for _, contact := range change.Value.Contacts {
				contactNames[contact.WaID] = contact.Profile.Name
			}

			for _, msg := range change.Value.Messages {
				// create our date from the timestamp
				ts, err := strconv.ParseInt(msg.Timestamp, 10, 64)
				if err != nil {
					return nil, nil, handlers.WriteAndLogRequestError(ctx, h, channel, w, r, fmt.Errorf("invalid timestamp: %s", msg.Timestamp))
				}
				date := time.Unix(ts, 0).UTC()

				urn, err := urns.NewWhatsAppURN(msg.From)
				if err != nil {
					return nil, nil, handlers.WriteAndLogRequestError(ctx, h, channel, w, r, err)
				}

				text := ""
				mediaURL := ""

				if msg.Type == "text" {
					text = msg.Text.Body
				} else if msg.Type == "audio" && msg.Audio != nil {
					text = msg.Audio.Caption
					mediaURL, err = resolveMediaURL(channel, msg.Audio.ID, token)
				} else if msg.Type == "voice" && msg.Voice != nil {
					text = msg.Voice.Caption
					mediaURL, err = resolveMediaURL(channel, msg.Voice.ID, token)
				} else if msg.Type == "button" && msg.Button != nil {
					text = msg.Button.Text
				} else if msg.Type == "document" && msg.Document != nil {
					text = msg.Document.Caption
					mediaURL, err = resolveMediaURL(channel, msg.Document.ID, token)
				} else if msg.Type == "image" && msg.Image != nil {
					text = msg.Image.Caption
					mediaURL, err = resolveMediaURL(channel, msg.Image.ID, token)
				} else if msg.Type == "video" && msg.Video != nil {
					text = msg.Video.Caption
					mediaURL, err = resolveMediaURL(channel, msg.Video.ID, token)
				} else if msg.Type == "location" && msg.Location != nil {
					mediaURL = fmt.Sprintf("geo:%f,%f", msg.Location.Latitude, msg.Location.Longitude)
				} else if msg.Type == "interactive" && msg.Interactive.Type == "button_reply" {
					text = msg.Interactive.ButtonReply.Title
				} else if msg.Type == "interactive" && msg.Interactive.Type == "list_reply" {
					text = msg.Interactive.ListReply.Title
				} else {
					// we received a message type we do not support.
					courier.LogRequestError(r, channel, fmt.Errorf("unsupported message type %s", msg.Type))
				}

				// create our message
				ev := h.Backend().NewIncomingMsg(channel, urn, text).WithReceivedOn(date).WithExternalID(msg.ID).WithContactName(contactNames[msg.From])
				event := h.Backend().CheckExternalIDSeen(ev)

				// we had an error downloading media
				if err != nil {
					courier.LogRequestError(r, channel, err)
				}

				if mediaURL != "" {
					event.WithAttachment(mediaURL)
				}

				err = h.Backend().WriteMsg(ctx, event)
				if err != nil {
					return nil, nil, err
				}

				h.Backend().WriteExternalIDSeen(event)

				events = append(events, event)
				data = append(data, courier.NewMsgReceiveData(event))

			}

			for _, status := range change.Value.Statuses {

				msgStatus, found := waStatusMapping[status.Status]
				if !found {
					if waIgnoreStatuses[status.Status] {
						data = append(data, courier.NewInfoData(fmt.Sprintf("ignoring status: %s", status.Status)))
					} else {
						handlers.WriteAndLogRequestError(ctx, h, channel, w, r, fmt.Errorf("unknown status: %s", status.Status))
					}
					continue
				}

				event := h.Backend().NewMsgStatusForExternalID(channel, status.ID, msgStatus)
				err := h.Backend().WriteMsgStatus(ctx, event)

				// we don't know about this message, just tell them we ignored it
				if err == courier.ErrMsgNotFound {
					data = append(data, courier.NewInfoData(fmt.Sprintf("message id: %s not found, ignored", status.ID)))
					continue
				}

				if err != nil {
					return nil, nil, err
				}

				events = append(events, event)
				data = append(data, courier.NewStatusData(event))

			}

		}

	}
	return events, data, nil
}

func (h *handler) processFacebookInstagramPayload(ctx context.Context, channel courier.Channel, payload *moPayload, w http.ResponseWriter, r *http.Request) ([]courier.Event, []interface{}, error) {
	var err error

	// the list of events we deal with
	events := make([]courier.Event, 0, 2)

	// the list of data we will return in our response
	data := make([]interface{}, 0, 2)

	// for each entry
	for _, entry := range payload.Entry {
		// no entry, ignore
		if len(entry.Messaging) == 0 {
			continue
		}

		// grab our message, there is always a single one
		msg := entry.Messaging[0]

		// ignore this entry if it is to another page
		if channel.Address() != msg.Recipient.ID {
			continue
		}

		// create our date from the timestamp (they give us millis, arg is nanos)
		date := time.Unix(0, msg.Timestamp*1000000).UTC()

		sender := msg.Sender.UserRef
		if sender == "" {
			sender = msg.Sender.ID
		}

		var urn urns.URN

		// create our URN
		if payload.Object == "instagram" {
			urn, err = urns.NewInstagramURN(sender)
			if err != nil {
				return nil, nil, handlers.WriteAndLogRequestError(ctx, h, channel, w, r, err)
			}
		} else {
			urn, err = urns.NewFacebookURN(sender)
			if err != nil {
				return nil, nil, handlers.WriteAndLogRequestError(ctx, h, channel, w, r, err)
			}
		}

		if msg.OptIn != nil {
			// this is an opt in, if we have a user_ref, use that as our URN (this is a checkbox plugin)
			// TODO:
			//    We need to deal with the case of them responding and remapping the user_ref in that case:
			//    https://developers.facebook.com/docs/messenger-platform/discovery/checkbox-plugin
			//    Right now that we even support this isn't documented and I don't think anybody uses it, so leaving that out.
			//    (things will still work, we just will have dupe contacts, one with user_ref for the first contact, then with the real id when they reply)
			if msg.OptIn.UserRef != "" {
				urn, err = urns.NewFacebookURN(urns.FacebookRefPrefix + msg.OptIn.UserRef)
				if err != nil {
					return nil, nil, handlers.WriteAndLogRequestError(ctx, h, channel, w, r, err)
				}
			}

			event := h.Backend().NewChannelEvent(channel, courier.Referral, urn).WithOccurredOn(date)

			// build our extra
			extra := map[string]interface{}{
				referrerIDKey: msg.OptIn.Ref,
			}
			event = event.WithExtra(extra)

			err := h.Backend().WriteChannelEvent(ctx, event)
			if err != nil {
				return nil, nil, err
			}

			events = append(events, event)
			data = append(data, courier.NewEventReceiveData(event))

		} else if msg.Postback != nil {
			// by default postbacks are treated as new conversations, unless we have referral information
			eventType := courier.NewConversation
			if msg.Postback.Referral.Ref != "" {
				eventType = courier.Referral
			}
			event := h.Backend().NewChannelEvent(channel, eventType, urn).WithOccurredOn(date)

			// build our extra
			extra := map[string]interface{}{
				titleKey:   msg.Postback.Title,
				payloadKey: msg.Postback.Payload,
			}

			// add in referral information if we have it
			if eventType == courier.Referral {
				extra[referrerIDKey] = msg.Postback.Referral.Ref
				extra[sourceKey] = msg.Postback.Referral.Source
				extra[typeKey] = msg.Postback.Referral.Type

				if msg.Postback.Referral.AdID != "" {
					extra[adIDKey] = msg.Postback.Referral.AdID
				}
			}

			event = event.WithExtra(extra)

			err := h.Backend().WriteChannelEvent(ctx, event)
			if err != nil {
				return nil, nil, err
			}

			events = append(events, event)
			data = append(data, courier.NewEventReceiveData(event))

		} else if msg.Referral != nil {
			// this is an incoming referral
			event := h.Backend().NewChannelEvent(channel, courier.Referral, urn).WithOccurredOn(date)

			// build our extra
			extra := map[string]interface{}{
				sourceKey: msg.Referral.Source,
				typeKey:   msg.Referral.Type,
			}

			// add referrer id if present
			if msg.Referral.Ref != "" {
				extra[referrerIDKey] = msg.Referral.Ref
			}

			// add ad id if present
			if msg.Referral.AdID != "" {
				extra[adIDKey] = msg.Referral.AdID
			}
			event = event.WithExtra(extra)

			err := h.Backend().WriteChannelEvent(ctx, event)
			if err != nil {
				return nil, nil, err
			}

			events = append(events, event)
			data = append(data, courier.NewEventReceiveData(event))

		} else if msg.Message != nil {
			// this is an incoming message

			// ignore echos
			if msg.Message.IsEcho {
				data = append(data, courier.NewInfoData("ignoring echo"))
				continue
			}

			if msg.Message.IsDeleted {
				h.Backend().DeleteMsgWithExternalID(ctx, channel, msg.Message.MID)
				data = append(data, courier.NewInfoData("msg deleted"))
				continue
			}

			has_story_mentions := false

			text := msg.Message.Text

			attachmentURLs := make([]string, 0, 2)

			// if we have a sticker ID, use that as our text
			for _, att := range msg.Message.Attachments {
				if att.Type == "image" && att.Payload != nil && att.Payload.StickerID != 0 {
					text = stickerIDToEmoji[att.Payload.StickerID]
				}

				if att.Type == "location" {
					attachmentURLs = append(attachmentURLs, fmt.Sprintf("geo:%f,%f", att.Payload.Coordinates.Lat, att.Payload.Coordinates.Long))
				}

				if att.Type == "story_mention" {
					data = append(data, courier.NewInfoData("ignoring story_mention"))
					has_story_mentions = true
					continue
				}

				if att.Payload != nil && att.Payload.URL != "" {
					attachmentURLs = append(attachmentURLs, att.Payload.URL)
				}

			}

			// if we have a story mention, skip and do not save any message
			if has_story_mentions {
				continue
			}

			// create our message
			ev := h.Backend().NewIncomingMsg(channel, urn, text).WithExternalID(msg.Message.MID).WithReceivedOn(date)
			event := h.Backend().CheckExternalIDSeen(ev)

			// add any attachment URL found
			for _, attURL := range attachmentURLs {
				event.WithAttachment(attURL)
			}

			err := h.Backend().WriteMsg(ctx, event)
			if err != nil {
				return nil, nil, err
			}

			h.Backend().WriteExternalIDSeen(event)

			events = append(events, event)
			data = append(data, courier.NewMsgReceiveData(event))

		} else if msg.Delivery != nil {
			// this is a delivery report
			for _, mid := range msg.Delivery.MIDs {
				event := h.Backend().NewMsgStatusForExternalID(channel, mid, courier.MsgDelivered)
				err := h.Backend().WriteMsgStatus(ctx, event)

				// we don't know about this message, just tell them we ignored it
				if err == courier.ErrMsgNotFound {
					data = append(data, courier.NewInfoData("message not found, ignored"))
					continue
				}

				if err != nil {
					return nil, nil, err
				}

				events = append(events, event)
				data = append(data, courier.NewStatusData(event))
			}

		} else if msg.MessagingFeedback != nil {

			payloads := []string{}
			for _, v := range msg.MessagingFeedback.FeedbackScreens[0].Questions {
				payloads = append(payloads, v.Payload)
				if v.FollowUp != nil {
					payloads = append(payloads, v.FollowUp.Payload)
				}
			}

			text := strings.Join(payloads[:], "|")

			ev := h.Backend().NewIncomingMsg(channel, urn, text).WithReceivedOn(date)
			event := h.Backend().CheckExternalIDSeen(ev)

			err := h.Backend().WriteMsg(ctx, event)
			if err != nil {
				return nil, nil, err
			}

			h.Backend().WriteExternalIDSeen(event)
			events = append(events, event)
			data = append(data, courier.NewMsgReceiveData(event))

		} else {
			data = append(data, courier.NewInfoData("ignoring unknown entry type"))
		}
	}

	return events, data, nil
}

// {
//     "messaging_type": "<MESSAGING_TYPE>"
//     "recipient":{
//         "id":"<PSID>"
//     },
//     "message":{
//	       "text":"hello, world!"
//         "attachment":{
//             "type":"image",
//             "payload":{
//                 "url":"http://www.messenger-rocks.com/image.jpg",
//                 "is_reusable":true
//             }
//         }
//     }
// }
type mtPayload struct {
	MessagingType string `json:"messaging_type"`
	Tag           string `json:"tag,omitempty"`
	Recipient     struct {
		UserRef string `json:"user_ref,omitempty"`
		ID      string `json:"id,omitempty"`
	} `json:"recipient"`
	Message struct {
		Text         string         `json:"text,omitempty"`
		QuickReplies []mtQuickReply `json:"quick_replies,omitempty"`
		Attachment   *mtAttachment  `json:"attachment,omitempty"`
	} `json:"message"`
}

type mtAttachment struct {
	Type    string `json:"type"`
	Payload struct {
		URL        string `json:"url"`
		IsReusable bool   `json:"is_reusable"`
	} `json:"payload"`
}

type mtQuickReply struct {
	Title       string `json:"title"`
	Payload     string `json:"payload"`
	ContentType string `json:"content_type"`
}

func (h *handler) SendMsg(ctx context.Context, msg courier.Msg) (courier.MsgStatus, error) {
	if msg.Channel().ChannelType() == "FBA" || msg.Channel().ChannelType() == "IG" {
		return h.sendFacebookInstagramMsg(ctx, msg)
	} else if msg.Channel().ChannelType() == "WAC" {
		return h.sendCloudAPIWhatsappMsg(ctx, msg)
	}

	return nil, fmt.Errorf("unssuported channel type")
}

func (h *handler) sendFacebookInstagramMsg(ctx context.Context, msg courier.Msg) (courier.MsgStatus, error) {
	// can't do anything without an access token
	accessToken := msg.Channel().StringConfigForKey(courier.ConfigAuthToken, "")
	if accessToken == "" {
		return nil, fmt.Errorf("missing access token")
	}

	topic := msg.Topic()
	payload := mtPayload{}

	// set our message type
	if msg.ResponseToExternalID() != "" {
		payload.MessagingType = "RESPONSE"
	} else if topic != "" {
		payload.MessagingType = "MESSAGE_TAG"
		payload.Tag = tagByTopic[topic]
	} else {
		payload.MessagingType = "UPDATE"
	}

	// build our recipient
	if msg.URN().IsFacebookRef() {
		payload.Recipient.UserRef = msg.URN().FacebookRef()
	} else {
		payload.Recipient.ID = msg.URN().Path()
	}

	msgURL, _ := url.Parse(sendURL)
	query := url.Values{}
	query.Set("access_token", accessToken)
	msgURL.RawQuery = query.Encode()

	status := h.Backend().NewMsgStatusForID(msg.Channel(), msg.ID(), courier.MsgErrored)

	isCustomerFeedbackTemplateMsg := strings.Contains(msg.Text(), "{customer_feedback_template}")

	if isCustomerFeedbackTemplateMsg {
		if msg.Text() != "" {
			text := strings.ReplaceAll(strings.ReplaceAll(msg.Text(), "\n", ""), "\t", "")

			splited := strings.Split(text, "|")
			templateMap := make(map[string]string)
			for i := 1; i < len(splited); i++ {
				field := strings.Split(splited[i], ":")
				templateMap[strings.TrimSpace(field[0])] = strings.TrimSpace(field[1])
			}

			var payloadMap map[string]interface{}

			if templateMap["follow_up"] != "" {
				payloadMap = map[string]interface{}{
					"recipient": map[string]string{
						"id": msg.URN().Path(),
					},
					"message": map[string]interface{}{
						"attachment": map[string]interface{}{
							"type": "template",
							"payload": map[string]interface{}{
								"template_type": "customer_feedback",
								"title":         templateMap["title"],
								"subtitle":      templateMap["subtitle"],
								"button_title":  templateMap["button_title"],
								"feedback_screens": []map[string]interface{}{
									{
										"questions": []map[string]interface{}{
											{
												"id":           templateMap["question_id"],
												"type":         templateMap["type"],
												"title":        templateMap["question_title"],
												"score_label":  templateMap["score_label"],
												"score_option": templateMap["score_option"],
												"follow_up": map[string]interface{}{
													"type":        "free_form",
													"placeholder": templateMap["follow_up_placeholder"],
												},
											},
										},
									},
								},
								"business_privacy": map[string]string{
									"url": templateMap["business_privacy"],
								},
							},
						},
					},
				}
			} else {
				payloadMap = map[string]interface{}{
					"recipient": map[string]string{
						"id": msg.URN().Path(),
					},
					"message": map[string]interface{}{
						"attachment": map[string]interface{}{
							"type": "template",
							"payload": map[string]interface{}{
								"template_type": "customer_feedback",
								"title":         templateMap["title"],
								"subtitle":      templateMap["subtitle"],
								"button_title":  templateMap["button_title"],
								"feedback_screens": []map[string]interface{}{
									{
										"questions": []map[string]interface{}{
											{
												"id":           templateMap["question_id"],
												"type":         templateMap["type"],
												"title":        templateMap["question_title"],
												"score_label":  templateMap["score_label"],
												"score_option": templateMap["score_option"],
											},
										},
									},
								},
								"business_privacy": map[string]string{
									"url": templateMap["business_privacy"],
								},
							},
						},
					},
				}
			}

			jsonBody, err := json.Marshal(payloadMap)
			if err != nil {
				return status, err
			}

			msgURL, _ := url.Parse("https://graph.facebook.com/v12.0/me/messages")
			query := url.Values{}
			query.Set("access_token", accessToken)
			msgURL.RawQuery = query.Encode()

			req, err := http.NewRequest(http.MethodPost, msgURL.String(), bytes.NewReader(jsonBody))
			if err != nil {
				return nil, err
			}
			req.Header.Set("Content-Type", "application/json")
			req.Header.Set("Accept", "application/json")
			rr, err := utils.MakeHTTPRequest(req)

			log := courier.NewChannelLogFromRR("Message Sent", msg.Channel(), msg.ID(), rr).WithError("Message Send Error", err)
			status.AddLog(log)
			if err != nil {
				return status, nil
			}
			status.SetStatus(courier.MsgWired)
		}
		return status, nil
	}

	msgParts := make([]string, 0)
	if msg.Text() != "" {
		msgParts = handlers.SplitMsgByChannel(msg.Channel(), msg.Text(), maxMsgLength)
	}

	// send each part and each attachment separately. we send attachments first as otherwise quick replies
	// attached to text messages get hidden when images get delivered
	for i := 0; i < len(msgParts)+len(msg.Attachments()); i++ {
		if i < len(msg.Attachments()) {
			// this is an attachment
			payload.Message.Attachment = &mtAttachment{}
			attType, attURL := handlers.SplitAttachment(msg.Attachments()[i])
			attType = strings.Split(attType, "/")[0]
			if attType == "application" {
				attType = "file"
			}
			payload.Message.Attachment.Type = attType
			payload.Message.Attachment.Payload.URL = attURL
			payload.Message.Attachment.Payload.IsReusable = true
			payload.Message.Text = ""
		} else {
			// this is still a msg part
			payload.Message.Text = msgParts[i-len(msg.Attachments())]
			payload.Message.Attachment = nil
		}

		// include any quick replies on the last piece we send
		if i == (len(msgParts)+len(msg.Attachments()))-1 {
			for _, qr := range msg.QuickReplies() {
				payload.Message.QuickReplies = append(payload.Message.QuickReplies, mtQuickReply{qr, qr, "text"})
			}
		} else {
			payload.Message.QuickReplies = nil
		}

		jsonBody, err := json.Marshal(payload)
		if err != nil {
			return status, err
		}

		req, err := http.NewRequest(http.MethodPost, msgURL.String(), bytes.NewReader(jsonBody))
		if err != nil {
			return nil, err
		}
		req.Header.Set("Content-Type", "application/json")
		req.Header.Set("Accept", "application/json")

		rr, err := utils.MakeHTTPRequest(req)

		// record our status and log
		log := courier.NewChannelLogFromRR("Message Sent", msg.Channel(), msg.ID(), rr).WithError("Message Send Error", err)
		status.AddLog(log)
		if err != nil {
			return status, nil
		}

		externalID, err := jsonparser.GetString(rr.Body, "message_id")
		if err != nil {
			log.WithError("Message Send Error", errors.Errorf("unable to get message_id from body"))
			return status, nil
		}

		// if this is our first message, record the external id
		if i == 0 {
			status.SetExternalID(externalID)
			if msg.URN().IsFacebookRef() {
				recipientID, err := jsonparser.GetString(rr.Body, "recipient_id")
				if err != nil {
					log.WithError("Message Send Error", errors.Errorf("unable to get recipient_id from body"))
					return status, nil
				}

				referralID := msg.URN().FacebookRef()

				realIDURN, err := urns.NewFacebookURN(recipientID)
				if err != nil {
					log.WithError("Message Send Error", errors.Errorf("unable to make facebook urn from %s", recipientID))
				}

				contact, err := h.Backend().GetContact(ctx, msg.Channel(), msg.URN(), "", "")
				if err != nil {
					log.WithError("Message Send Error", errors.Errorf("unable to get contact for %s", msg.URN().String()))
				}
				realURN, err := h.Backend().AddURNtoContact(ctx, msg.Channel(), contact, realIDURN)
				if err != nil {
					log.WithError("Message Send Error", errors.Errorf("unable to add real facebook URN %s to contact with uuid %s", realURN.String(), contact.UUID()))
				}
				referralIDExtURN, err := urns.NewURNFromParts(urns.ExternalScheme, referralID, "", "")
				if err != nil {
					log.WithError("Message Send Error", errors.Errorf("unable to make ext urn from %s", referralID))
				}
				extURN, err := h.Backend().AddURNtoContact(ctx, msg.Channel(), contact, referralIDExtURN)
				if err != nil {
					log.WithError("Message Send Error", errors.Errorf("unable to add URN %s to contact with uuid %s", extURN.String(), contact.UUID()))
				}

				referralFacebookURN, err := h.Backend().RemoveURNfromContact(ctx, msg.Channel(), contact, msg.URN())
				if err != nil {
					log.WithError("Message Send Error", errors.Errorf("unable to remove referral facebook URN %s from contact with uuid %s", referralFacebookURN.String(), contact.UUID()))
				}

			}

		}

		// this was wired successfully
		status.SetStatus(courier.MsgWired)
	}

	return status, nil
}

type wacMTMedia struct {
	ID       string `json:"id,omitempty"`
	Link     string `json:"link,omitempty"`
	Caption  string `json:"caption,omitempty"`
	Filename string `json:"filename,omitempty"`
}

type wacMTSection struct {
	Title string            `json:"title,omitempty"`
	Rows  []wacMTSectionRow `json:"rows" validate:"required"`
}

type wacMTSectionRow struct {
	ID          string `json:"id" validate:"required"`
	Title       string `json:"title,omitempty"`
	Description string `json:"description,omitempty"`
}

type wacMTButton struct {
	Type  string `json:"type" validate:"required"`
	Reply struct {
		ID    string `json:"id" validate:"required"`
		Title string `json:"title" validate:"required"`
	} `json:"reply" validate:"required"`
}

type wacParam struct {
	Type     string      `json:"type"`
	Text     string      `json:"text,omitempty"`
	Image    *wacMTMedia `json:"image,omitempty"`
	Document *wacMTMedia `json:"document,omitempty"`
	Video    *wacMTMedia `json:"video,omitempty"`
}

type wacComponent struct {
	Type    string      `json:"type"`
	SubType string      `json:"sub_type,omitempty"`
	Index   string      `json:"index,omitempty"`
	Params  []*wacParam `json:"parameters"`
}

type wacText struct {
	Body       string `json:"body"`
	PreviewURL bool   `json:"preview_url,omitempty"`
}

type wacLanguage struct {
	Policy string `json:"policy"`
	Code   string `json:"code"`
}

type wacTemplate struct {
	Name       string          `json:"name"`
	Language   *wacLanguage    `json:"language"`
	Components []*wacComponent `json:"components"`
}

type wacInteractive struct {
	Type   string `json:"type"`
	Header *struct {
		Type     string     `json:"type"`
		Text     string     `json:"text,omitempty"`
		Video    wacMTMedia `json:"video,omitempty"`
		Image    wacMTMedia `json:"image,omitempty"`
		Document wacMTMedia `json:"document,omitempty"`
	} `json:"header,omitempty"`
	Body struct {
		Text string `json:"text"`
	} `json:"body" validate:"required"`
	Footer *struct {
		Text string `json:"text"`
	} `json:"footer,omitempty"`
	Action *struct {
		Button   string         `json:"button,omitempty"`
		Sections []wacMTSection `json:"sections,omitempty"`
		Buttons  []wacMTButton  `json:"buttons,omitempty"`
	} `json:"action,omitempty"`
}

type wacMTPayload struct {
	MessagingProduct string `json:"messaging_product"`
	RecipientType    string `json:"recipient_type"`
	To               string `json:"to"`
	Type             string `json:"type"`

	Text *wacText `json:"text,omitempty"`

	Document *wacMTMedia `json:"document,omitempty"`
	Image    *wacMTMedia `json:"image,omitempty"`
	Audio    *wacMTMedia `json:"audio,omitempty"`
	Video    *wacMTMedia `json:"video,omitempty"`

	Interactive *wacInteractive `json:"interactive,omitempty"`

	Template *wacTemplate `json:"template,omitempty"`
}

type wacMTResponse struct {
	Messages []*struct {
		ID string `json:"id"`
	} `json:"messages"`
	Contacts []*struct {
		Input string `json:"input,omitempty"`
		WaID  string `json:"wa_id,omitempty"`
	} `json:"contacts,omitempty"`
}

func (h *handler) sendCloudAPIWhatsappMsg(ctx context.Context, msg courier.Msg) (courier.MsgStatus, error) {
	// can't do anything without an access token
	accessToken := h.Server().Config().WhatsappAdminSystemUserToken

	start := time.Now()
	hasNewURN := false
	hasCaption := false

	base, _ := url.Parse(graphURL)
	path, _ := url.Parse(fmt.Sprintf("/%s/messages", msg.Channel().Address()))
	wacPhoneURL := base.ResolveReference(path)

	status := h.Backend().NewMsgStatusForID(msg.Channel(), msg.ID(), courier.MsgErrored)

	msgParts := make([]string, 0)
	if msg.Text() != "" {
		msgParts = handlers.SplitMsgByChannel(msg.Channel(), msg.Text(), maxMsgLength)
	}
	qrs := msg.QuickReplies()

	var payloadAudio wacMTPayload

	for i := 0; i < len(msgParts)+len(msg.Attachments()); i++ {
		payload := wacMTPayload{MessagingProduct: "whatsapp", RecipientType: "individual", To: msg.URN().Path()}

		// do we have a template?
		var templating *MsgTemplating
		templating, err := h.getTemplate(msg)
		if templating != nil || len(msg.Attachments()) == 0 {

			if err != nil {
				return nil, errors.Wrapf(err, "unable to decode template: %s for channel: %s", string(msg.Metadata()), msg.Channel().UUID())
			}
			if templating != nil {

				payload.Type = "template"

				template := wacTemplate{Name: templating.Template.Name, Language: &wacLanguage{Policy: "deterministic", Code: templating.Language}}
				payload.Template = &template

				if len(templating.Variables) > 0 {
					component := &wacComponent{Type: "body"}
					for _, v := range templating.Variables {
						component.Params = append(component.Params, &wacParam{Type: "text", Text: v})
					}
					template.Components = append(payload.Template.Components, component)
				}

				if len(msg.Attachments()) > 0 {

					header := &wacComponent{Type: "header"}

					attType, attURL := handlers.SplitAttachment(msg.Attachments()[0])
					attType = strings.Split(attType, "/")[0]
					parsedURL, err := url.Parse(attURL)
					if err != nil {
						return status, err
					}
					if attType == "application" {
						attType = "document"
					}
					media := wacMTMedia{Link: parsedURL.String()}
					if attType == "image" {
						header.Params = append(header.Params, &wacParam{Type: "image", Image: &media})
					} else if attType == "video" {
						header.Params = append(header.Params, &wacParam{Type: "video", Video: &media})
					} else if attType == "document" {
						media.Filename, err = utils.BasePathForURL(attURL)
						if err != nil {
							return nil, err
						}
						header.Params = append(header.Params, &wacParam{Type: "document", Document: &media})
					} else {
						return nil, fmt.Errorf("unknown attachment mime type: %s", attType)
					}
					payload.Template.Components = append(payload.Template.Components, header)
				}

			} else {
				if i < (len(msgParts) + len(msg.Attachments()) - 1) {
					// this is still a msg part
					text := &wacText{}
					payload.Type = "text"
					if strings.Contains(msgParts[i-len(msg.Attachments())], "https://") || strings.Contains(msgParts[i-len(msg.Attachments())], "http://") {
						text.PreviewURL = true
					}
					text.Body = msgParts[i-len(msg.Attachments())]
					payload.Text = text
				} else {
					if len(qrs) > 0 {
						payload.Type = "interactive"
						// We can use buttons
						if len(qrs) <= 3 {
							interactive := wacInteractive{Type: "button", Body: struct {
								Text string "json:\"text\""
							}{Text: msgParts[i-len(msg.Attachments())]}}

							btns := make([]wacMTButton, len(qrs))
							for i, qr := range qrs {
								btns[i] = wacMTButton{
									Type: "reply",
								}
								btns[i].Reply.ID = fmt.Sprint(i)
								btns[i].Reply.Title = qr
							}
							interactive.Action = &struct {
								Button   string         "json:\"button,omitempty\""
								Sections []wacMTSection "json:\"sections,omitempty\""
								Buttons  []wacMTButton  "json:\"buttons,omitempty\""
							}{Buttons: btns}
							payload.Interactive = &interactive
						} else if len(qrs) <= 10 {
							interactive := wacInteractive{Type: "list", Body: struct {
								Text string "json:\"text\""
							}{Text: msgParts[i-len(msg.Attachments())]}}

							section := wacMTSection{
								Rows: make([]wacMTSectionRow, len(qrs)),
							}
							for i, qr := range qrs {
								section.Rows[i] = wacMTSectionRow{
									ID:    fmt.Sprint(i),
									Title: qr,
								}
							}

							interactive.Action = &struct {
								Button   string         "json:\"button,omitempty\""
								Sections []wacMTSection "json:\"sections,omitempty\""
								Buttons  []wacMTButton  "json:\"buttons,omitempty\""
							}{Button: "Menu", Sections: []wacMTSection{
								section,
							}}

							payload.Interactive = &interactive
						} else {
							return nil, fmt.Errorf("too many quick replies WAC supports only up to 10 quick replies")
						}
					} else {
						// this is still a msg part
						text := &wacText{}
						payload.Type = "text"
						if strings.Contains(msgParts[i-len(msg.Attachments())], "https://") || strings.Contains(msgParts[i-len(msg.Attachments())], "http://") {
							text.PreviewURL = true
						}
						text.Body = msgParts[i-len(msg.Attachments())]
						payload.Text = text
					}
				}
			}

		} else if i < len(msg.Attachments()) && len(qrs) == 0 || len(qrs) > 3 && i < len(msg.Attachments()) {
			attType, attURL := handlers.SplitAttachment(msg.Attachments()[i])
			attType = strings.Split(attType, "/")[0]
			parsedURL, err := url.Parse(attURL)
			if err != nil {
				return status, err
			}
			if attType == "application" {
				attType = "document"
			}
			payload.Type = attType
<<<<<<< HEAD
			media := wacMTMedia{Link: attURL}
			if len(msgParts) == 1 && attType != "audio" && len(msg.Attachments()) == 1 && len(msg.QuickReplies()) == 0 {
				media.Caption = msgParts[i]
				hasCaption = true
			}
=======
			media := wacMTMedia{Link: parsedURL.String()}
>>>>>>> a14b2355

			if attType == "image" {
				payload.Image = &media
			} else if attType == "audio" {
				payload.Audio = &media
			} else if attType == "video" {
				payload.Video = &media
			} else if attType == "document" {
				media.Filename, err = utils.BasePathForURL(attURL)
				if err != nil {
					return nil, err
				}
				payload.Document = &media
			}
		} else {
			if len(qrs) > 0 {
				payload.Type = "interactive"
				// We can use buttons
				if len(qrs) <= 3 {
					hasCaption = true
					interactive := wacInteractive{Type: "button", Body: struct {
						Text string "json:\"text\""
					}{Text: msgParts[i]}}

					if len(msg.Attachments()) > 0 {
						attType, attURL := handlers.SplitAttachment(msg.Attachments()[i])
						attType = strings.Split(attType, "/")[0]
						if attType == "application" {
							attType = "document"
						}
						if attType == "image" {
							image := wacMTMedia{
								Link: attURL,
							}
							interactive.Header = &struct {
								Type     string     "json:\"type\""
								Text     string     "json:\"text,omitempty\""
								Video    wacMTMedia "json:\"video,omitempty\""
								Image    wacMTMedia "json:\"image,omitempty\""
								Document wacMTMedia "json:\"document,omitempty\""
							}{Type: "image", Image: image}
						} else if attType == "video" {
							video := wacMTMedia{
								Link: attURL,
							}
							interactive.Header = &struct {
								Type     string     "json:\"type\""
								Text     string     "json:\"text,omitempty\""
								Video    wacMTMedia "json:\"video,omitempty\""
								Image    wacMTMedia "json:\"image,omitempty\""
								Document wacMTMedia "json:\"document,omitempty\""
							}{Type: "video", Video: video}
						} else if attType == "document" {
							filename, err := utils.BasePathForURL(attURL)
							if err != nil {
								return nil, err
							}
							document := wacMTMedia{
								Link:     attURL,
								Filename: filename,
							}
							interactive.Header = &struct {
								Type     string     "json:\"type\""
								Text     string     "json:\"text,omitempty\""
								Video    wacMTMedia "json:\"video,omitempty\""
								Image    wacMTMedia "json:\"image,omitempty\""
								Document wacMTMedia "json:\"document,omitempty\""
							}{Type: "document", Document: document}
						} else if attType == "audio" {
							var zeroIndex bool
							if i == 0 {
								zeroIndex = true
							}
							payloadAudio = wacMTPayload{MessagingProduct: "whatsapp", RecipientType: "individual", To: msg.URN().Path(), Type: "audio", Audio: &wacMTMedia{Link: attURL}}
							status, _, err := requestWAC(payloadAudio, accessToken, msg, status, wacPhoneURL, zeroIndex)
							if err != nil {
								return status, nil
							}
						} else {
							interactive.Type = "button"
							interactive.Body.Text = msgParts[i]
						}
					}

					btns := make([]wacMTButton, len(qrs))
					for i, qr := range qrs {
						btns[i] = wacMTButton{
							Type: "reply",
						}
						btns[i].Reply.ID = fmt.Sprint(i)
						btns[i].Reply.Title = qr
					}
					interactive.Action = &struct {
						Button   string         "json:\"button,omitempty\""
						Sections []wacMTSection "json:\"sections,omitempty\""
						Buttons  []wacMTButton  "json:\"buttons,omitempty\""
					}{Buttons: btns}
					payload.Interactive = &interactive

				} else if len(qrs) <= 10 {
					interactive := wacInteractive{Type: "list", Body: struct {
						Text string "json:\"text\""
					}{Text: msgParts[i-len(msg.Attachments())]}}

					section := wacMTSection{
						Rows: make([]wacMTSectionRow, len(qrs)),
					}
					for i, qr := range qrs {
						section.Rows[i] = wacMTSectionRow{
							ID:    fmt.Sprint(i),
							Title: qr,
						}
					}

					interactive.Action = &struct {
						Button   string         "json:\"button,omitempty\""
						Sections []wacMTSection "json:\"sections,omitempty\""
						Buttons  []wacMTButton  "json:\"buttons,omitempty\""
					}{Button: "Menu", Sections: []wacMTSection{
						section,
					}}

					payload.Interactive = &interactive
				} else {
					return nil, fmt.Errorf("too many quick replies WAC supports only up to 10 quick replies")
				}
			} else {
				// this is still a msg part
				text := &wacText{}
				payload.Type = "text"
				if strings.Contains(msgParts[i-len(msg.Attachments())], "https://") || strings.Contains(msgParts[i-len(msg.Attachments())], "http://") {
					text.PreviewURL = true
				}
				text.Body = msgParts[i-len(msg.Attachments())]
				payload.Text = text
			}
		}
		var zeroIndex bool
		if i == 0 {
			zeroIndex = true
		}

		status, respPayload, err := requestWAC(payload, accessToken, msg, status, wacPhoneURL, zeroIndex)
		if err != nil {
			return status, err
		}

		// if payload.contacts[0].wa_id != payload.contacts[0].input | to fix cases with 9 extra
		if len(respPayload.Contacts) > 0 && respPayload.Contacts[0].WaID != msg.URN().Path() {
			if !hasNewURN {
				toUpdateURN, err := urns.NewWhatsAppURN(respPayload.Contacts[0].WaID)
				if err != nil {
					return status, nil
				}
				err = status.SetUpdatedURN(msg.URN(), toUpdateURN)
				if err != nil {
					log := courier.NewChannelLogFromError("unable to update contact URN for a new based on  wa_id", msg.Channel(), msg.ID(), time.Since(start), err)
					status.AddLog(log)
				}
				hasNewURN = true
			}
		}
		if templating != nil && len(msg.Attachments()) > 0 || hasCaption {
			break
		}

	}
	return status, nil
}

func requestWAC(payload wacMTPayload, accessToken string, msg courier.Msg, status courier.MsgStatus, wacPhoneURL *url.URL, zeroIndex bool) (courier.MsgStatus, *wacMTResponse, error) {

	jsonBody, err := json.Marshal(payload)
	if err != nil {
		return status, &wacMTResponse{}, err
	}

	req, err := http.NewRequest(http.MethodPost, wacPhoneURL.String(), bytes.NewReader(jsonBody))
	if err != nil {
		return status, &wacMTResponse{}, err
	}
	req.Header.Set("Authorization", fmt.Sprintf("Bearer %s", accessToken))
	req.Header.Set("Content-Type", "application/json")
	req.Header.Set("Accept", "application/json")

	rr, err := utils.MakeHTTPRequest(req)

	// record our status and log
	log := courier.NewChannelLogFromRR("Message Sent", msg.Channel(), msg.ID(), rr).WithError("Message Send Error", err)
	status.AddLog(log)
	if err != nil {
		return status, &wacMTResponse{}, nil
	}

	respPayload := &wacMTResponse{}
	err = json.Unmarshal(rr.Body, respPayload)
	if err != nil {
		log.WithError("Message Send Error", errors.Errorf("unable to unmarshal response body"))
		return status, respPayload, nil
	}
	externalID := respPayload.Messages[0].ID
	if zeroIndex && externalID != "" {
		status.SetExternalID(externalID)
	}
	// this was wired successfully
	status.SetStatus(courier.MsgWired)

	return status, respPayload, nil
}

// DescribeURN looks up URN metadata for new contacts
func (h *handler) DescribeURN(ctx context.Context, channel courier.Channel, urn urns.URN) (map[string]string, error) {
	if channel.ChannelType() == "WAC" {
		return map[string]string{}, nil

	}

	// can't do anything with facebook refs, ignore them
	if urn.IsFacebookRef() {
		return map[string]string{}, nil
	}

	accessToken := channel.StringConfigForKey(courier.ConfigAuthToken, "")
	if accessToken == "" {
		return nil, fmt.Errorf("missing access token")
	}

	// build a request to lookup the stats for this contact
	base, _ := url.Parse(graphURL)
	path, _ := url.Parse(fmt.Sprintf("/%s", urn.Path()))
	u := base.ResolveReference(path)
	query := url.Values{}

	if fmt.Sprint(channel.ChannelType()) == "FBA" {
		query.Set("fields", "first_name,last_name")
		query.Set("access_token", accessToken)

		u.RawQuery = query.Encode()
		req, _ := http.NewRequest(http.MethodGet, u.String(), nil)
		rr, err := utils.MakeHTTPRequest(req)
		if err != nil {
			return nil, fmt.Errorf("unable to look up contact data:%s\n%s", err, rr.Response)
		}
		// read our first and last name
		firstName, _ := jsonparser.GetString(rr.Body, "first_name")
		lastName, _ := jsonparser.GetString(rr.Body, "last_name")
		return map[string]string{"name": utils.JoinNonEmpty(" ", firstName, lastName)}, nil
	} else {
		query.Set("access_token", accessToken)
		u.RawQuery = query.Encode()
		req, _ := http.NewRequest(http.MethodGet, u.String(), nil)
		rr, err := utils.MakeHTTPRequest(req)
		if err != nil {
			return nil, fmt.Errorf("unable to look up contact data:%s\n%s", err, rr.Response)
		}
		// read our name
		name, _ := jsonparser.GetString(rr.Body, "name")
		return map[string]string{"name": name}, nil
	}
}

// see https://developers.facebook.com/docs/messenger-platform/webhook#security
func (h *handler) validateSignature(r *http.Request) error {
	headerSignature := r.Header.Get(signatureHeader)
	if headerSignature == "" {
		return fmt.Errorf("missing request signature")
	}

	var appSecret string

	if fmt.Sprint(h.ChannelType()) == "FBA" || fmt.Sprint(h.ChannelType()) == "IG" {
		appSecret = h.Server().Config().FacebookApplicationSecret
	} else {
		appSecret = h.Server().Config().WhatsappCloudApplicationSecret
	}

	body, err := handlers.ReadBody(r, 100000)
	if err != nil {
		return fmt.Errorf("unable to read request body: %s", err)
	}

	expectedSignature, err := fbCalculateSignature(appSecret, body)
	if err != nil {
		return err
	}

	signature := ""
	if len(headerSignature) == 45 && strings.HasPrefix(headerSignature, "sha1=") {
		signature = strings.TrimPrefix(headerSignature, "sha1=")
	}

	// compare signatures in way that isn't sensitive to a timing attack
	if !hmac.Equal([]byte(expectedSignature), []byte(signature)) {
		return fmt.Errorf("invalid request signature, expected: %s got: %s for body: '%s'", expectedSignature, signature, string(body))
	}

	return nil
}

func fbCalculateSignature(appSecret string, body []byte) (string, error) {
	var buffer bytes.Buffer
	buffer.Write(body)

	// hash with SHA1
	mac := hmac.New(sha1.New, []byte(appSecret))
	mac.Write(buffer.Bytes())

	return hex.EncodeToString(mac.Sum(nil)), nil
}

func (h *handler) getTemplate(msg courier.Msg) (*MsgTemplating, error) {
	mdJSON := msg.Metadata()
	if len(mdJSON) == 0 {
		return nil, nil
	}
	metadata := &TemplateMetadata{}
	err := json.Unmarshal(mdJSON, metadata)
	if err != nil {
		return nil, err
	}
	templating := metadata.Templating
	if templating == nil {
		return nil, nil
	}

	// check our template is valid
	err = handlers.Validate(templating)
	if err != nil {
		return nil, errors.Wrapf(err, "invalid templating definition")
	}
	// check country
	if templating.Country != "" {
		templating.Language = fmt.Sprintf("%s_%s", templating.Language, templating.Country)
	}

	// map our language from iso639-3_iso3166-2 to the WA country / iso638-2 pair
	language, found := languageMap[templating.Language]
	if !found {
		return nil, fmt.Errorf("unable to find mapping for language: %s", templating.Language)
	}
	templating.Language = language

	return templating, err
}

type TemplateMetadata struct {
	Templating *MsgTemplating `json:"templating"`
}

type MsgTemplating struct {
	Template struct {
		Name string `json:"name" validate:"required"`
		UUID string `json:"uuid" validate:"required"`
	} `json:"template" validate:"required,dive"`
	Language  string   `json:"language" validate:"required"`
	Country   string   `json:"country"`
	Namespace string   `json:"namespace"`
	Variables []string `json:"variables"`
}

// mapping from iso639-3_iso3166-2 to WA language code
var languageMap = map[string]string{
	"afr":    "af",    // Afrikaans
	"sqi":    "sq",    // Albanian
	"ara":    "ar",    // Arabic
	"aze":    "az",    // Azerbaijani
	"ben":    "bn",    // Bengali
	"bul":    "bg",    // Bulgarian
	"cat":    "ca",    // Catalan
	"zho":    "zh_CN", // Chinese
	"zho_CN": "zh_CN", // Chinese (CHN)
	"zho_HK": "zh_HK", // Chinese (HKG)
	"zho_TW": "zh_TW", // Chinese (TAI)
	"hrv":    "hr",    // Croatian
	"ces":    "cs",    // Czech
	"dah":    "da",    // Danish
	"nld":    "nl",    // Dutch
	"eng":    "en",    // English
	"eng_GB": "en_GB", // English (UK)
	"eng_US": "en_US", // English (US)
	"est":    "et",    // Estonian
	"fil":    "fil",   // Filipino
	"fin":    "fi",    // Finnish
	"fra":    "fr",    // French
	"kat":    "ka",    // Georgian
	"deu":    "de",    // German
	"ell":    "el",    // Greek
	"guj":    "gu",    // Gujarati
	"hau":    "ha",    // Hausa
	"enb":    "he",    // Hebrew
	"hin":    "hi",    // Hindi
	"hun":    "hu",    // Hungarian
	"ind":    "id",    // Indonesian
	"gle":    "ga",    // Irish
	"ita":    "it",    // Italian
	"jpn":    "ja",    // Japanese
	"kan":    "kn",    // Kannada
	"kaz":    "kk",    // Kazakh
	"kin":    "rw_RW", // Kinyarwanda
	"kor":    "ko",    // Korean
	"kir":    "ky_KG", // Kyrgyzstan
	"lao":    "lo",    // Lao
	"lav":    "lv",    // Latvian
	"lit":    "lt",    // Lithuanian
	"mal":    "ml",    // Malayalam
	"mkd":    "mk",    // Macedonian
	"msa":    "ms",    // Malay
	"mar":    "mr",    // Marathi
	"nob":    "nb",    // Norwegian
	"fas":    "fa",    // Persian
	"pol":    "pl",    // Polish
	"por":    "pt_PT", // Portuguese
	"por_BR": "pt_BR", // Portuguese (BR)
	"por_PT": "pt_PT", // Portuguese (POR)
	"pan":    "pa",    // Punjabi
	"ron":    "ro",    // Romanian
	"rus":    "ru",    // Russian
	"srp":    "sr",    // Serbian
	"slk":    "sk",    // Slovak
	"slv":    "sl",    // Slovenian
	"spa":    "es",    // Spanish
	"spa_AR": "es_AR", // Spanish (ARG)
	"spa_ES": "es_ES", // Spanish (SPA)
	"spa_MX": "es_MX", // Spanish (MEX)
	"swa":    "sw",    // Swahili
	"swe":    "sv",    // Swedish
	"tam":    "ta",    // Tamil
	"tel":    "te",    // Telugu
	"tha":    "th",    // Thai
	"tur":    "tr",    // Turkish
	"ukr":    "uk",    // Ukrainian
	"urd":    "ur",    // Urdu
	"uzb":    "uz",    // Uzbek
	"vie":    "vi",    // Vietnamese
	"zul":    "zu",    // Zulu
}<|MERGE_RESOLUTION|>--- conflicted
+++ resolved
@@ -1392,15 +1392,11 @@
 				attType = "document"
 			}
 			payload.Type = attType
-<<<<<<< HEAD
-			media := wacMTMedia{Link: attURL}
+			media := wacMTMedia{Link: parsedURL.String()}
 			if len(msgParts) == 1 && attType != "audio" && len(msg.Attachments()) == 1 && len(msg.QuickReplies()) == 0 {
 				media.Caption = msgParts[i]
 				hasCaption = true
 			}
-=======
-			media := wacMTMedia{Link: parsedURL.String()}
->>>>>>> a14b2355
 
 			if attType == "image" {
 				payload.Image = &media
