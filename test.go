package courier

import (
	"context"
	"encoding/json"
	"errors"
	"fmt"
	"log"
	"os"
	"strconv"
	"strings"
	"sync"
	"time"

	"github.com/nyaruka/gocommon/urns"
	"github.com/nyaruka/gocommon/uuids"

	"github.com/gomodule/redigo/redis"
	_ "github.com/lib/pq" // postgres driver
)

//-----------------------------------------------------------------------------
// Mock backend implementation
//-----------------------------------------------------------------------------

// MockBackend is a mocked version of a backend which doesn't require a real database or cache
type MockBackend struct {
	channels          map[ChannelUUID]Channel
	channelsByAddress map[ChannelAddress]Channel
	contacts          map[urns.URN]Contact
	queueMsgs         []Msg
	errorOnQueue      bool

	mutex           sync.RWMutex
	outgoingMsgs    []Msg
	msgStatuses     []MsgStatus
	channelEvents   []ChannelEvent
	channelLogs     []*ChannelLog
	lastContactName string

	sentMsgs  map[MsgID]bool
	redisPool *redis.Pool

	seenExternalIDs []string
}

// NewMockBackend returns a new mock backend suitable for testing
func NewMockBackend() *MockBackend {
	redisPool := &redis.Pool{
		Wait:        true,              // makes callers wait for a connection
		MaxActive:   5,                 // only open this many concurrent connections at once
		MaxIdle:     2,                 // only keep up to 2 idle
		IdleTimeout: 240 * time.Second, // how long to wait before reaping a connection
		Dial: func() (redis.Conn, error) {
			conn, err := redis.Dial("tcp", "localhost:6379")
			if err != nil {
				return nil, err
			}
			_, err = conn.Do("SELECT", 0)
			return conn, err
		},
	}
	conn := redisPool.Get()
	defer conn.Close()

	_, err := conn.Do("FLUSHDB")
	if err != nil {
		log.Fatal(err)
	}

	return &MockBackend{
		channels:          make(map[ChannelUUID]Channel),
		channelsByAddress: make(map[ChannelAddress]Channel),
		contacts:          make(map[urns.URN]Contact),
		sentMsgs:          make(map[MsgID]bool),
		redisPool:         redisPool,
	}
}

// GetLastQueueMsg returns the last message queued to the server
func (mb *MockBackend) GetLastQueueMsg() (Msg, error) {
	if len(mb.queueMsgs) == 0 {
		return nil, ErrMsgNotFound
	}
	return mb.queueMsgs[len(mb.queueMsgs)-1], nil
}

// GetLastChannelEvent returns the last event written to the server
func (mb *MockBackend) GetLastChannelEvent() (ChannelEvent, error) {
	if len(mb.channelEvents) == 0 {
		return nil, errors.New("no channel events")
	}
	return mb.channelEvents[len(mb.channelEvents)-1], nil
}

// GetLastChannelLog returns the last channel log written to the server
func (mb *MockBackend) GetLastChannelLog() (*ChannelLog, error) {
	if len(mb.channelLogs) == 0 {
		return nil, errors.New("no channel logs")
	}
	return mb.channelLogs[len(mb.channelLogs)-1], nil
}

// GetLastMsgStatus returns the last status written to the server
func (mb *MockBackend) GetLastMsgStatus() (MsgStatus, error) {
	if len(mb.msgStatuses) == 0 {
		return nil, errors.New("no msg statuses")
	}
	return mb.msgStatuses[len(mb.msgStatuses)-1], nil
}

// GetLastContactName returns the contact name set on the last msg or channel event written
func (mb *MockBackend) GetLastContactName() string {
	return mb.lastContactName
}

// DeleteMsgWithExternalID delete a message we receive an event that it should be deleted
func (mb *MockBackend) DeleteMsgWithExternalID(ctx context.Context, channel Channel, externalID string) error {
	return nil
}

// NewIncomingMsg creates a new message from the given params
func (mb *MockBackend) NewIncomingMsg(channel Channel, urn urns.URN, text string) Msg {
	return &mockMsg{channel: channel, urn: urn, text: text}
}

// NewOutgoingMsg creates a new outgoing message from the given params
<<<<<<< HEAD
func (mb *MockBackend) NewOutgoingMsg(channel Channel, id MsgID, urn urns.URN, text string, highPriority bool, quickReplies []string, topic string, responseToExternalID string) Msg {
	return &mockMsg{channel: channel, id: id, urn: urn, text: text, highPriority: highPriority, quickReplies: quickReplies, topic: topic, responseToExternalID: responseToExternalID}
=======
func (mb *MockBackend) NewOutgoingMsg(channel Channel, id MsgID, urn urns.URN, text string, highPriority bool, quickReplies []string, topic string, responseToID int64, responseToExternalID string, textLanguage string) Msg {
	msgResponseToID := NilMsgID
	if responseToID != 0 {
		msgResponseToID = NewMsgID(responseToID)
	}

	return &mockMsg{channel: channel, id: id, urn: urn, text: text, highPriority: highPriority, quickReplies: quickReplies, topic: topic, responseToID: msgResponseToID, responseToExternalID: responseToExternalID, textLanguage: textLanguage}
>>>>>>> 3e51f3b7
}

// PushOutgoingMsg is a test method to add a message to our queue of messages to send
func (mb *MockBackend) PushOutgoingMsg(msg Msg) {
	mb.mutex.Lock()
	defer mb.mutex.Unlock()

	mb.outgoingMsgs = append(mb.outgoingMsgs, msg)
}

// PopNextOutgoingMsg returns the next message that should be sent, or nil if there are none to send
func (mb *MockBackend) PopNextOutgoingMsg(ctx context.Context) (Msg, error) {
	mb.mutex.Lock()
	defer mb.mutex.Unlock()

	if len(mb.outgoingMsgs) > 0 {
		msg, rest := mb.outgoingMsgs[0], mb.outgoingMsgs[1:]
		mb.outgoingMsgs = rest
		return msg, nil
	}

	return nil, nil
}

// WasMsgSent returns whether the passed in msg was already sent
func (mb *MockBackend) WasMsgSent(ctx context.Context, id MsgID) (bool, error) {
	mb.mutex.Lock()
	defer mb.mutex.Unlock()

	return mb.sentMsgs[id], nil
}

func (mb *MockBackend) ClearMsgSent(ctx context.Context, id MsgID) error {
	mb.mutex.Lock()
	defer mb.mutex.Unlock()

	delete(mb.sentMsgs, id)
	return nil
}

// MarkOutgoingMsgComplete marks the passed msg as having been dealt with
func (mb *MockBackend) MarkOutgoingMsgComplete(ctx context.Context, msg Msg, s MsgStatus) {
	mb.mutex.Lock()
	defer mb.mutex.Unlock()

	mb.sentMsgs[msg.ID()] = true
}

// WriteChannelLogs writes the passed in channel logs to the DB
func (mb *MockBackend) WriteChannelLogs(ctx context.Context, logs []*ChannelLog) error {
	mb.mutex.Lock()
	defer mb.mutex.Unlock()

	for _, log := range logs {
		mb.channelLogs = append(mb.channelLogs, log)
	}
	return nil
}

// SetErrorOnQueue is a mock method which makes the QueueMsg call throw the passed in error on next call
func (mb *MockBackend) SetErrorOnQueue(shouldError bool) {
	mb.errorOnQueue = shouldError
}

// WriteMsg queues the passed in message internally
func (mb *MockBackend) WriteMsg(ctx context.Context, m Msg) error {
	mock := m.(*mockMsg)

	// this msg has already been written (we received it twice), we are a no op
	if mock.alreadyWritten {
		return nil
	}

	if mb.errorOnQueue {
		return errors.New("unable to queue message")
	}

	mb.queueMsgs = append(mb.queueMsgs, m)
	mb.lastContactName = m.(*mockMsg).contactName
	return nil
}

// NewMsgStatusForID creates a new Status object for the given message id
func (mb *MockBackend) NewMsgStatusForID(channel Channel, id MsgID, status MsgStatusValue) MsgStatus {
	return &mockMsgStatus{
		channel:   channel,
		id:        id,
		status:    status,
		createdOn: time.Now().In(time.UTC),
	}
}

// NewMsgStatusForExternalID creates a new Status object for the given external id
func (mb *MockBackend) NewMsgStatusForExternalID(channel Channel, externalID string, status MsgStatusValue) MsgStatus {
	return &mockMsgStatus{
		channel:    channel,
		externalID: externalID,
		status:     status,
		createdOn:  time.Now().In(time.UTC),
	}
}

// WriteMsgStatus writes the status update to our queue
func (mb *MockBackend) WriteMsgStatus(ctx context.Context, status MsgStatus) error {
	mb.mutex.Lock()
	defer mb.mutex.Unlock()

	mb.msgStatuses = append(mb.msgStatuses, status)
	return nil
}

// NewChannelEvent creates a new channel event with the passed in parameters
func (mb *MockBackend) NewChannelEvent(channel Channel, eventType ChannelEventType, urn urns.URN) ChannelEvent {
	return &mockChannelEvent{
		channel:   channel,
		eventType: eventType,
		urn:       urn,
	}
}

// WriteChannelEvent writes the channel event passed in
func (mb *MockBackend) WriteChannelEvent(ctx context.Context, event ChannelEvent) error {
	mb.mutex.Lock()
	defer mb.mutex.Unlock()

	mb.channelEvents = append(mb.channelEvents, event)
	mb.lastContactName = event.(*mockChannelEvent).contactName
	return nil
}

// GetChannel returns the channel with the passed in type and channel uuid
func (mb *MockBackend) GetChannel(ctx context.Context, cType ChannelType, uuid ChannelUUID) (Channel, error) {
	channel, found := mb.channels[uuid]
	if !found {
		return nil, ErrChannelNotFound
	}
	return channel, nil
}

// GetChannelByAddress returns the channel with the passed in type and channel address
func (mb *MockBackend) GetChannelByAddress(ctx context.Context, cType ChannelType, address ChannelAddress) (Channel, error) {
	channel, found := mb.channelsByAddress[address]
	if !found {
		return nil, ErrChannelNotFound
	}
	return channel, nil
}

// GetContact creates a new contact with the passed in channel and URN
func (mb *MockBackend) GetContact(ctx context.Context, channel Channel, urn urns.URN, auth string, name string) (Contact, error) {
	contact, found := mb.contacts[urn]
	if !found {
		uuid, _ := NewContactUUID(string(uuids.New()))
		contact = &mockContact{channel, urn, auth, uuid}
		mb.contacts[urn] = contact
	}
	return contact, nil
}

// AddURNtoContact adds a URN to the passed in contact
func (mb *MockBackend) AddURNtoContact(context context.Context, channel Channel, contact Contact, urn urns.URN) (urns.URN, error) {
	mb.contacts[urn] = contact
	return urn, nil
}

// RemoveURNFromcontact removes a URN from the passed in contact
func (mb *MockBackend) RemoveURNfromContact(context context.Context, channel Channel, contact Contact, urn urns.URN) (urns.URN, error) {
	contact, found := mb.contacts[urn]
	if found {
		delete(mb.contacts, urn)
	}
	return urn, nil
}

// AddChannel adds a test channel to the test server
func (mb *MockBackend) AddChannel(channel Channel) {
	mb.channels[channel.UUID()] = channel
	mb.channelsByAddress[channel.ChannelAddress()] = channel
}

// ClearChannels is a utility function on our mock server to clear all added channels
func (mb *MockBackend) ClearChannels() {
	mb.channels = nil
	mb.channelsByAddress = nil
}

// Start starts our mock backend
func (mb *MockBackend) Start() error { return nil }

// Stop stops our mock backend
func (mb *MockBackend) Stop() error { return nil }

// Cleanup cleans up any connections that are open
func (mb *MockBackend) Cleanup() error { return nil }

// ClearQueueMsgs clears our mock msg queue
func (mb *MockBackend) ClearQueueMsgs() {
	mb.queueMsgs = nil
}

// ClearSeenExternalIDs clears our mock seen external ids
func (mb *MockBackend) ClearSeenExternalIDs() {
	mb.seenExternalIDs = nil
}

// LenQueuedMsgs Get the length of queued msgs
func (mb *MockBackend) LenQueuedMsgs() int {
	return len(mb.queueMsgs)
}

// CheckExternalIDSeen checks if external ID has been seen in a period
func (mb *MockBackend) CheckExternalIDSeen(msg Msg) Msg {
	m := msg.(*mockMsg)

	for _, b := range mb.seenExternalIDs {
		if b == msg.ExternalID() {
			m.alreadyWritten = true
			return m
		}
	}
	return m
}

// WriteExternalIDSeen marks a external ID as seen for a period
func (mb *MockBackend) WriteExternalIDSeen(msg Msg) {
	mb.seenExternalIDs = append(mb.seenExternalIDs, msg.ExternalID())
}

// Health gives a string representing our health, empty for our mock
func (mb *MockBackend) Health() string {
	return ""
}

// Status returns a string describing the status of the service, queue size etc..
func (mb *MockBackend) Status() string {
	return ""
}

// Heartbeat is a noop for our mock backend
func (mb *MockBackend) Heartbeat() error {
	return nil
}

// RedisPool returns the redisPool for this backend
func (mb *MockBackend) RedisPool() *redis.Pool {
	return mb.redisPool
}

func buildMockBackend(config *Config) Backend {
	return NewMockBackend()
}

func init() {
	RegisterBackend("mock", buildMockBackend)
}

//-----------------------------------------------------------------------------
// Mock channel implementation
//-----------------------------------------------------------------------------

// MockChannel implements the Channel interface and is used in our tests
type MockChannel struct {
	uuid        ChannelUUID
	channelType ChannelType
	schemes     []string
	address     ChannelAddress
	country     string
	role        string
	config      map[string]interface{}
	orgConfig   map[string]interface{}
}

// UUID returns the uuid for this channel
func (c *MockChannel) UUID() ChannelUUID { return c.uuid }

// Name returns the name of this channel, we just return our UUID for our mock instances
func (c *MockChannel) Name() string { return fmt.Sprintf("Channel: %s", c.uuid.String()) }

// ChannelType returns the type of this channel
func (c *MockChannel) ChannelType() ChannelType { return c.channelType }

// SetScheme sets the scheme for this channel
func (c *MockChannel) SetScheme(scheme string) { c.schemes = []string{scheme} }

// Schemes returns the schemes for this channel
func (c *MockChannel) Schemes() []string { return c.schemes }

// IsScheme returns whether the passed in scheme is the scheme for this channel
func (c *MockChannel) IsScheme(scheme string) bool {
	return len(c.schemes) == 1 && c.schemes[0] == scheme
}

// Address returns the address as a string of this channel
func (c *MockChannel) Address() string { return c.address.String() }

// ChannelAddress returns the address of this channel
func (c *MockChannel) ChannelAddress() ChannelAddress { return c.address }

// Country returns the country this channel is for (if any)
func (c *MockChannel) Country() string { return c.country }

// SetConfig sets the passed in config parameter
func (c *MockChannel) SetConfig(key string, value interface{}) {
	c.config[key] = value
}

// CallbackDomain returns the callback domain to use for this channel
func (c *MockChannel) CallbackDomain(fallbackDomain string) string {
	value, found := c.config[ConfigCallbackDomain]
	if !found {
		return fallbackDomain
	}
	return value.(string)
}

// ConfigForKey returns the config value for the passed in key
func (c *MockChannel) ConfigForKey(key string, defaultValue interface{}) interface{} {
	value, found := c.config[key]
	if !found {
		return defaultValue
	}
	return value
}

// StringConfigForKey returns the config value for the passed in key
func (c *MockChannel) StringConfigForKey(key string, defaultValue string) string {
	val := c.ConfigForKey(key, defaultValue)
	str, isStr := val.(string)
	if !isStr {
		return defaultValue
	}
	return str
}

// BoolConfigForKey returns the config value for the passed in key
func (c *MockChannel) BoolConfigForKey(key string, defaultValue bool) bool {
	val := c.ConfigForKey(key, defaultValue)
	b, isBool := val.(bool)
	if !isBool {
		return defaultValue
	}
	return b
}

// IntConfigForKey returns the config value for the passed in key
func (c *MockChannel) IntConfigForKey(key string, defaultValue int) int {
	val := c.ConfigForKey(key, defaultValue)

	// golang unmarshals number literals in JSON into float64s by default
	f, isFloat := val.(float64)
	if isFloat {
		return int(f)
	}

	// test authors may use literal ints
	i, isInt := val.(int)
	if isInt {
		return i
	}

	str, isStr := val.(string)
	if isStr {
		i, err := strconv.Atoi(str)
		if err == nil {
			return i
		}
	}
	return defaultValue
}

// OrgConfigForKey returns the org config value for the passed in key
func (c *MockChannel) OrgConfigForKey(key string, defaultValue interface{}) interface{} {
	value, found := c.orgConfig[key]
	if !found {
		return defaultValue
	}
	return value
}

// SetRoles sets the role on the channel
func (c *MockChannel) SetRoles(roles []ChannelRole) {
	c.role = fmt.Sprint(roles)
}

// Roles returns the roles of this channel
func (c *MockChannel) Roles() []ChannelRole {
	roles := []ChannelRole{}
	for _, char := range strings.Split(c.role, "") {
		roles = append(roles, ChannelRole(char))
	}
	return roles
}

// HasRole returns whether the passed in channel supports the passed role
func (c *MockChannel) HasRole(role ChannelRole) bool {
	for _, r := range c.Roles() {
		if r == role {
			return true
		}
	}
	return false
}

// NewMockChannel creates a new mock channel for the passed in type, address, country and config
func NewMockChannel(uuid string, channelType string, address string, country string, config map[string]interface{}) *MockChannel {
	cUUID, _ := NewChannelUUID(uuid)

	channel := &MockChannel{
		uuid:        cUUID,
		channelType: ChannelType(channelType),
		schemes:     []string{urns.TelScheme},
		address:     ChannelAddress(address),
		country:     country,
		config:      config,
		role:        "SR",
		orgConfig:   map[string]interface{}{},
	}
	return channel
}

//-----------------------------------------------------------------------------
// Mock msg implementation
//-----------------------------------------------------------------------------

type mockMsg struct {
	channel              Channel
	id                   MsgID
	uuid                 MsgUUID
	text                 string
	attachments          []string
	externalID           string
	urn                  urns.URN
	urnAuth              string
	contactName          string
	highPriority         bool
	quickReplies         []string
	topic                string
	responseToExternalID string
	metadata             json.RawMessage
	alreadyWritten       bool
	isResend             bool
	textLanguage         string

	flow *FlowReference

	receivedOn *time.Time
	sentOn     *time.Time
	wiredOn    *time.Time
}

func (m *mockMsg) SessionStatus() string { return "" }

func (m *mockMsg) Flow() *FlowReference { return m.flow }

func (m *mockMsg) FlowName() string {
	if m.flow == nil {
		return ""
	}
	return m.flow.Name
}

func (m *mockMsg) FlowUUID() string {
	if m.flow == nil {
		return ""
	}
	return m.flow.UUID
}

func (m *mockMsg) Channel() Channel             { return m.channel }
func (m *mockMsg) ID() MsgID                    { return m.id }
func (m *mockMsg) EventID() int64               { return int64(m.id) }
func (m *mockMsg) UUID() MsgUUID                { return m.uuid }
func (m *mockMsg) Text() string                 { return m.text }
func (m *mockMsg) Attachments() []string        { return m.attachments }
func (m *mockMsg) ExternalID() string           { return m.externalID }
func (m *mockMsg) URN() urns.URN                { return m.urn }
func (m *mockMsg) URNAuth() string              { return m.urnAuth }
func (m *mockMsg) ContactName() string          { return m.contactName }
func (m *mockMsg) HighPriority() bool           { return m.highPriority }
func (m *mockMsg) QuickReplies() []string       { return m.quickReplies }
func (m *mockMsg) Topic() string                { return m.topic }
func (m *mockMsg) ResponseToExternalID() string { return m.responseToExternalID }
func (m *mockMsg) Metadata() json.RawMessage    { return m.metadata }
func (m *mockMsg) IsResend() bool               { return m.isResend }
func (m *mockMsg) TextLanguage() string         { return m.textLanguage }

func (m *mockMsg) ReceivedOn() *time.Time { return m.receivedOn }
func (m *mockMsg) SentOn() *time.Time     { return m.sentOn }
func (m *mockMsg) WiredOn() *time.Time    { return m.wiredOn }

func (m *mockMsg) WithContactName(name string) Msg   { m.contactName = name; return m }
func (m *mockMsg) WithURNAuth(auth string) Msg       { m.urnAuth = auth; return m }
func (m *mockMsg) WithReceivedOn(date time.Time) Msg { m.receivedOn = &date; return m }
func (m *mockMsg) WithExternalID(id string) Msg      { m.externalID = id; return m }
func (m *mockMsg) WithID(id MsgID) Msg               { m.id = id; return m }
func (m *mockMsg) WithUUID(uuid MsgUUID) Msg         { m.uuid = uuid; return m }
func (m *mockMsg) WithAttachment(url string) Msg {
	m.attachments = append(m.attachments, url)
	return m
}
func (m *mockMsg) WithMetadata(metadata json.RawMessage) Msg { m.metadata = metadata; return m }

func (m *mockMsg) WithFlow(flow *FlowReference) Msg { m.flow = flow; return m }

//-----------------------------------------------------------------------------
// Mock status implementation
//-----------------------------------------------------------------------------

type mockMsgStatus struct {
	channel    Channel
	id         MsgID
	oldURN     urns.URN
	newURN     urns.URN
	externalID string
	status     MsgStatusValue
	createdOn  time.Time

	logs []*ChannelLog
}

func (m *mockMsgStatus) ChannelUUID() ChannelUUID { return m.channel.UUID() }
func (m *mockMsgStatus) ID() MsgID                { return m.id }
func (m *mockMsgStatus) EventID() int64           { return int64(m.id) }

func (m *mockMsgStatus) SetUpdatedURN(old, new urns.URN) error {
	m.oldURN = old
	m.newURN = new
	return nil
}
func (m *mockMsgStatus) UpdatedURN() (urns.URN, urns.URN) {
	return m.oldURN, m.newURN
}
func (m *mockMsgStatus) HasUpdatedURN() bool {
	if m.oldURN != urns.NilURN && m.newURN != urns.NilURN {
		return true
	}
	return false
}

func (m *mockMsgStatus) ExternalID() string      { return m.externalID }
func (m *mockMsgStatus) SetExternalID(id string) { m.externalID = id }

func (m *mockMsgStatus) Status() MsgStatusValue          { return m.status }
func (m *mockMsgStatus) SetStatus(status MsgStatusValue) { m.status = status }

func (m *mockMsgStatus) Logs() []*ChannelLog    { return m.logs }
func (m *mockMsgStatus) AddLog(log *ChannelLog) { m.logs = append(m.logs, log) }

//-----------------------------------------------------------------------------
// Mock channel event implementation
//-----------------------------------------------------------------------------

type mockChannelEvent struct {
	channel    Channel
	eventType  ChannelEventType
	urn        urns.URN
	createdOn  time.Time
	occurredOn time.Time

	contactName string
	extra       map[string]interface{}

	logs []*ChannelLog
}

func (e *mockChannelEvent) EventID() int64                { return 0 }
func (e *mockChannelEvent) ChannelUUID() ChannelUUID      { return e.channel.UUID() }
func (e *mockChannelEvent) EventType() ChannelEventType   { return e.eventType }
func (e *mockChannelEvent) CreatedOn() time.Time          { return e.createdOn }
func (e *mockChannelEvent) OccurredOn() time.Time         { return e.occurredOn }
func (e *mockChannelEvent) Extra() map[string]interface{} { return e.extra }
func (e *mockChannelEvent) ContactName() string           { return e.contactName }
func (e *mockChannelEvent) URN() urns.URN                 { return e.urn }

func (e *mockChannelEvent) WithExtra(extra map[string]interface{}) ChannelEvent {
	e.extra = extra
	return e
}
func (e *mockChannelEvent) WithContactName(name string) ChannelEvent {
	e.contactName = name
	return e
}
func (e *mockChannelEvent) WithOccurredOn(time time.Time) ChannelEvent {
	e.occurredOn = time
	return e
}

func (e *mockChannelEvent) Logs() []*ChannelLog    { return e.logs }
func (e *mockChannelEvent) AddLog(log *ChannelLog) { e.logs = append(e.logs, log) }

//-----------------------------------------------------------------------------
// Mock Contact implementation
//-----------------------------------------------------------------------------

type mockContact struct {
	channel Channel
	urn     urns.URN
	auth    string
	uuid    ContactUUID
}

func (c *mockContact) UUID() ContactUUID { return c.uuid }

func ReadFile(path string) []byte {
	d, err := os.ReadFile(path)
	if err != nil {
		panic(err)
	}
	return d
}<|MERGE_RESOLUTION|>--- conflicted
+++ resolved
@@ -125,18 +125,8 @@
 }
 
 // NewOutgoingMsg creates a new outgoing message from the given params
-<<<<<<< HEAD
-func (mb *MockBackend) NewOutgoingMsg(channel Channel, id MsgID, urn urns.URN, text string, highPriority bool, quickReplies []string, topic string, responseToExternalID string) Msg {
-	return &mockMsg{channel: channel, id: id, urn: urn, text: text, highPriority: highPriority, quickReplies: quickReplies, topic: topic, responseToExternalID: responseToExternalID}
-=======
-func (mb *MockBackend) NewOutgoingMsg(channel Channel, id MsgID, urn urns.URN, text string, highPriority bool, quickReplies []string, topic string, responseToID int64, responseToExternalID string, textLanguage string) Msg {
-	msgResponseToID := NilMsgID
-	if responseToID != 0 {
-		msgResponseToID = NewMsgID(responseToID)
-	}
-
-	return &mockMsg{channel: channel, id: id, urn: urn, text: text, highPriority: highPriority, quickReplies: quickReplies, topic: topic, responseToID: msgResponseToID, responseToExternalID: responseToExternalID, textLanguage: textLanguage}
->>>>>>> 3e51f3b7
+func (mb *MockBackend) NewOutgoingMsg(channel Channel, id MsgID, urn urns.URN, text string, highPriority bool, quickReplies []string, topic string, responseToExternalID string, textLanguage string) Msg {
+	return &mockMsg{channel: channel, id: id, urn: urn, text: text, highPriority: highPriority, quickReplies: quickReplies, topic: topic, responseToExternalID: responseToExternalID, textLanguage: textLanguage}
 }
 
 // PushOutgoingMsg is a test method to add a message to our queue of messages to send
