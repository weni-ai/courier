package courier

import (
	"errors"
	"sync"

	"time"

	"sync"

	_ "github.com/lib/pq" // postgres driver
	"github.com/nyaruka/courier/config"
)

//-----------------------------------------------------------------------------
// Mock backend implementation
//-----------------------------------------------------------------------------

// MockBackend is a mocked version of a backend which doesn't require a real database or cache
type MockBackend struct {
	channels     map[ChannelUUID]Channel
	queueMsgs    []Msg
	errorOnQueue bool

	mutex        sync.RWMutex
	outgoingMsgs []Msg
	msgStatuses  []MsgStatus

<<<<<<< HEAD
	stoppedMsgContacts []Msg

=======
>>>>>>> a8daf8bd
	sentMsgs map[MsgID]bool
}

// NewMockBackend returns a new mock backend suitable for testing
func NewMockBackend() *MockBackend {
	return &MockBackend{
		channels: make(map[ChannelUUID]Channel),
		sentMsgs: make(map[MsgID]bool),
	}
}

// GetLastQueueMsg returns the last message queued to the server
func (mb *MockBackend) GetLastQueueMsg() (Msg, error) {
	if len(mb.queueMsgs) == 0 {
		return nil, ErrMsgNotFound
	}
	return mb.queueMsgs[len(mb.queueMsgs)-1], nil
}

// NewIncomingMsg creates a new message from the given params
func (mb *MockBackend) NewIncomingMsg(channel Channel, urn URN, text string) Msg {
	return &mockMsg{channel: channel, urn: urn, text: text}
}

// NewOutgoingMsg creates a new outgoing message from the given params
func (mb *MockBackend) NewOutgoingMsg(channel Channel, urn URN, text string) Msg {
	return &mockMsg{channel: channel, urn: urn, text: text}
}

// PushOutgoingMsg is a test method to add a message to our queue of messages to send
func (mb *MockBackend) PushOutgoingMsg(msg Msg) {
	mb.mutex.Lock()
	defer mb.mutex.Unlock()

	mb.outgoingMsgs = append(mb.outgoingMsgs, msg)
}

// PopNextOutgoingMsg returns the next message that should be sent, or nil if there are none to send
func (mb *MockBackend) PopNextOutgoingMsg() (Msg, error) {
	mb.mutex.Lock()
	defer mb.mutex.Unlock()

	if len(mb.outgoingMsgs) > 0 {
		msg, rest := mb.outgoingMsgs[0], mb.outgoingMsgs[1:]
		mb.outgoingMsgs = rest
		return msg, nil
	}

	return nil, nil
}

// WasMsgSent returns whether the passed in msg was already sent
func (mb *MockBackend) WasMsgSent(msg Msg) (bool, error) {
	mb.mutex.Lock()
	defer mb.mutex.Unlock()

	return mb.sentMsgs[msg.ID()], nil
}

// StopMsgContact stops the contact for the passed in msg
func (mb *MockBackend) StopMsgContact(msg Msg) {
	mb.stoppedMsgContacts = append(mb.stoppedMsgContacts, msg)
}

// GetLastStoppedMsgContact returns the last msg contact
func (mb *MockBackend) GetLastStoppedMsgContact() Msg {
	if len(mb.stoppedMsgContacts) > 0 {
		return mb.stoppedMsgContacts[len(mb.stoppedMsgContacts)-1]
	}
	return nil
}

// MarkOutgoingMsgComplete marks the passed msg as having been dealt with
func (mb *MockBackend) MarkOutgoingMsgComplete(msg Msg, s MsgStatus) {
	mb.mutex.Lock()
	defer mb.mutex.Unlock()

	mb.sentMsgs[msg.ID()] = true
}

// WriteChannelLogs writes the passed in channel logs to the DB
func (mb *MockBackend) WriteChannelLogs(logs []*ChannelLog) error {
	return nil
}

// SetErrorOnQueue is a mock method which makes the QueueMsg call throw the passed in error on next call
func (mb *MockBackend) SetErrorOnQueue(shouldError bool) {
	mb.errorOnQueue = shouldError
}

// WriteMsg queues the passed in message internally
func (mb *MockBackend) WriteMsg(m Msg) error {
	if mb.errorOnQueue {
		return errors.New("unable to queue message")
	}

	mb.queueMsgs = append(mb.queueMsgs, m)
	return nil
}

// NewMsgStatusForID creates a new Status object for the given message id
func (mb *MockBackend) NewMsgStatusForID(channel Channel, id MsgID, status MsgStatusValue) MsgStatus {
	return &mockMsgStatus{
		channel:   channel,
		id:        id,
		status:    status,
		createdOn: time.Now().In(time.UTC),
	}
}

// NewMsgStatusForExternalID creates a new Status object for the given external id
func (mb *MockBackend) NewMsgStatusForExternalID(channel Channel, externalID string, status MsgStatusValue) MsgStatus {
	return &mockMsgStatus{
		channel:    channel,
		externalID: externalID,
		status:     status,
		createdOn:  time.Now().In(time.UTC),
	}
}

// WriteMsgStatus writes the status update to our queue
func (mb *MockBackend) WriteMsgStatus(status MsgStatus) error {
	mb.mutex.Lock()
	defer mb.mutex.Unlock()

	mb.msgStatuses = append(mb.msgStatuses, status)
	return nil
}

// GetChannel returns the channel with the passed in type and channel uuid
func (mb *MockBackend) GetChannel(cType ChannelType, uuid ChannelUUID) (Channel, error) {
	channel, found := mb.channels[uuid]
	if !found {
		return nil, ErrChannelNotFound
	}
	return channel, nil
}

// AddChannel adds a test channel to the test server
func (mb *MockBackend) AddChannel(channel Channel) {
	mb.channels[channel.UUID()] = channel
}

// ClearChannels is a utility function on our mock server to clear all added channels
func (mb *MockBackend) ClearChannels() {
	mb.channels = nil
}

// Start starts our mock backend
func (mb *MockBackend) Start() error { return nil }

// Stop stops our mock backend
func (mb *MockBackend) Stop() error { return nil }

// ClearQueueMsgs clears our mock msg queue
func (mb *MockBackend) ClearQueueMsgs() {
	mb.queueMsgs = nil
}

// Health gives a string representing our health, empty for our mock
func (mb *MockBackend) Health() string {
	return ""
}

func buildMockBackend(config *config.Courier) Backend {
	return NewMockBackend()
}

func init() {
	RegisterBackend("mock", buildMockBackend)
}

//-----------------------------------------------------------------------------
// Mock channel implementation
//-----------------------------------------------------------------------------

// MockChannel implements the Channel interface and is used in our tests
type MockChannel struct {
	uuid        ChannelUUID
	channelType ChannelType
	scheme      string
	address     string
	country     string
	config      map[string]interface{}
}

// UUID returns the uuid for this channel
func (c *MockChannel) UUID() ChannelUUID { return c.uuid }

// ChannelType returns the type of this channel
func (c *MockChannel) ChannelType() ChannelType { return c.channelType }

// Scheme returns the scheme of this channel
func (c *MockChannel) Scheme() string { return c.scheme }

// Address returns the address of this channel
func (c *MockChannel) Address() string { return c.address }

// Country returns the country this channel is for (if any)
func (c *MockChannel) Country() string { return c.country }

// SetConfig sets the passed in config parameter
func (c *MockChannel) SetConfig(key string, value interface{}) {
	c.config[key] = value
}

// ConfigForKey returns the config value for the passed in key
func (c *MockChannel) ConfigForKey(key string, defaultValue interface{}) interface{} {
	value, found := c.config[key]
	if !found {
		return defaultValue
	}
	return value
}

// StringConfigForKey returns the config value for the passed in key
func (c *MockChannel) StringConfigForKey(key string, defaultValue string) string {
	val := c.ConfigForKey(key, defaultValue)
	str, isStr := val.(string)
	if !isStr {
		return defaultValue
	}
	return str
}

// NewMockChannel creates a new mock channel for the passed in type, address, country and config
func NewMockChannel(uuid string, channelType string, address string, country string, config map[string]interface{}) Channel {
	cUUID, _ := NewChannelUUID(uuid)

	channel := &MockChannel{
		uuid:        cUUID,
		channelType: ChannelType(channelType),
		scheme:      TelScheme,
		address:     address,
		country:     country,
		config:      config,
	}
	return channel
}

//-----------------------------------------------------------------------------
// Mock msg implementation
//-----------------------------------------------------------------------------

type mockMsg struct {
	channel     Channel
	id          MsgID
	uuid        MsgUUID
	text        string
	attachments []string
	externalID  string
	urn         URN
	contactName string

	receivedOn *time.Time
	sentOn     *time.Time
	wiredOn    *time.Time
}

func (m *mockMsg) Channel() Channel      { return m.channel }
func (m *mockMsg) ID() MsgID             { return m.id }
func (m *mockMsg) UUID() MsgUUID         { return m.uuid }
func (m *mockMsg) Text() string          { return m.text }
func (m *mockMsg) Attachments() []string { return m.attachments }
func (m *mockMsg) ExternalID() string    { return m.externalID }
func (m *mockMsg) URN() URN              { return m.urn }
func (m *mockMsg) ContactName() string   { return m.contactName }

func (m *mockMsg) ReceivedOn() *time.Time { return m.receivedOn }
func (m *mockMsg) SentOn() *time.Time     { return m.sentOn }
func (m *mockMsg) WiredOn() *time.Time    { return m.wiredOn }

func (m *mockMsg) WithContactName(name string) Msg   { m.contactName = name; return m }
func (m *mockMsg) WithReceivedOn(date time.Time) Msg { m.receivedOn = &date; return m }
func (m *mockMsg) WithExternalID(id string) Msg      { m.externalID = id; return m }
func (m *mockMsg) WithID(id MsgID) Msg               { m.id = id; return m }
func (m *mockMsg) WithUUID(uuid MsgUUID) Msg         { m.uuid = uuid; return m }
func (m *mockMsg) WithAttachment(url string) Msg     { m.attachments = append(m.attachments, url); return m }

//-----------------------------------------------------------------------------
// Mock status implementation
//-----------------------------------------------------------------------------

type mockMsgStatus struct {
	channel    Channel
	id         MsgID
	externalID string
	status     MsgStatusValue
	createdOn  time.Time

	logs []*ChannelLog
}

func (m *mockMsgStatus) ChannelUUID() ChannelUUID { return m.channel.UUID() }
func (m *mockMsgStatus) ID() MsgID                { return m.id }

func (m *mockMsgStatus) ExternalID() string      { return m.externalID }
func (m *mockMsgStatus) SetExternalID(id string) { m.externalID = id }

func (m *mockMsgStatus) Status() MsgStatusValue          { return m.status }
func (m *mockMsgStatus) SetStatus(status MsgStatusValue) { m.status = status }

func (m *mockMsgStatus) Logs() []*ChannelLog    { return m.logs }
func (m *mockMsgStatus) AddLog(log *ChannelLog) { m.logs = append(m.logs, log) }<|MERGE_RESOLUTION|>--- conflicted
+++ resolved
@@ -26,11 +26,7 @@
 	outgoingMsgs []Msg
 	msgStatuses  []MsgStatus
 
-<<<<<<< HEAD
 	stoppedMsgContacts []Msg
-
-=======
->>>>>>> a8daf8bd
 	sentMsgs map[MsgID]bool
 }
 
