--- conflicted
+++ resolved
@@ -8,11 +8,8 @@
 
 	"github.com/buger/jsonparser"
 	"github.com/nyaruka/courier/billing"
-<<<<<<< HEAD
+	"github.com/nyaruka/courier/metrics"
 	"github.com/nyaruka/courier/templates"
-=======
-	"github.com/nyaruka/courier/metrics"
->>>>>>> 37498b53
 	"github.com/nyaruka/courier/utils"
 	"github.com/nyaruka/gocommon/urns"
 	"github.com/nyaruka/librato"
@@ -358,19 +355,18 @@
 				}
 			}
 
-<<<<<<< HEAD
 			// report to librato and log locally
 			if status != nil {
 				if status.Status() == MsgErrored || status.Status() == MsgFailed {
 					log.WithField("elapsed", duration).Warning("msg errored")
-					if msg.Channel() != nil {
-						librato.Gauge(fmt.Sprintf("courier.msg_send_error_%s", msg.Channel().ChannelType()), secondDuration)
-					}
+					librato.Gauge(fmt.Sprintf("courier.msg_send_error_%s", msg.Channel().ChannelType()), secondDuration)
+					metrics.SetMsgSendErrorByType(msg.Channel().ChannelType().String(), secondDuration)
+					metrics.SetMsgSendErrorByUUID(msg.Channel().UUID().UUID, secondDuration)
 				} else {
 					log.WithField("elapsed", duration).Info("msg sent")
-					if msg.Channel() != nil {
-						librato.Gauge(fmt.Sprintf("courier.msg_send_%s", msg.Channel().ChannelType()), secondDuration)
-					}
+					librato.Gauge(fmt.Sprintf("courier.msg_send_%s", msg.Channel().ChannelType()), secondDuration)
+					metrics.SetMsgSendSuccessByType(msg.Channel().ChannelType().String(), secondDuration)
+					metrics.SetMsgSendSuccessByUUID(msg.Channel().UUID().UUID, secondDuration)
 				}
 
 				sentOk := status.Status() != MsgErrored && status.Status() != MsgFailed
@@ -403,20 +399,6 @@
 							w.foreman.server.Billing().SendAsync(billingMsg, routingKey, nil, nil)
 						}
 					}
-=======
-		// report to librato and log locally
-		if status.Status() == MsgErrored || status.Status() == MsgFailed {
-			log.WithField("elapsed", duration).Warning("msg errored")
-			librato.Gauge(fmt.Sprintf("courier.msg_send_error_%s", msg.Channel().ChannelType()), secondDuration)
-			metrics.SetMsgSendErrorByType(msg.Channel().ChannelType().String(), secondDuration)
-			metrics.SetMsgSendErrorByUUID(msg.Channel().UUID().UUID, secondDuration)
-		} else {
-			log.WithField("elapsed", duration).Info("msg sent")
-			librato.Gauge(fmt.Sprintf("courier.msg_send_%s", msg.Channel().ChannelType()), secondDuration)
-			metrics.SetMsgSendSuccessByType(msg.Channel().ChannelType().String(), secondDuration)
-			metrics.SetMsgSendSuccessByUUID(msg.Channel().UUID().UUID, secondDuration)
-		}
->>>>>>> 37498b53
 
 					if w.foreman.server.Templates() != nil {
 
