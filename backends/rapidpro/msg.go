--- conflicted
+++ resolved
@@ -15,11 +15,6 @@
 	"time"
 
 	"github.com/buger/jsonparser"
-	"github.com/gabriel-vasile/mimetype"
-<<<<<<< HEAD
-	"github.com/pkg/errors"
-=======
->>>>>>> 180259f2
 
 	"mime"
 
@@ -725,10 +720,7 @@
 func (m *DBMsg) WithUUID(uuid courier.MsgUUID) courier.Msg { m.UUID_ = uuid; return m }
 
 // WithMetadata can be used to add metadata to a Msg
-func (m *DBMsg) WithMetadata(metadata json.RawMessage) courier.Msg { m.Metadata_ = &metadata; return m }
-
-// WithFlow can be used to add flow to a Msg
-func (m *DBMsg) WithFlow(flow *courier.FlowReference) courier.Msg { m.Flow_ = flow; return m }
+func (m *DBMsg) WithMetadata(metadata json.RawMessage) courier.Msg { m.Metadata_ = metadata; return m }
 
 // WithAttachment can be used to append to the media urls for a message
 func (m *DBMsg) WithAttachment(url string) courier.Msg {
@@ -740,418 +732,4 @@
 func (m *DBMsg) WithURNAuth(auth string) courier.Msg {
 	m.URNAuth_ = auth
 	return m
-}
-
-<<<<<<< HEAD
-func (m *DBMsg) WithPresignedURL(urls []string) courier.Msg {
-	m.Attachments_ = urls
-	return m
-=======
-func GetMsg(b *backend, id courier.MsgID) (*DBMsg, error) {
-	m := &DBMsg{
-		ID_: id,
-	}
-	err := b.db.Get(m, selectMsgSQL, id)
-	if err != nil {
-		return nil, err
-	}
-
-	return m, nil
-}
-
-func GetMsgByUUID(b *backend, uuid string) (*DBMsg, error) {
-	m := &DBMsg{}
-	err := b.db.Get(m, selectMsgByUUIDSQL, uuid)
-	if err != nil {
-		return nil, err
-	}
-
-	return m, nil
-}
-
-func (m *DBMsg) Status() courier.MsgStatusValue { return m.Status_ }
-
-func (m *DBMsg) Products() []map[string]interface{} {
-	if m.products != nil {
-		return m.products
-	}
-
-	if m.Metadata_ == nil {
-		return nil
-	}
-
-	p, _, _, _ := jsonparser.Get(*m.Metadata_, "products")
-	err := json.Unmarshal(p, &m.products)
-	if err != nil {
-		return nil
-	}
-	return m.products
-}
-
-func (m *DBMsg) Header() string {
-	if m.Metadata_ == nil {
-		return ""
-	}
-	header, _, _, _ := jsonparser.Get(*m.Metadata_, "header")
-	return string(header)
-}
-
-func (m *DBMsg) Body() string {
-	if m.Metadata_ == nil {
-		return ""
-	}
-	body, _, _, _ := jsonparser.Get(*m.Metadata_, "body")
-	return string(body)
-}
-
-func (m *DBMsg) Footer() string {
-	if m.Metadata_ == nil {
-		return ""
-	}
-	footer, _, _, _ := jsonparser.Get(*m.Metadata_, "footer")
-	return string(footer)
-}
-
-func (m *DBMsg) Action() string {
-	if m.Metadata_ == nil {
-		return ""
-	}
-	action, _, _, _ := jsonparser.Get(*m.Metadata_, "action")
-	return string(action)
-}
-
-func (m *DBMsg) SendCatalog() bool {
-	if m.Metadata_ == nil {
-		return false
-	}
-	byteValue, _, _, _ := jsonparser.Get(*m.Metadata_, "send_catalog")
-	sendCatalog, err := strconv.ParseBool(string(byteValue))
-	if err != nil {
-		return false
-	}
-	return sendCatalog
-}
-
-func (m *DBMsg) HeaderType() string {
-	if m.Metadata_ == nil {
-		return ""
-	}
-	byteValue, _, _, _ := jsonparser.Get(*m.Metadata_, "header_type")
-	return string(byteValue)
-}
-
-func (m *DBMsg) HeaderText() string {
-	if m.Metadata_ == nil {
-		return ""
-	}
-	byteValue, _, _, _ := jsonparser.Get(*m.Metadata_, "header_text")
-	return string(byteValue)
-}
-
-func (m *DBMsg) InteractionType() string {
-	if m.Metadata_ == nil {
-		return ""
-	}
-	byteValue, _, _, _ := jsonparser.Get(*m.Metadata_, "interaction_type")
-	return string(byteValue)
-}
-
-func (m *DBMsg) ListMessage() courier.ListMessage {
-	if m.Metadata_ == nil {
-		return courier.ListMessage{}
-	}
-
-	var metadata map[string]interface{}
-	err := json.Unmarshal(*m.Metadata_, &metadata)
-	if err != nil {
-		return m.listMessage
-	}
-
-	if metadata == nil {
-		return courier.ListMessage{}
-	}
-
-	if interactionType, ok := metadata["interaction_type"].(string); ok && interactionType == "list" {
-		m.listMessage = courier.ListMessage{}
-
-		if listMessageData, ok := metadata["list_message"].(map[string]interface{}); ok {
-			if buttonText, ok := listMessageData["button_text"].(string); ok {
-				m.listMessage.ButtonText = buttonText
-			}
-
-			if listItems, ok := listMessageData["list_items"].([]interface{}); ok {
-				m.listMessage.ListItems = make([]courier.ListItems, len(listItems))
-				for i, item := range listItems {
-					if itemMap, ok := item.(map[string]interface{}); ok {
-						m.listMessage.ListItems[i] = courier.ListItems{
-							Title: itemMap["title"].(string),
-							UUID:  itemMap["uuid"].(string),
-						}
-
-						if description, ok := itemMap["description"].(string); ok {
-							m.listMessage.ListItems[i].Description = description
-						}
-					}
-				}
-			}
-		}
-	}
-
-	return m.listMessage
-}
-
-func (m *DBMsg) CTAMessage() *courier.CTAMessage {
-	if m.Metadata_ == nil {
-		return nil
-	}
-
-	var metadata map[string]interface{}
-	err := json.Unmarshal(*m.Metadata_, &metadata)
-	if err != nil {
-		return nil
-	}
-
-	if metadata == nil {
-		return nil
-	}
-
-	if interactionType, ok := metadata["interaction_type"].(string); ok && interactionType == "cta_url" {
-		if ctaMessageData, ok := metadata["cta_message"].(map[string]interface{}); ok {
-			ctaMessage := &courier.CTAMessage{}
-			if displayText, ok := ctaMessageData["display_text"].(string); ok {
-				ctaMessage.DisplayText = displayText
-			}
-			if actionURL, ok := ctaMessageData["url"].(string); ok {
-				ctaMessage.URL = actionURL
-			}
-			return ctaMessage
-		}
-	}
-	return nil
-}
-
-func (m *DBMsg) FlowMessage() *courier.FlowMessage {
-	if m.Metadata_ == nil {
-		return nil
-	}
-
-	var metadata map[string]interface{}
-	err := json.Unmarshal(*m.Metadata_, &metadata)
-	if err != nil {
-		return nil
-	}
-
-	if metadata == nil {
-		return nil
-	}
-
-	if interactionType, ok := metadata["interaction_type"].(string); ok && interactionType == "flow_msg" {
-		if flowMessageData, ok := metadata["flow_message"].(map[string]interface{}); ok {
-			flowMessage := &courier.FlowMessage{}
-			if flowID, ok := flowMessageData["flow_id"].(string); ok {
-				flowMessage.FlowID = flowID
-			}
-			if flowScreen, ok := flowMessageData["flow_screen"].(string); ok {
-				flowMessage.FlowScreen = flowScreen
-			}
-			if flowData, ok := flowMessageData["flow_data"].(map[string]interface{}); ok {
-				convertedFlowData := map[string]interface{}{}
-				for key, value := range flowData {
-					convertedFlowData[key] = value
-				}
-				flowMessage.FlowData = convertedFlowData
-			}
-			if flowCTA, ok := flowMessageData["flow_cta"].(string); ok {
-				flowMessage.FlowCTA = flowCTA
-			}
-			if flowMode, ok := flowMessageData["flow_mode"].(string); ok {
-				flowMessage.FlowMode = strings.ToLower(flowMode)
-			}
-			return flowMessage
-		}
-	}
-	return nil
-}
-
-func (m *DBMsg) OrderDetailsMessage() *courier.OrderDetailsMessage {
-	if m.Metadata_ == nil {
-		return nil
-	}
-
-	var metadata map[string]interface{}
-	err := json.Unmarshal(*m.Metadata_, &metadata)
-	if err != nil {
-		return nil
-	}
-
-	if metadata == nil {
-		return nil
-	}
-
-	if orderDetailsMessageData, ok := metadata["order_details_message"].(map[string]interface{}); ok {
-		orderDetailsMessage := &courier.OrderDetailsMessage{}
-		if referenceID, ok := orderDetailsMessageData["reference_id"].(string); ok {
-			orderDetailsMessage.ReferenceID = referenceID
-		}
-		if paymentSettings, ok := orderDetailsMessageData["payment_settings"].(map[string]interface{}); ok {
-			orderDetailsMessage.PaymentSettings = courier.OrderPaymentSettings{}
-			if payment_type, ok := paymentSettings["type"].(string); ok {
-				orderDetailsMessage.PaymentSettings.Type = payment_type
-			}
-			if payment_link, ok := paymentSettings["payment_link"].(string); ok {
-				orderDetailsMessage.PaymentSettings.PaymentLink = payment_link
-			}
-			if pix_config, ok := paymentSettings["pix_config"].(map[string]interface{}); ok {
-				orderDetailsMessage.PaymentSettings.PixConfig = courier.OrderPixConfig{}
-				if pix_config_key, ok := pix_config["key"].(string); ok {
-					orderDetailsMessage.PaymentSettings.PixConfig.Key = pix_config_key
-				}
-				if pix_config_key_type, ok := pix_config["key_type"].(string); ok {
-					orderDetailsMessage.PaymentSettings.PixConfig.KeyType = pix_config_key_type
-				}
-				if pix_config_merchant_name, ok := pix_config["merchant_name"].(string); ok {
-					orderDetailsMessage.PaymentSettings.PixConfig.MerchantName = pix_config_merchant_name
-				}
-				if pix_config_code, ok := pix_config["code"].(string); ok {
-					orderDetailsMessage.PaymentSettings.PixConfig.Code = pix_config_code
-				}
-			}
-			if offsite_card_pay, ok := paymentSettings["offsite_card_pay"].(map[string]interface{}); ok {
-				orderDetailsMessage.PaymentSettings.OffsiteCardPay = courier.OffsiteCardPay{}
-				if offsite_card_pay_last_four_digits, ok := offsite_card_pay["last_four_digits"].(string); ok {
-					orderDetailsMessage.PaymentSettings.OffsiteCardPay.LastFourDigits = offsite_card_pay_last_four_digits
-				}
-				if offsite_card_pay_credential_id, ok := offsite_card_pay["credential_id"].(string); ok {
-					orderDetailsMessage.PaymentSettings.OffsiteCardPay.CredentialID = offsite_card_pay_credential_id
-				}
-			}
-		}
-		if totalAmount, ok := orderDetailsMessageData["total_amount"].(float64); ok {
-			orderDetailsMessage.TotalAmount = int(totalAmount)
-		}
-		if orderData, ok := orderDetailsMessageData["order"].(map[string]interface{}); ok {
-			orderDetailsMessage.Order = courier.Order{}
-			if itemsData, ok := orderData["items"].([]interface{}); ok {
-				orderDetailsMessage.Order.Items = make([]courier.OrderItem, len(itemsData))
-				for i, item := range itemsData {
-					if itemMap, ok := item.(map[string]interface{}); ok {
-						itemAmount := itemMap["amount"].(map[string]interface{})
-						item := courier.OrderItem{
-							RetailerID: itemMap["retailer_id"].(string),
-							Name:       itemMap["name"].(string),
-							Quantity:   int(itemMap["quantity"].(float64)),
-							Amount: courier.OrderAmountWithOffset{
-								Value:  int(itemAmount["value"].(float64)),
-								Offset: int(itemAmount["offset"].(float64)),
-							},
-						}
-
-						if itemMap["sale_amount"] != nil {
-							saleAmount := itemMap["sale_amount"].(map[string]interface{})
-							item.SaleAmount = &courier.OrderAmountWithOffset{
-								Value:  int(saleAmount["value"].(float64)),
-								Offset: int(saleAmount["offset"].(float64)),
-							}
-						}
-
-						orderDetailsMessage.Order.Items[i] = item
-					}
-				}
-			}
-			if subtotal, ok := orderData["subtotal"].(float64); ok {
-				orderDetailsMessage.Order.Subtotal = int(subtotal)
-			}
-			if taxData, ok := orderData["tax"].(map[string]interface{}); ok {
-				orderDetailsMessage.Order.Tax = courier.OrderAmountWithDescription{}
-				if value, ok := taxData["value"].(float64); ok {
-					orderDetailsMessage.Order.Tax.Value = int(value)
-				}
-				if description, ok := taxData["description"].(string); ok {
-					orderDetailsMessage.Order.Tax.Description = description
-				}
-			}
-			if shippingData, ok := orderData["shipping"].(map[string]interface{}); ok {
-				orderDetailsMessage.Order.Shipping = courier.OrderAmountWithDescription{}
-				if value, ok := shippingData["value"].(float64); ok {
-					orderDetailsMessage.Order.Shipping.Value = int(value)
-				}
-				if description, ok := shippingData["description"].(string); ok {
-					orderDetailsMessage.Order.Shipping.Description = description
-				}
-			}
-			if discountData, ok := orderData["discount"].(map[string]interface{}); ok {
-				orderDetailsMessage.Order.Discount = courier.OrderDiscount{}
-				if value, ok := discountData["value"].(float64); ok {
-					orderDetailsMessage.Order.Discount.Value = int(value)
-				}
-				if description, ok := discountData["description"].(string); ok {
-					orderDetailsMessage.Order.Discount.Description = description
-				}
-				if programName, ok := discountData["program_name"].(string); ok {
-					orderDetailsMessage.Order.Discount.ProgramName = programName
-				}
-			}
-		}
-		return orderDetailsMessage
-	}
-
-	return nil
-}
-
-func (m *DBMsg) Buttons() []courier.ButtonComponent {
-	if m.Metadata_ == nil {
-		return nil
-	}
-
-	var metadata map[string]interface{}
-	err := json.Unmarshal(*m.Metadata_, &metadata)
-	if err != nil {
-		return nil
-	}
-
-	if metadata == nil {
-		return nil
-	}
-
-	if buttonsData, ok := metadata["buttons"].([]interface{}); ok {
-		buttons := make([]courier.ButtonComponent, len(buttonsData))
-		for i, button := range buttonsData {
-			buttonMap := button.(map[string]interface{})
-			buttons[i] = courier.ButtonComponent{
-				SubType:    buttonMap["sub_type"].(string),
-				Parameters: []courier.ButtonParam{},
-			}
-
-			if buttonMap["parameters"] != nil {
-				parameters := buttonMap["parameters"].([]interface{})
-				for _, parameter := range parameters {
-					parameterMap := parameter.(map[string]interface{})
-					buttons[i].Parameters = append(buttons[i].Parameters, courier.ButtonParam{
-						Type: parameterMap["type"].(string),
-						Text: parameterMap["text"].(string),
-					})
-				}
-			}
-		}
-		return buttons
-	}
-
-	return nil
-}
-
-func (m *DBMsg) ActionType() courier.MsgActionType {
-	if m.Metadata_ == nil {
-		return courier.MsgActionNone
-	}
-	actionType, _, _, _ := jsonparser.Get(*m.Metadata_, "action_type")
-	return courier.MsgActionType(actionType)
-}
-
-func (m *DBMsg) ActionExternalID() string {
-	if m.Metadata_ == nil {
-		return ""
-	}
-	actionExternalID, _, _, _ := jsonparser.Get(*m.Metadata_, "action_external_id")
-	return string(actionExternalID)
->>>>>>> 180259f2
 }