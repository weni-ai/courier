package courier

import "github.com/nyaruka/ezconf"

// Config is our top level configuration object
type Config struct {
	Backend                       string `help:"the backend that will be used by courier (currently only rapidpro is supported)"`
	SentryDSN                     string `help:"the DSN used for logging errors to Sentry"`
	Domain                        string `help:"the domain courier is exposed on"`
	Address                       string `help:"the network interface address courier will bind to"`
	Port                          int    `help:"the port courier will listen on"`
	DB                            string `help:"URL describing how to connect to the RapidPro database"`
	Redis                         string `help:"URL describing how to connect to Redis"`
	SpoolDir                      string `help:"the local directory where courier will write statuses or msgs that need to be retried (needs to be writable)"`
	S3Endpoint                    string `help:"the S3 endpoint we will write attachments to"`
	S3Region                      string `help:"the S3 region we will write attachments to"`
	S3MediaBucket                 string `help:"the S3 bucket we will write attachments to"`
	S3MediaPrefix                 string `help:"the prefix that will be added to attachment filenames"`
	S3DisableSSL                  bool   `help:"whether we disable SSL when accessing S3. Should always be set to False unless you're hosting an S3 compatible service within a secure internal network"`
	S3ForcePathStyle              bool   `help:"whether we force S3 path style. Should generally need to default to False unless you're hosting an S3 compatible service"`
	AWSAccessKeyID                string `help:"the access key id to use when authenticating S3"`
	AWSSecretAccessKey            string `help:"the secret access key id to use when authenticating S3"`
	FacebookApplicationSecret     string `help:"the Facebook app secret"`
	FacebookWebhookSecret         string `help:"the secret for Facebook webhook URL verification"`
	WhatsAppMediaExpiration       int    `help:"the time in seconds for expire WhatsApp media ids in Redis"`
	WhatsAppFailedMediaExpiration int    `help:"the time in seconds for expire media URLs in Redis that the upload failed, then a new upload attempt will occur"`
	MaxWorkers                    int    `help:"the maximum number of go routines that will be used for sending (set to 0 to disable sending)"`
	LibratoUsername               string `help:"the username that will be used to authenticate to Librato"`
	LibratoToken                  string `help:"the token that will be used to authenticate to Librato"`
	StatusUsername                string `help:"the username that is needed to authenticate against the /status endpoint"`
	StatusPassword                string `help:"the password that is needed to authenticate against the /status endpoint"`
	LogLevel                      string `help:"the logging level courier should use"`
	Version                       string `help:"the version that will be used in request and response headers"`

	// IncludeChannels is the list of channels to enable, empty means include all
	IncludeChannels []string

	// ExcludeChannels is the list of channels to exclude, empty means exclude none
	ExcludeChannels []string
}

// NewConfig returns a new default configuration object
func NewConfig() *Config {
	return &Config{
<<<<<<< HEAD
		Backend:                   "rapidpro",
		Domain:                    "localhost",
		Address:                   "",
		Port:                      8080,
		DB:                        "postgres://temba:temba@localhost/temba?sslmode=disable",
		Redis:                     "redis://localhost:6379/15",
		SpoolDir:                  "/var/spool/courier",
		S3Endpoint:                "https://s3.amazonaws.com",
		S3Region:                  "us-east-1",
		S3MediaBucket:             "courier-media",
		S3MediaPrefix:             "/media/",
		S3DisableSSL:              false,
		S3ForcePathStyle:          false,
		AWSAccessKeyID:            "",
		AWSSecretAccessKey:        "",
		FacebookApplicationSecret: "missing_facebook_app_secret",
		FacebookWebhookSecret:     "missing_facebook_webhook_secret",
		MaxWorkers:                32,
		LogLevel:                  "error",
		Version:                   "Dev",
=======
		Backend:                       "rapidpro",
		Domain:                        "localhost",
		Address:                       "",
		Port:                          8080,
		DB:                            "postgres://temba:temba@localhost/temba?sslmode=disable",
		Redis:                         "redis://localhost:6379/15",
		SpoolDir:                      "/var/spool/courier",
		S3Endpoint:                    "https://s3.amazonaws.com",
		S3Region:                      "us-east-1",
		S3MediaBucket:                 "courier-media",
		S3MediaPrefix:                 "/media/",
		S3DisableSSL:                  false,
		S3ForcePathStyle:              false,
		AWSAccessKeyID:                "missing_aws_access_key_id",
		AWSSecretAccessKey:            "missing_aws_secret_access_key",
		FacebookApplicationSecret:     "missing_facebook_app_secret",
		FacebookWebhookSecret:         "missing_facebook_webhook_secret",
		WhatsAppMediaExpiration:       86400, // 1d
		WhatsAppFailedMediaExpiration: 1800,  // 30min
		MaxWorkers:                    32,
		LogLevel:                      "error",
		Version:                       "Dev",
>>>>>>> c1f7202e
	}
}

// LoadConfig loads our configuration from the passed in filename
func LoadConfig(filename string) *Config {
	config := NewConfig()
	loader := ezconf.NewLoader(
		config,
		"courier", "Courier - A fast message broker for SMS and IP messages",
		[]string{filename},
	)

	loader.MustLoad()
	return config
}<|MERGE_RESOLUTION|>--- conflicted
+++ resolved
@@ -42,28 +42,6 @@
 // NewConfig returns a new default configuration object
 func NewConfig() *Config {
 	return &Config{
-<<<<<<< HEAD
-		Backend:                   "rapidpro",
-		Domain:                    "localhost",
-		Address:                   "",
-		Port:                      8080,
-		DB:                        "postgres://temba:temba@localhost/temba?sslmode=disable",
-		Redis:                     "redis://localhost:6379/15",
-		SpoolDir:                  "/var/spool/courier",
-		S3Endpoint:                "https://s3.amazonaws.com",
-		S3Region:                  "us-east-1",
-		S3MediaBucket:             "courier-media",
-		S3MediaPrefix:             "/media/",
-		S3DisableSSL:              false,
-		S3ForcePathStyle:          false,
-		AWSAccessKeyID:            "",
-		AWSSecretAccessKey:        "",
-		FacebookApplicationSecret: "missing_facebook_app_secret",
-		FacebookWebhookSecret:     "missing_facebook_webhook_secret",
-		MaxWorkers:                32,
-		LogLevel:                  "error",
-		Version:                   "Dev",
-=======
 		Backend:                       "rapidpro",
 		Domain:                        "localhost",
 		Address:                       "",
@@ -77,8 +55,8 @@
 		S3MediaPrefix:                 "/media/",
 		S3DisableSSL:                  false,
 		S3ForcePathStyle:              false,
-		AWSAccessKeyID:                "missing_aws_access_key_id",
-		AWSSecretAccessKey:            "missing_aws_secret_access_key",
+		AWSAccessKeyID:                "",
+		AWSSecretAccessKey:            "",
 		FacebookApplicationSecret:     "missing_facebook_app_secret",
 		FacebookWebhookSecret:         "missing_facebook_webhook_secret",
 		WhatsAppMediaExpiration:       86400, // 1d
@@ -86,7 +64,6 @@
 		MaxWorkers:                    32,
 		LogLevel:                      "error",
 		Version:                       "Dev",
->>>>>>> c1f7202e
 	}
 }
 
