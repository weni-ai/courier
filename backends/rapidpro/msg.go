package rapidpro

import (
	"context"
	"encoding/json"
	"fmt"
	"io/ioutil"
	"log"
	"net/http"
	"net/url"
	"os"
	"path/filepath"
	"strconv"
	"strings"
	"time"

	"github.com/buger/jsonparser"
	"github.com/gabriel-vasile/mimetype"

	"mime"

	"github.com/gomodule/redigo/redis"
	"github.com/lib/pq"
	"github.com/nyaruka/courier"
	"github.com/nyaruka/courier/queue"
	"github.com/nyaruka/courier/utils"
	"github.com/nyaruka/gocommon/urns"
	"github.com/nyaruka/null"
	"github.com/sirupsen/logrus"
	filetype "gopkg.in/h2non/filetype.v1"
)

// MsgDirection is the direction of a message
type MsgDirection string

// Possible values for MsgDirection
const (
	MsgIncoming     MsgDirection = "I"
	MsgOutgoing     MsgDirection = "O"
	NilMsgDirection MsgDirection = ""
)

// MsgVisibility is the visibility of a message
type MsgVisibility string

// Possible values for MsgVisibility
const (
	MsgVisible  MsgVisibility = "V"
	MsgDeleted  MsgVisibility = "D"
	MsgArchived MsgVisibility = "A"
)

// WriteMsg creates a message given the passed in arguments
func writeMsg(ctx context.Context, b *backend, msg courier.Msg) error {
	m := msg.(*DBMsg)

	// this msg has already been written (we received it twice), we are a no op
	if m.alreadyWritten {
		return nil
	}

	channel := m.Channel()

	// if we have media, go download it to S3
	for i, attachment := range m.Attachments_ {
		if strings.HasPrefix(attachment, "http") {
			url, err := downloadMediaToS3(ctx, b, channel, m.OrgID_, m.UUID_, attachment)
			if err != nil {
				return err
			}
			m.Attachments_[i] = url
		}
	}

	// try to write it our db
	err := writeMsgToDB(ctx, b, m)

	// fail? log
	if err != nil {
		logrus.WithError(err).WithField("msg", m.UUID().String()).Error("error writing to db")
	}

	// if we failed write to spool
	if err != nil {
		err = courier.WriteToSpool(b.config.SpoolDir, "msgs", m)
	}
	// mark this msg as having been seen
	writeMsgSeen(b, m)
	return err
}

// newMsg creates a new DBMsg object with the passed in parameters
func newMsg(direction MsgDirection, channel courier.Channel, urn urns.URN, text string) *DBMsg {
	now := time.Now()
	dbChannel := channel.(*DBChannel)

	return &DBMsg{
		OrgID_:        dbChannel.OrgID(),
		UUID_:         courier.NewMsgUUID(),
		Direction_:    direction,
		Status_:       courier.MsgPending,
		Visibility_:   MsgVisible,
		HighPriority_: false,
		Text_:         text,

		ChannelID_:   dbChannel.ID(),
		ChannelUUID_: dbChannel.UUID(),

		URN_:          urn,
		MessageCount_: 1,

		NextAttempt_: now,
		CreatedOn_:   now,
		ModifiedOn_:  now,
		QueuedOn_:    now,

		channel:        dbChannel,
		workerToken:    "",
		alreadyWritten: false,
	}
}

const insertMsgSQL = `
INSERT INTO
	msgs_msg(org_id, uuid, direction, text, attachments, msg_count, error_count, high_priority, status,
             visibility, external_id, channel_id, contact_id, contact_urn_id, created_on, modified_on, next_attempt, queued_on, sent_on)
    VALUES(:org_id, :uuid, :direction, :text, :attachments, :msg_count, :error_count, :high_priority, :status,
           :visibility, :external_id, :channel_id, :contact_id, :contact_urn_id, :created_on, :modified_on, :next_attempt, :queued_on, :sent_on)
RETURNING id
`

func writeMsgToDB(ctx context.Context, b *backend, m *DBMsg) error {
	// grab the contact for this msg
	contact, err := contactForURN(ctx, b, m.OrgID_, m.channel, m.URN_, m.URNAuth_, m.ContactName_)

	// our db is down, write to the spool, we will write/queue this later
	if err != nil {
		return err
	}

	// set our contact and urn ids from our contact
	m.ContactID_ = contact.ID_
	m.ContactURNID_ = contact.URNID_

	rows, err := b.db.NamedQueryContext(ctx, insertMsgSQL, m)
	if err != nil {
		return err
	}
	defer rows.Close()

	rows.Next()
	err = rows.Scan(&m.ID_)
	if err != nil {
		return err
	}

	// queue this up to be handled by RapidPro
	rc := b.redisPool.Get()
	defer rc.Close()
	err = queueMsgHandling(rc, contact, m)

	// if we had a problem queueing the handling, log it, but our message is written, it'll
	// get picked up by our rapidpro catch-all after a period
	if err != nil {
		logrus.WithError(err).WithField("msg_id", m.ID_).Error("error queueing msg handling")
	}

	return nil
}

const selectMsgSQL = `
SELECT
	org_id,
	direction,
	text,
	attachments,
	msg_count,
	error_count,
	high_priority,
	status,
	visibility,
	external_id,
	channel_id,
	contact_id,
	contact_urn_id,
	created_on,
	modified_on,
	next_attempt,
	queued_on,
	sent_on
FROM
	msgs_msg
WHERE
	id = $1
`

const selectMsgByUUIDSQL = `
SELECT
	id,
	uuid,
	org_id,
	direction,
	text,
	attachments,
	msg_count,
	error_count,
	high_priority,
	status,
	visibility,
	external_id,
	channel_id,
	contact_id,
	contact_urn_id,
	created_on,
	modified_on,
	queued_on,
	sent_on
FROM
	msgs_msg
WHERE
	uuid = $1
`

const selectChannelSQL = `
SELECT
	org_id,
	ch.id as id,
	ch.uuid as uuid,
	ch.name as name,
	channel_type, schemes,
	address, role,
	ch.country as country,
	ch.config as config,
	org.config as org_config,
	org.is_anon as org_is_anon
FROM
	channels_channel ch
	JOIN orgs_org org on ch.org_id = org.id
WHERE
    ch.id = $1
`

//-----------------------------------------------------------------------------
// Media download and classification
//-----------------------------------------------------------------------------

func downloadMediaToS3(ctx context.Context, b *backend, channel courier.Channel, orgID OrgID, msgUUID courier.MsgUUID, mediaURL string) (string, error) {

	parsedURL, err := url.Parse(mediaURL)
	if err != nil {
		return "", err
	}

	var req *http.Request
	handler := courier.GetHandler(channel.ChannelType())
	if handler != nil {
		builder, isBuilder := handler.(courier.MediaDownloadRequestBuilder)
		if isBuilder {
			req, err = builder.BuildDownloadMediaRequest(ctx, b, channel, parsedURL.String())

			// in the case of errors, we log the error but move onwards anyways
			if err != nil {
				logrus.WithField("channel_uuid", channel.UUID()).WithField("channel_type", channel.ChannelType()).WithField("media_url", mediaURL).WithError(err).Error("unable to build media download request")
			}
		}
	}

	if req == nil {
		// first fetch our media
		req, err = http.NewRequest(http.MethodGet, mediaURL, nil)
		if err != nil {
			return "", err
		}
	}

	switch channel.ChannelType() {
	case "WAC":
		req.Header.Set("Authorization", fmt.Sprintf("Bearer %s", b.config.WhatsappAdminSystemUserToken))

	case "SL":
		req.Header.Set("Authorization", fmt.Sprintf("Bearer %s", channel.StringConfigForKey("user_token", "")))
	}

	resp, err := utils.GetHTTPClient().Do(req)
	if err != nil {
		return "", err
	}
	defer resp.Body.Close()
	body, err := ioutil.ReadAll(resp.Body)
	if err != nil {
		return "", err
	}

	mimeType := ""
	extension := filepath.Ext(parsedURL.Path)
	if extension != "" {
		extension = extension[1:]
	}

	// first try getting our mime type from the first 300 bytes of our body
	fileType, _ := filetype.Match(body[:300])
	mimeT := mimetype.Detect(body)

	if fileType != filetype.Unknown || mimeT.String() != "application/octet-stream" {
		if mimeT.String() == fileType.MIME.Type {
			mimeType = fileType.MIME.Value
			extension = fileType.Extension
		} else if mimeT.String() != "application/zip" && mimeT.String() != "application/octet-stream" {
			mimeType = mimeT.String()
			extension = mimeT.Extension()[1:]
		} else {
			// if that didn't work, try from our extension
			fileType = filetype.GetType(extension)
			if fileType != filetype.Unknown {
				mimeType = fileType.MIME.Value
				extension = fileType.Extension
			}
		}
	}

	// we still don't know our mime type, use our content header instead
	if mimeType == "" {
		mimeType, _, _ = mime.ParseMediaType(resp.Header.Get("Content-Type"))
		if extension == "" {
			extensions, err := mime.ExtensionsByType(mimeType)
			if extensions == nil || err != nil {
				extension = ""
			} else {
				extension = extensions[0][1:]
			}
		}
	}

	// create our filename
	filename := msgUUID.String()
	if extension != "" {
		filename = fmt.Sprintf("%s.%s", msgUUID, extension)
	}
	path := filepath.Join(b.config.S3MediaPrefix, strconv.FormatInt(int64(orgID), 10), filename[:4], filename[4:8], filename)
	if !strings.HasPrefix(path, "/") {
		path = fmt.Sprintf("/%s", path)
	}

	s3URL, err := b.storage.Put(ctx, path, mimeType, body)
	if err != nil {
		return "", err
	}

	// return our new media URL, which is prefixed by our content type
	return fmt.Sprintf("%s:%s", mimeType, s3URL), nil
}

//-----------------------------------------------------------------------------
// Msg flusher for flushing failed writes
//-----------------------------------------------------------------------------

func (b *backend) flushMsgFile(filename string, contents []byte) error {
	ctx, cancel := context.WithTimeout(context.Background(), time.Second*30)
	defer cancel()

	msg := &DBMsg{}
	err := json.Unmarshal(contents, msg)
	if err != nil {
		log.Printf("ERROR unmarshalling spool file '%s', renaming: %s\n", filename, err)
		os.Rename(filename, fmt.Sprintf("%s.error", filename))
		return nil
	}

	// look up our channel
	channel, err := b.GetChannel(ctx, courier.AnyChannelType, msg.ChannelUUID_)
	if err != nil {
		return err
	}
	msg.channel = channel.(*DBChannel)

	// try to write it our db
	err = writeMsgToDB(ctx, b, msg)

	// fail? oh well, we'll try again later
	return err
}

//-----------------------------------------------------------------------------
// Deduping utility methods
//-----------------------------------------------------------------------------

var luaMsgSeen = redis.NewScript(3, `-- KEYS: [Window, PrevWindow, URNFingerprint]
	-- try to look up in window
	local found = redis.call("hget", KEYS[1], KEYS[3])

	-- didn't find it, try in our previous window
	if not found then
		found = redis.call("hget", KEYS[2], KEYS[3])
	end

	-- return the fingerprint found
	return found
`)

// checkMsgSeen tries to look up whether a msg with the fingerprint passed in was seen in window or prevWindow. If
// found returns the UUID of that msg, if not returns empty string
func checkMsgSeen(b *backend, msg *DBMsg) courier.MsgUUID {
	r := b.redisPool.Get()
	defer r.Close()

	urnFingerprint := msg.urnFingerprint()

	now := time.Now().In(time.UTC)
	prev := now.Add(time.Second * -2)
	windowKey := fmt.Sprintf("seen:msgs:%s:%02d", now.Format("2006-01-02-15:04"), now.Second()/2*2)
	prevWindowKey := fmt.Sprintf("seen:msgs:%s:%02d", prev.Format("2006-01-02-15:04"), prev.Second()/2*2)

	// see if there were any messages received in the past 4 seconds
	found, _ := redis.String(luaMsgSeen.Do(r, windowKey, prevWindowKey, urnFingerprint))

	// if so, test whether the text it the same
	if found != "" {
		prevText := found[37:]
		foundSplit := strings.Split(found, "|")
		if len(foundSplit) > 2 && foundSplit[1] == "" {
			prevAtt := foundSplit[2]
			if prevAtt == string(msg.ExternalID_) {
				return courier.NewMsgUUIDFromString(found[:36])
			}
		} else if prevText == msg.Text() {
			// if it is the same, return the UUID
			return courier.NewMsgUUIDFromString(found[:36])
		}
	}
	return courier.NilMsgUUID
}

var luaWriteMsgSeen = redis.NewScript(3, `-- KEYS: [Window, URNFingerprint, UUIDText]
	redis.call("hset", KEYS[1], KEYS[2], KEYS[3])
	redis.call("expire", KEYS[1], 5)
`)

// writeMsgSeen writes that the message with the passed in fingerprint and UUID was seen in the
// passed in window
func writeMsgSeen(b *backend, msg *DBMsg) {
	r := b.redisPool.Get()
	defer r.Close()

	urnFingerprint := msg.urnFingerprint()
	var msgSeen string

	if msg.ExternalID_ != "" && msg.Attachments_ != nil {
		msgSeen = fmt.Sprintf("%s|%s|%s", msg.UUID().String(), msg.Text_, msg.ExternalID_)
	} else {
		msgSeen = fmt.Sprintf("%s|%s", msg.UUID().String(), msg.Text_)
	}

	now := time.Now().In(time.UTC)
	windowKey := fmt.Sprintf("seen:msgs:%s:%02d", now.Format("2006-01-02-15:04"), now.Second()/2*2)

	luaWriteMsgSeen.Do(r, windowKey, urnFingerprint, msgSeen)
}

// clearMsgSeen clears our seen incoming messages for the passed in channel and URN
func clearMsgSeen(rc redis.Conn, msg *DBMsg) {
	urnFingerprint := msg.urnFingerprint()

	now := time.Now().In(time.UTC)
	prev := now.Add(time.Second * -2)
	windowKey := fmt.Sprintf("seen:msgs:%s:%02d", now.Format("2006-01-02-15:04"), now.Second()/2*2)
	prevWindowKey := fmt.Sprintf("seen:msgs:%s:%02d", prev.Format("2006-01-02-15:04"), prev.Second()/2*2)

	rc.Send("hdel", windowKey, urnFingerprint)
	rc.Do("hdel", prevWindowKey, urnFingerprint)
}

var luaExternalIDSeen = redis.NewScript(3, `-- KEYS: [Window, PrevWindow, ExternalID]
	-- try to look up in window
	local found = redis.call("hget", KEYS[1], KEYS[3])

	-- didn't find it, try in our previous window
	if not found then
		found = redis.call("hget", KEYS[2], KEYS[3])
	end

	-- return the fingerprint found
	return found
`)

func checkExternalIDSeen(b *backend, msg courier.Msg) courier.MsgUUID {
	r := b.redisPool.Get()
	defer r.Close()

	urnFingerprint := fmt.Sprintf("%s:%s|%s", msg.Channel().UUID(), msg.URN().Identity(), msg.ExternalID())

	now := time.Now().In(time.UTC)
	prev := now.Add(time.Hour * -24)
	windowKey := fmt.Sprintf("seen:externalid:%s", now.Format("2006-01-02"))
	prevWindowKey := fmt.Sprintf("seen:externalid:%s", prev.Format("2006-01-02"))

	// see if there were any messages received in the past 24 hours
	found, _ := redis.String(luaExternalIDSeen.Do(r, windowKey, prevWindowKey, urnFingerprint))

	// if so, test whether the text it the same
	if found != "" {
		prevText := found[37:]

		// if it is the same, return the UUID
		if prevText == msg.Text() {
			return courier.NewMsgUUIDFromString(found[:36])
		}
	}
	return courier.NilMsgUUID
}

var luaWriteExternalIDSeen = redis.NewScript(3, `-- KEYS: [Window, ExternalID, Seen]
	redis.call("hset", KEYS[1], KEYS[2], KEYS[3])
	redis.call("expire", KEYS[1], 86400)
`)

func writeExternalIDSeen(b *backend, msg courier.Msg) {
	r := b.redisPool.Get()
	defer r.Close()

	urnFingerprint := fmt.Sprintf("%s:%s|%s", msg.Channel().UUID(), msg.URN().Identity(), msg.ExternalID())
	uuidText := fmt.Sprintf("%s|%s", msg.UUID().String(), msg.Text())

	now := time.Now().In(time.UTC)
	windowKey := fmt.Sprintf("seen:externalid:%s", now.Format("2006-01-02"))

	luaWriteExternalIDSeen.Do(r, windowKey, urnFingerprint, uuidText)
}

//-----------------------------------------------------------------------------
// Our implementation of Msg interface
//-----------------------------------------------------------------------------

// DBMsg is our base struct to represent msgs both in our JSON and db representations
type DBMsg struct {
	OrgID_                OrgID                  `json:"org_id"          db:"org_id"`
	ID_                   courier.MsgID          `json:"id"              db:"id"`
	UUID_                 courier.MsgUUID        `json:"uuid"            db:"uuid"`
	Direction_            MsgDirection           `json:"direction"       db:"direction"`
	Status_               courier.MsgStatusValue `json:"status"          db:"status"`
	Visibility_           MsgVisibility          `json:"visibility"      db:"visibility"`
	HighPriority_         bool                   `json:"high_priority"   db:"high_priority"`
	URN_                  urns.URN               `json:"urn"`
	URNAuth_              string                 `json:"urn_auth"`
	Text_                 string                 `json:"text"            db:"text"`
	Attachments_          pq.StringArray         `json:"attachments"     db:"attachments"`
	ExternalID_           null.String            `json:"external_id"     db:"external_id"`
	ResponseToID_         courier.MsgID          `json:"response_to_id"  db:"response_to_id"`
	ResponseToExternalID_ string                 `json:"response_to_external_id"`
	IsResend_             bool                   `json:"is_resend,omitempty"`
	Metadata_             json.RawMessage        `json:"metadata"        db:"metadata"`

	ChannelID_    courier.ChannelID `json:"channel_id"      db:"channel_id"`
	ContactID_    ContactID         `json:"contact_id"      db:"contact_id"`
	ContactURNID_ ContactURNID      `json:"contact_urn_id"  db:"contact_urn_id"`

	MessageCount_ int `json:"msg_count"    db:"msg_count"`
	ErrorCount_   int `json:"error_count"  db:"error_count"`

	ChannelUUID_ courier.ChannelUUID `json:"channel_uuid"`
	ContactName_ string              `json:"contact_name"`

	NextAttempt_ time.Time  `json:"next_attempt"  db:"next_attempt"`
	CreatedOn_   time.Time  `json:"created_on"    db:"created_on"`
	ModifiedOn_  time.Time  `json:"modified_on"   db:"modified_on"`
	QueuedOn_    time.Time  `json:"queued_on"     db:"queued_on"`
	SentOn_      *time.Time `json:"sent_on"       db:"sent_on"`

	// fields used to allow courier to update a session's timeout when a message is sent for efficient timeout behavior
	SessionID_            SessionID  `json:"session_id,omitempty"`
	SessionTimeout_       int        `json:"session_timeout,omitempty"`
	SessionWaitStartedOn_ *time.Time `json:"session_wait_started_on,omitempty"`
	SessionStatus_        string     `json:"session_status,omitempty"`

	channel        *DBChannel
	workerToken    queue.WorkerToken
	alreadyWritten bool
	quickReplies   []string
	textLanguage   string

<<<<<<< HEAD
	products    map[string][]string
	header      string
	body        string
	footer      string
	action      string
	sendAction  bool
	listMessage courier.ListMessage
=======
	products   []map[string]interface{}
	header     string
	body       string
	footer     string
	action     string
	sendAction bool
>>>>>>> 40256a80
}

func (m *DBMsg) ID() courier.MsgID            { return m.ID_ }
func (m *DBMsg) EventID() int64               { return int64(m.ID_) }
func (m *DBMsg) UUID() courier.MsgUUID        { return m.UUID_ }
func (m *DBMsg) Text() string                 { return m.Text_ }
func (m *DBMsg) Attachments() []string        { return []string(m.Attachments_) }
func (m *DBMsg) ExternalID() string           { return string(m.ExternalID_) }
func (m *DBMsg) URN() urns.URN                { return m.URN_ }
func (m *DBMsg) URNAuth() string              { return m.URNAuth_ }
func (m *DBMsg) ContactName() string          { return m.ContactName_ }
func (m *DBMsg) HighPriority() bool           { return m.HighPriority_ }
func (m *DBMsg) ReceivedOn() *time.Time       { return m.SentOn_ }
func (m *DBMsg) SentOn() *time.Time           { return m.SentOn_ }
func (m *DBMsg) ResponseToID() courier.MsgID  { return m.ResponseToID_ }
func (m *DBMsg) ResponseToExternalID() string { return m.ResponseToExternalID_ }
func (m *DBMsg) IsResend() bool               { return m.IsResend_ }

func (m *DBMsg) Channel() courier.Channel { return m.channel }
func (m *DBMsg) SessionStatus() string    { return m.SessionStatus_ }

func (m *DBMsg) QuickReplies() []string {
	if m.quickReplies != nil {
		return m.quickReplies
	}

	if m.Metadata_ == nil {
		return nil
	}

	m.quickReplies = []string{}
	jsonparser.ArrayEach(
		m.Metadata_,
		func(value []byte, dataType jsonparser.ValueType, offset int, err error) {
			m.quickReplies = append(m.quickReplies, string(value))
		},
		"quick_replies")
	return m.quickReplies
}

func (m *DBMsg) Topic() string {
	if m.Metadata_ == nil {
		return ""
	}
	topic, _, _, _ := jsonparser.Get(m.Metadata_, "topic")
	return string(topic)
}

func (m *DBMsg) TextLanguage() string {
	if m.textLanguage != "" {
		return m.textLanguage
	}
	if m.Metadata_ == nil {
		return ""
	}

	textLanguage, _, _, _ := jsonparser.Get(m.Metadata_, "text_language")
	return string(textLanguage)
}

// Metadata returns the metadata for this message
func (m *DBMsg) Metadata() json.RawMessage {
	return m.Metadata_
}

// fingerprint returns a fingerprint for this msg, suitable for figuring out if this is a dupe
func (m *DBMsg) urnFingerprint() string {
	return fmt.Sprintf("%s:%s", m.ChannelUUID_, m.URN_.Identity())
}

// WithContactName can be used to set the contact name on a msg
func (m *DBMsg) WithContactName(name string) courier.Msg { m.ContactName_ = name; return m }

// WithReceivedOn can be used to set sent_on on a msg in a chained call
func (m *DBMsg) WithReceivedOn(date time.Time) courier.Msg { m.SentOn_ = &date; return m }

// WithExternalID can be used to set the external id on a msg in a chained call
func (m *DBMsg) WithExternalID(id string) courier.Msg { m.ExternalID_ = null.String(id); return m }

// WithID can be used to set the id on a msg in a chained call
func (m *DBMsg) WithID(id courier.MsgID) courier.Msg { m.ID_ = id; return m }

// WithUUID can be used to set the id on a msg in a chained call
func (m *DBMsg) WithUUID(uuid courier.MsgUUID) courier.Msg { m.UUID_ = uuid; return m }

// WithMetadata can be used to add metadata to a Msg
func (m *DBMsg) WithMetadata(metadata json.RawMessage) courier.Msg { m.Metadata_ = metadata; return m }

// WithAttachment can be used to append to the media urls for a message
func (m *DBMsg) WithAttachment(url string) courier.Msg {
	m.Attachments_ = append(m.Attachments_, url)
	return m
}

// WithURNAuth can be used to add a URN auth setting to a message
func (m *DBMsg) WithURNAuth(auth string) courier.Msg {
	m.URNAuth_ = auth
	return m
}

func GetMsg(b *backend, id courier.MsgID) (*DBMsg, error) {
	m := &DBMsg{
		ID_: id,
	}
	err := b.db.Get(m, selectMsgSQL, id)
	if err != nil {
		return nil, err
	}

	return m, nil
}

func GetMsgByUUID(b *backend, uuid string) (*DBMsg, error) {
	m := &DBMsg{}
	err := b.db.Get(m, selectMsgByUUIDSQL, uuid)
	if err != nil {
		return nil, err
	}

	return m, nil
}

func (m *DBMsg) Status() courier.MsgStatusValue { return m.Status_ }

func (m *DBMsg) Products() []map[string]interface{} {
	if m.products != nil {
		return m.products
	}

	if m.Metadata_ == nil {
		return nil
	}

	p, _, _, _ := jsonparser.Get(m.Metadata_, "products")
	err := json.Unmarshal(p, &m.products)
	if err != nil {
		return nil
	}
	return m.products
}

func (m *DBMsg) Header() string {
	if m.Metadata_ == nil {
		return ""
	}
	header, _, _, _ := jsonparser.Get(m.Metadata_, "header")
	return string(header)
}

func (m *DBMsg) Body() string {
	if m.Metadata_ == nil {
		return ""
	}
	body, _, _, _ := jsonparser.Get(m.Metadata_, "body")
	return string(body)
}

func (m *DBMsg) Footer() string {
	if m.Metadata_ == nil {
		return ""
	}
	footer, _, _, _ := jsonparser.Get(m.Metadata_, "footer")
	return string(footer)
}

func (m *DBMsg) Action() string {
	if m.Metadata_ == nil {
		return ""
	}
	action, _, _, _ := jsonparser.Get(m.Metadata_, "action")
	return string(action)
}

func (m *DBMsg) SendCatalog() bool {
	if m.Metadata_ == nil {
		return false
	}
	byteValue, _, _, _ := jsonparser.Get(m.Metadata_, "send_catalog")
	sendCatalog, err := strconv.ParseBool(string(byteValue))
	if err != nil {
		return false
	}
	return sendCatalog
}

func (m *DBMsg) HeaderType() string {
	if m.Metadata_ == nil {
		return ""
	}
	byteValue, _, _, _ := jsonparser.Get(m.Metadata_, "header_type")
	return string(byteValue)
}

func (m *DBMsg) HeaderText() string {
	if m.Metadata_ == nil {
		return ""
	}
	byteValue, _, _, _ := jsonparser.Get(m.Metadata_, "header_text")
	return string(byteValue)
}

func (m *DBMsg) InteractionType() string {
	if m.Metadata_ == nil {
		return ""
	}
	byteValue, _, _, _ := jsonparser.Get(m.Metadata_, "interaction_type")
	return string(byteValue)
}

func (m *DBMsg) ListMessage() courier.ListMessage {
	if m.Metadata_ == nil {
		return courier.ListMessage{}
	}

	var metadata map[string]interface{}
	err := json.Unmarshal(m.Metadata_, &metadata)
	if err != nil {
		return m.listMessage
	}

	byteValue, _, _, _ := jsonparser.Get(m.Metadata_, "interaction_type")
	interactionType := string(byteValue)

	if interactionType == "list" {
		m.listMessage = courier.ListMessage{}
		m.listMessage.ButtonText = metadata["list_message"].(map[string]interface{})["button_text"].(string)

		listItems := metadata["list_message"].(map[string]interface{})["list_items"].([]interface{})
		m.listMessage.ListItems = make([]courier.ListItems, len(listItems))
		for i, item := range listItems {
			itemMap := item.(map[string]interface{})
			m.listMessage.ListItems[i] = courier.ListItems{
				Title: itemMap["title"].(string),
				UUID:  itemMap["uuid"].(string),
			}

			if itemMap["description"] != nil {
				m.listMessage.ListItems[i].Description = itemMap["description"].(string)
			}
		}
	}
	return m.listMessage
}<|MERGE_RESOLUTION|>--- conflicted
+++ resolved
@@ -577,22 +577,8 @@
 	quickReplies   []string
 	textLanguage   string
 
-<<<<<<< HEAD
-	products    map[string][]string
-	header      string
-	body        string
-	footer      string
-	action      string
-	sendAction  bool
+	products    []map[string]interface{}
 	listMessage courier.ListMessage
-=======
-	products   []map[string]interface{}
-	header     string
-	body       string
-	footer     string
-	action     string
-	sendAction bool
->>>>>>> 40256a80
 }
 
 func (m *DBMsg) ID() courier.MsgID            { return m.ID_ }
