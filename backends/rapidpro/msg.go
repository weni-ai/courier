--- conflicted
+++ resolved
@@ -288,11 +288,7 @@
 		path = fmt.Sprintf("/%s", path)
 	}
 
-<<<<<<< HEAD
-	s3URL, err := b.storage.Put(path, mimeType, body)
-=======
 	s3URL, err := utils.PutS3File(b.s3Client, b.config.S3MediaBucket, path, b.config.S3MediaBaseURL, mimeType, body)
->>>>>>> 7fc84ff1
 	if err != nil {
 		return "", err
 	}
