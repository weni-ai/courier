<<<<<<< HEAD
=======
v6.2.2
----------
 * Handle whatsapp URNs sent to Twiml handler without prefix
 * Add support for Zenvia SMS

v6.2.1
----------
 * Add support for Zenvia WhatsApp

v6.2.0
----------
 * Add handling for button whatsapp message type
 * Bump CI testing to PG 11 and 12
 * Add Kaleyra channel type
 * 6.2.0 RC

v6.1.7
----------
 * switch id to bigserial

>>>>>>> fcbdfbc8
v6.1.6
----------
 * Cache media upload failures localy for 15m

v6.1.5
----------
 * include header when sanitizing request/response

v6.1.4
----------
 * Cleanup of whatsapp media handling
 * Detect media type for uploading media

v6.1.3
----------
 * Better logging of error cases when uploading WhatsApp media

v6.1.2
----------
 * use url.parse to build media URL

v6.1.1
----------
 * Add TextIt WhatsApp channel type

v6.1.0
----------
 * Check and log errors when building URLs for sending

v6.0.0
----------
 * Update README

v5.7.12
----------
 * URN channel change only for channels with SEND role
 * Update to gocommon v1.6.1
 * Add RocketChat handler
 * Add discord handler

v5.7.11
----------
 * Cache media ids for WhatsApp attachments

v5.7.10
----------
 * Support receiving Multipart form data requests for EX channels

v5.7.9
----------
 * Update to latest gocommon 1.5.3 and golang 1.15
 * Add session status from mailroom to MT message sent to external channel API call
 * Remove incoming message prefix for Play Mobile free accounts

v5.7.8
----------
 * deal with empty message in FreshChat incoming requests

v5.7.7
----------
 * Update to gocommon v1.5.1

v5.7.6
----------
 * Remove dummy values for AWS config values so you can use local file system for testing
 * Use gsm7, storage, dates and uuids packages from gocommon

v5.7.5
----------
 * No longer write contact.is_stopped or is_blocked

v5.7.4
----------
 * Support receiving XML for CM channels
 * Write status on new contacts
 * Add support for Whatsapp 360dialog

v5.7.3
----------
 * Include created_on in msg_event
 * Include occurred_on when queueing channel events for mailroom

v5.7.2
----------
 * Deal with Shaqodoon not properly escaping + in from

v5.7.1
----------
 * Add ClickMobile channel type

v5.7.0
----------
 * Save the Ad ID for Facebook postback referral 

v5.6.0
----------
 * 5.6.0 Candidate Release

v5.5.28 
----------
 * Fix FBA signature validation and channel lookup

v5.5.27
----------
 * Add country field and support for more template languages on WhatsApp handler

v5.5.26
----------
 * Only log channel events when we have a channel matched
 * HX channel sends MO using ISO 8859-1 encoding

v5.5.25
----------
 * Load FBA channel handler package

v5.5.24
----------
 * Support loading channels with null address

v5.5.23
----------
 * Add support for FBA channel type

v5.5.22
----------
 * User reply endpoint when possible for LINE messages

v5.5.21
----------
 * Fix FB location attachment to be handled at geo attachment

v5.5.20
----------
 * TS expects national numbers only

v5.5.19
----------
 * Upgrade FB graph API to 3.3

v5.5.18
----------
 * TS sends should use mobile instead of from

v5.5.17
----------
 * Support sending document attachments for Telegram

v5.5.16
----------
 * Add option for Telesom Send URL
 * Ignore received message request in Telegram handler when a file cannot be resolved

v5.5.15
----------
 * Support using national number for EX channel if configured so

v5.5.14
----------
 * Add Telesom channel type support

v5.5.13
----------
 * Use Channel specific max_length config value if set

v5.5.12
----------
 * Increase ArabiaCell max length to 1530

v5.5.11
----------
 * Retry WhatsApp channel messaging after contact check with returned WhatsApp ID

v5.5.10
----------
 * Fix sending WA template messages on new WhatsApp docker

v5.5.9
----------
 * Add option for Kannel channels to ignore duplicative sent status

v5.5.8
----------
 * More tweaks to slowing down batching of status commits when approaching max queue size

v5.5.7
----------
 * slow queuing before reaching our max batch size

v5.5.6
----------
 * Slow queuing into a batch when batches are full

v5.5.5
----------
 * Increase buffer size
 * Add support for Viber stickers as image attachments for incoming messages

v5.5.4
----------
 * handle error cases for whatsapp callbacks

v5.5.3
----------
 * add native panic handling

v5.5.2
----------
 * Send msg in batches and add image msg type in the LINE channel

v5.5.1
----------
 * Add contacts not already present for WhatsApp when sending error detected (thanks @koallann)

v5.5.0
----------
 * add fabric to gitignore

v5.6.0
----------
 * add fabric to gitignore

v5.4.1
----------
 * Strip cookie from incoming requests

v5.4.0
----------
 * touch README for 5.4 release

v5.3.9
----------
 * Add VK Channel

v5.3.8
----------
 * Fix Chatbase request body

v5.3.7
----------
 * Fix quick replies variable replacement on external channel long msg

v5.3.6
----------
 * Allow configuring and sending of quick replies for external channels

v5.3.5
----------
 * Refactor FMC channel to support the fixed quick replies structure

v5.3.4
----------
 * Change Arabia Cell max length to 670, fixes #274
 * Add support for Twilio Whatsapp channel type
 * Convert to use Github actions for CI

v5.3.3
----------
 * Fix freshchat image handing

v5.3.2
----------
 * Set Facebook message type tag when topic is set on message

v5.3.1
----------
 * update changelog for v5.3

v5.3.0
----------
 * Send WhatsApp media via URL
 * Log Zenvia errors to ChannelLog instead of Sentry
 * Ignore status updates for incoming messages	

v5.2.0
----------
 * Sync version with RapidPro 5.2

v2.0.18
----------
 * Test matrix release

v2.0.17
----------
 * Test deploying with matrix build

v2.0.16
----------
 * test releasing only on pg10

v2.0.15
----------
 * Derive contact name for new WhatsApp contacts (thanks @devchima)

v2.0.14
----------
 * properly log connection errors for whatsapp

v2.0.13
----------
 * use latest librato library

v2.0.12
----------
 * tune HTTP transport settings

v2.0.11
----------
n
 * tune HTTPClient settings to better deal with slow hosts

v2.0.10
----------
 * Use multipart form encoding for thinQ

v2.0.9
----------
 * Add thinq handler

v2.0.8
----------
 * turn thumbs up stickers into thumbs up emoji

v2.0.7
----------
 * Tweak lua script for checking loops, add more tests

v2.0.6
----------
 * Make sure we never overflow our count when considering loops

v2.0.5
----------
 * Check whether outgoing message is in a loop before sending

v2.0.4
----------
 * Add FreshChat channel type
 * Latest phonenumbers library

v2.0.3
----------
 * Fix sending for ClickSend

v2.0.2
----------
0;95;0c# Enter any comments for inclusion in the CHANGELOG on this revision below, you can use markdown
 * ignore viber dlrs as they are sent for both in and out

v2.0.1
----------
 * add WhatsApp scheme support for TWIML channels

v2.0.0
----------
 * ignore flow server enabled attribute on orgs
 * stop looking / writing is_test on contact

v1.2.160
----------
 * add bearer before auth token for Hormuud

v1.2.159
----------
 * add SignalWire handler (https://www.signalwire.com)
 * refactor twilio->twiml
 * remove ignore DLR global config, make per channel for TWIML channels

v1.2.158
----------
 * add ClickSend channel

v1.2.157
----------
 * increase http timeouts to 60 seconds for AfricasTalking, Hormuud token lasts 90 minutes

v1.2.156
----------
 * update Portuguese mapping

v1.2.155
----------
 * new Hormuud channel for somalia
 * add video support for WhatsApp

v1.2.154
----------
 * have batch committer print when flushed
 * move stopping of bulk committers to cleanup phase

v1.2.153
----------
 * Switch to newer library for UUID generation

v1.2.152
----------
 * raise delay before bulk commits to 500ms

v1.2.151
----------
 * optimize sends via bulk inserts and updates

v1.2.150
----------
 * allow configuring custom mo fields for external channels

v1.2.149
----------
* implement sending whatsapp templates

v1.2.148
----------
 * Add maintenance mode to run without a DB and only spool inbound requests

v1.2.147
----------
 * Prevent Facebook duplicate messages, dedupe in external id

v1.2.146
----------
 * ignore deleted status for whatsapp

v1.2.145
----------
 * mark deleted WhatsApp messages as failed

v1.2.144
----------
 * include extra for channel events in response

v1.2.143
----------
 * deduplicate WA messages on external ID

v1.2.142
----------
 * normalize TEL urns with the country

v1.2.141
----------
 * latest phonenumbers

v1.2.140
----------
 * Queue welcome message event to be handle by mailroom

v1.2.139
----------
 * add sub-message ids for long messages on play mobile
 * send configured welcome message on converssation started for Viber

v1.2.138
----------
 * proper name for queues to check size

v1.2.137
----------
 * log queue sizes and new contact creations to librato

v1.2.136
----------
 * add queued on to all tasks

v1.2.135
----------
 * move queued on to task level

v1.2.134
----------
 * add queued_on to tasks sent to mailroom so we can calculate latency

v1.2.133
----------
 * fixes us creating an orphaned contact when we get two messages at the same instant

v1.2.132
----------
 * send fb attachments first instead of last, add quick replies to last message instead of first

v1.2.131
----------
 * Fix to use DLRID for Bongolive status reports

v1.2.130
----------
 * Use unix timestamp for MO receive on WAVy channels

v1.2.129
----------
 * Make bongolive inbound msg type optional
 * Properly handle long attachment description for Viber

v1.2.128
----------
 * Load BL handler package
 * Add support for Movile/Wavy channels, Thanks to MGov to fund the development of the integration

v1.2.127
----------
 * Use UPPERCASE parameters for BL channels
 * Migrate courier to PostgreSQL 10

v1.2.126
----------
 * Switch BL channels used API

v1.2.125
----------
 * add support for Bongo Live channels
 * Switch to use nyaruka/librato package
 * Complete conversion to module

v1.2.124
----------
 * Updated Zenvia endpoint according to new API

v1.2.123
----------
 * set session timeouts when specified by mailroom

v1.2.122
----------
 * Support using the custom configured content type for EX channels
 * Fix panicr on parsing SOAP body for EX channels
 * Support sending images and videos in Twitter

v1.2.121
----------
 * fix twitter sending

v1.2.120
----------
 * Twitter media attachments

v1.2.118
----------
 * Commit transaction when adding URN to contact with success
 * Fix typo
 * Simply remove URNs by update query
 * Fix params names
 * Fix Facebook for contact duplicates when using referral, save the proper Facebook URN when we first successfully send to the referral contact URN
 * Ignore error for Jiochat user name lookup

v1.2.117
----------
 * remove ipv6 binding for redis server

v1.2.116
----------
 * add urn id to channel events

v1.2.115
----------
 * do not return errors from whatsapp send during client errors

v1.2.114
----------
 * Better channel logs support for WA channels

v1.2.113
----------
 * prevent races in dupe detection by clearing before sending
 * use URN identity for URN fingerprint

v1.2.112
----------
 * return empty content when receiving i2sms messages

v1.2.111
----------
 * add i2sms channel

v1.2.110
----------
 * allow setting kannel dlr mask

v1.2.109
----------
 * Support receiving MO msgs in XML format

v1.2.108
----------
 * Add channel log for when we fail to get the response expected
 * Support checking configured response content for EX channels
 * Add stopped event handler for EX channels

v1.2.107
----------
 * queue tasks to mailroom for flow_server_enabled orgs, requires newest rapidpro

v1.2.106
----------
 * flush to librato every second
 * Add authorization token requirement to receive messages on Novo Channel

v1.2.105
----------
 * optimize writing message status for external case

v1.2.104
----------
 * optimize status update when we know message id

v1.2.103
----------
 * add media handling for whatsapp

v1.2.102
----------
 * clear dedupes on outgoing messages

v1.2.101
----------
 * AT date like 2006-01-02 15:04:05, without T nor Z

v1.2.100
----------
 * Accept AT requests with timestamps without Z
 * Ignore status update for incoming messsages

v1.2.99
----------
 * Support smart encoding for post requests on EX channels
 * Add novo channel with send capability
 * log the error when PQ fails to connect
 * Changed the default redis database to match rapid pro redis database

v1.2.98
----------
 * treat empty content type as text
 * updated go.mod and go.sum files for go modules support

v1.2.97
----------
 * add optional transliteration parameter for MT messages with infobip
 * add support to use configured encoding for EX channels

v1.2.96
----------
 * Add support for WeChat

v1.2.95
----------
 * use utf8 to shorten string so we don't end up with an invalid string

v1.2.94
----------
 * proper backdown for Nexmo retries

v1.2.93
----------
 * Trim contact names at 127 characters

v1.2.92
----------
 * move to gocommon, honor e164 numbers handed to us

v1.2.91
----------
 * update to latest phonenumbers, update tests

v1.2.90
----------
 * reduce spacing between messages to 3 seconds
 * add an address option to bind to a specific network interface address
 * honor rapidpro constants for content-type

v1.2.89
----------
 * Add burst sms handler / sender (Australia / New Zealand)

v1.2.88
----------
 * set expiration of sent sets in redis

v1.2.87
----------
 * update line channel to use v2 of API
 * add messangi channel

v1.2.86
----------
 * remove unacked, that's part of celery's job

v1.2.85
----------
 * update celery queuing to new kombu format

v1.2.84
----------
 * write UUID fields for incoming messages

v1.2.83
----------
 * implement unified webhook endpoint for whatsapp

v1.2.82
----------
 * Implement new WhatsApp API for sending

v1.2.81 
----------
 * Honor x-forwarded-path header for twilio signatures

v1.2.80
----------
 * Make sure the messageid is unique for multiple part messages for Dartmedia

v1.2.79
----------
 * Decode &amp; in Twitter message bodies

v1.2.78
----------
 * Accept Hub9/Dart encrypted phonenumber identifier and save then as external scheme

v1.2.77
----------
 * Update .gitignore

v1.2.76
----------
 * Update .gitignore

v1.2.75
----------
 * Update readme, formatting
 * Add more lines to show annotation format
 * More lines.. why not

v1.2.74
----------
 * Update changelog, remove spurious version

v1.2.73
----------
 * do not log illegal methods or 404s
<|MERGE_RESOLUTION|>--- conflicted
+++ resolved
@@ -1,5 +1,3 @@
-<<<<<<< HEAD
-=======
 v6.2.2
 ----------
  * Handle whatsapp URNs sent to Twiml handler without prefix
@@ -20,7 +18,6 @@
 ----------
  * switch id to bigserial
 
->>>>>>> fcbdfbc8
 v6.1.6
 ----------
  * Cache media upload failures localy for 15m
