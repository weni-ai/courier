package facebookapp

import (
	"bytes"
	"context"
	"crypto/hmac"
	"crypto/sha1"
	"encoding/hex"
	"encoding/json"
	"fmt"
	"io"
	"mime/multipart"
	"net/http"
	"net/textproto"
	"net/url"
	"path/filepath"
	"strconv"
	"strings"
	"time"

	"github.com/buger/jsonparser"
	"github.com/gabriel-vasile/mimetype"
	"github.com/nyaruka/courier"
	"github.com/nyaruka/courier/billing"
	"github.com/nyaruka/courier/handlers"
	"github.com/nyaruka/courier/templates"
	"github.com/nyaruka/courier/utils"
	"github.com/nyaruka/gocommon/rcache"
	"github.com/nyaruka/gocommon/urns"
	"github.com/nyaruka/gocommon/uuids"
	"github.com/patrickmn/go-cache"
	"github.com/pkg/errors"
)

// Endpoints we hit
var (
	sendURL  = "https://graph.facebook.com/v12.0/me/messages"
	graphURL = "https://graph.facebook.com/v22.0/"

	signatureHeader = "X-Hub-Signature"

	// max for the body
	maxMsgLengthIG             = 1000
	maxMsgLengthFBA            = 2000
	maxMsgLengthWAC            = 4096
	maxMsgLengthInteractiveWAC = 1024

	// Sticker ID substitutions
	stickerIDToEmoji = map[int64]string{
		369239263222822: "👍", // small
		369239343222814: "👍", // medium
		369239383222810: "👍", // big
	}

	tagByTopic = map[string]string{
		"event":    "CONFIRMED_EVENT_UPDATE",
		"purchase": "POST_PURCHASE_UPDATE",
		"account":  "ACCOUNT_UPDATE",
		"agent":    "HUMAN_AGENT",
	}
)

// keys for extra in channel events
const (
	referrerIDKey = "referrer_id"
	sourceKey     = "source"
	adIDKey       = "ad_id"
	typeKey       = "type"
	titleKey      = "title"
	payloadKey    = "payload"
)

var waStatusMapping = map[string]courier.MsgStatusValue{
	"sent":      courier.MsgSent,
	"delivered": courier.MsgDelivered,
	"read":      courier.MsgRead,
	"failed":    courier.MsgFailed,
}

var waTemplateTypeMapping = map[string]string{
	"authentication": "authentication",
	"marketing":      "marketing",
	"utility":        "utility",
}

var waIgnoreStatuses = map[string]bool{
	"deleted": true,
}

const (
	mediaCacheKeyPatternWhatsapp = "whatsapp_cloud_media_%s"
)

var failedMediaCache *cache.Cache

const (
	InteractiveProductSingleType         = "product"
	InteractiveProductListType           = "product_list"
	InteractiveProductCatalogType        = "catalog_product"
	InteractiveProductCatalogMessageType = "catalog_message"
)

func newHandler(channelType courier.ChannelType, name string, useUUIDRoutes bool) courier.ChannelHandler {
	return &handler{handlers.NewBaseHandlerWithParams(channelType, name, useUUIDRoutes)}
}

func newWACDemoHandler(channelType courier.ChannelType, name string) courier.ChannelHandler {
	return &handler{handlers.NewBaseHandler(channelType, name)}
}

func init() {
	courier.RegisterHandler(newHandler("IG", "Instagram", false))
	courier.RegisterHandler(newHandler("FBA", "Facebook", false))
	courier.RegisterHandler(newHandler("WAC", "WhatsApp Cloud", false))
	courier.RegisterHandler(newWACDemoHandler("WCD", "WhatsApp Cloud Demo"))

	failedMediaCache = cache.New(15*time.Minute, 15*time.Minute)
}

type handler struct {
	handlers.BaseHandler
}

// Initialize is called by the engine once everything is loaded
func (h *handler) Initialize(s courier.Server) error {
	h.SetServer(s)
	if h.ChannelName() == "WhatsApp Cloud Demo" {
		s.AddHandlerRoute(h, http.MethodPost, "receive", h.receiveDemoEvent)
	} else {
		s.AddHandlerRoute(h, http.MethodGet, "receive", h.receiveVerify)
		s.AddHandlerRoute(h, http.MethodPost, "receive", h.receiveEvent)
	}
	return nil
}

type Sender struct {
	ID      string `json:"id"`
	UserRef string `json:"user_ref,omitempty"`
}

type User struct {
	ID string `json:"id"`
}

// {
//   "object":"page",
//   "entry":[{
//     "id":"180005062406476",
//     "time":1514924367082,
//     "messaging":[{
//       "sender":  {"id":"1630934236957797"},
//       "recipient":{"id":"180005062406476"},
//       "timestamp":1514924366807,
//       "message":{
//         "mid":"mid.$cAAD5QiNHkz1m6cyj11guxokwkhi2",
//         "seq":33116,
//         "text":"65863634"
//       }
//     }]
//   }]
// }

type wacMedia struct {
	Caption  string `json:"caption"`
	Filename string `json:"filename"`
	ID       string `json:"id"`
	Mimetype string `json:"mime_type"`
	SHA256   string `json:"sha256"`
}

type wacSticker struct {
	Animated bool   `json:"animated"`
	ID       string `json:"id"`
	Mimetype string `json:"mime_type"`
	SHA256   string `json:"sha256"`
}

type moPayload struct {
	Object string `json:"object"`
	Entry  []struct {
		ID      string `json:"id"`
		Time    int64  `json:"time"`
		Changes []struct {
			Field string `json:"field"`
			Value struct {
				From struct {
					ID       string `json:"id"`
					Username string `json:"username"`
				} `json:"from"`
				ID    string `json:"id"`
				Media struct {
					AdID             string `json:"ad_id"`
					ID               string `json:"id"`
					MediaProductType string `json:"media_product_type"`
					OriginalMediaID  string `json:"original_media_id"`
				}
				Text             string `json:"text"`
				MessagingProduct string `json:"messaging_product"`
				Metadata         *struct {
					DisplayPhoneNumber string `json:"display_phone_number"`
					PhoneNumberID      string `json:"phone_number_id"`
				} `json:"metadata"`
				Contacts []struct {
					Profile struct {
						Name string `json:"name"`
					} `json:"profile"`
					WaID string `json:"wa_id"`
				} `json:"contacts"`
				Messages []struct {
					ID        string `json:"id"`
					From      string `json:"from"`
					Timestamp string `json:"timestamp"`
					Type      string `json:"type"`
					Context   *struct {
						Forwarded           bool   `json:"forwarded"`
						FrequentlyForwarded bool   `json:"frequently_forwarded"`
						From                string `json:"from"`
						ID                  string `json:"id"`
					} `json:"context"`
					Text struct {
						Body string `json:"body"`
					} `json:"text"`
					Image    *wacMedia   `json:"image"`
					Audio    *wacMedia   `json:"audio"`
					Video    *wacMedia   `json:"video"`
					Document *wacMedia   `json:"document"`
					Voice    *wacMedia   `json:"voice"`
					Sticker  *wacSticker `json:"sticker"`
					Location *struct {
						Latitude  float64 `json:"latitude"`
						Longitude float64 `json:"longitude"`
						Name      string  `json:"name"`
						Address   string  `json:"address"`
					} `json:"location"`
					Button *struct {
						Text    string `json:"text"`
						Payload string `json:"payload"`
					} `json:"button"`
					Interactive struct {
						Type        string `json:"type"`
						ButtonReply struct {
							ID    string `json:"id"`
							Title string `json:"title"`
						} `json:"button_reply,omitempty"`
						ListReply struct {
							ID    string `json:"id"`
							Title string `json:"title"`
						} `json:"list_reply,omitempty"`
						NFMReply struct {
							Name         string `json:"name,omitempty"`
							ResponseJSON string `json:"response_json"`
						} `json:"nfm_reply"`
					} `json:"interactive,omitempty"`
					Contacts []struct {
						Name struct {
							FirstName     string `json:"first_name"`
							LastName      string `json:"last_name"`
							FormattedName string `json:"formatted_name"`
						} `json:"name"`
						Phones []struct {
							Phone string `json:"phone"`
							WaID  string `json:"wa_id"`
							Type  string `json:"type"`
						} `json:"phones"`
					} `json:"contacts"`
					Referral struct {
						Headline   string    `json:"headline"`
						Body       string    `json:"body"`
						SourceType string    `json:"source_type"`
						SourceID   string    `json:"source_id"`
						SourceURL  string    `json:"source_url"`
						Image      *wacMedia `json:"image"`
						Video      *wacMedia `json:"video"`
					} `json:"referral"`
					Order struct {
						CatalogID    string `json:"catalog_id"`
						Text         string `json:"text"`
						ProductItems []struct {
							ProductRetailerID string  `json:"product_retailer_id"`
							Quantity          int     `json:"quantity"`
							ItemPrice         float64 `json:"item_price"`
							Currency          string  `json:"currency"`
						} `json:"product_items"`
					} `json:"order"`
				} `json:"messages"`
				Statuses []struct {
					ID           string `json:"id"`
					RecipientID  string `json:"recipient_id"`
					Status       string `json:"status"`
					Timestamp    string `json:"timestamp"`
					Type         string `json:"type"`
					Conversation *struct {
						ID     string `json:"id"`
						Origin *struct {
							Type string `json:"type"`
						} `json:"origin"`
					} `json:"conversation"`
					Pricing *struct {
						PricingModel string `json:"pricing_model"`
						Billable     bool   `json:"billable"`
						Category     string `json:"category"`
					} `json:"pricing"`
				} `json:"statuses"`
				Errors []struct {
					Code  int    `json:"code"`
					Title string `json:"title"`
				} `json:"errors"`
				BanInfo struct {
					WabaBanState []string `json:"waba_ban_state"`
					WabaBanDate  string   `json:"waba_ban_date"`
				} `json:"ban_info"`
				CurrentLimit                 string `json:"current_limit"`
				Decision                     string `json:"decision"`
				DisplayPhoneNumber           string `json:"display_phone_number"`
				Event                        string `json:"event"`
				MaxDailyConversationPerPhone int    `json:"max_daily_conversation_per_phone"`
				MaxPhoneNumbersPerBusiness   int    `json:"max_phone_numbers_per_business"`
				MaxPhoneNumbersPerWaba       int    `json:"max_phone_numbers_per_waba"`
				Reason                       string `json:"reason"`
				RequestedVerifiedName        string `json:"requested_verified_name"`
				RestrictionInfo              []struct {
					RestrictionType string `json:"restriction_type"`
					Expiration      string `json:"expiration"`
				} `json:"restriction_info"`
				MessageTemplateID       int    `json:"message_template_id"`
				MessageTemplateName     string `json:"message_template_name"`
				MessageTemplateLanguage string `json:"message_template_language"`
				WabaInfo                *struct {
					WabaID          string `json:"waba_id"`
					AdAccountID     string `json:"ad_account_id"`
					OwnerBusinessID string `json:"owner_business_id"`
				} `json:"waba_info"`
			} `json:"value"`
		} `json:"changes"`
		Messaging []struct {
			Sender    Sender `json:"sender"`
			Recipient User   `json:"recipient"`
			Timestamp int64  `json:"timestamp"`

			OptIn *struct {
				Ref     string `json:"ref"`
				UserRef string `json:"user_ref"`
			} `json:"optin"`

			Referral *struct {
				Ref    string `json:"ref"`
				Source string `json:"source"`
				Type   string `json:"type"`
				AdID   string `json:"ad_id"`
			} `json:"referral"`

			Postback *struct {
				MID      string `json:"mid"`
				Title    string `json:"title"`
				Payload  string `json:"payload"`
				Referral struct {
					Ref    string `json:"ref"`
					Source string `json:"source"`
					Type   string `json:"type"`
					AdID   string `json:"ad_id"`
				} `json:"referral"`
			} `json:"postback"`

			Message *struct {
				IsEcho      bool   `json:"is_echo"`
				MID         string `json:"mid"`
				Text        string `json:"text"`
				IsDeleted   bool   `json:"is_deleted"`
				Attachments []struct {
					Type    string `json:"type"`
					Payload *struct {
						URL         string `json:"url"`
						StickerID   int64  `json:"sticker_id"`
						Coordinates *struct {
							Lat  float64 `json:"lat"`
							Long float64 `json:"long"`
						} `json:"coordinates"`
					}
				} `json:"attachments"`
			} `json:"message"`

			Delivery *struct {
				MIDs      []string `json:"mids"`
				Watermark int64    `json:"watermark"`
			} `json:"delivery"`

			MessagingFeedback *struct {
				FeedbackScreens []struct {
					ScreenID  int                         `json:"screen_id"`
					Questions map[string]FeedbackQuestion `json:"questions"`
				} `json:"feedback_screens"`
			} `json:"messaging_feedback"`
		} `json:"messaging"`
	} `json:"entry"`
}

type Flow struct {
	NFMReply NFMReply `json:"nfm_reply"`
}

type NFMReply struct {
	Name         string                 `json:"name,omitempty"`
	ResponseJSON map[string]interface{} `json:"response_json"`
}

type IGComment struct {
	Text string `json:"text,omitempty"`
	From struct {
		ID       string `json:"id,omitempty"`
		Username string `json:"username,omitempty"`
	} `json:"from,omitempty"`
	Media struct {
		AdID             string `json:"ad_id,omitempty"`
		ID               string `json:"id,omitempty"`
		MediaProductType string `json:"media_product_type,omitempty"`
		OriginalMediaID  string `json:"original_media_id,omitempty"`
	} `json:"media,omitempty"`
	Time int64  `json:"time,omitempty"`
	ID   string `json:"id,omitempty"`
}

type FeedbackQuestion struct {
	Type     string `json:"type"`
	Payload  string `json:"payload"`
	FollowUp *struct {
		Type    string `json:"type"`
		Payload string `json:"payload"`
	} `json:"follow_up"`
}

// GetChannel returns the channel
func (h *handler) GetChannel(ctx context.Context, r *http.Request) (courier.Channel, error) {
	if r.Method == http.MethodGet {
		return nil, nil
	}

	payload := &moPayload{}
	err := handlers.DecodeAndValidateJSON(payload, r)
	if err != nil {
		return nil, err
	}

	// is not a 'page' and 'instagram' object? ignore it
	if payload.Object != "page" && payload.Object != "instagram" && payload.Object != "whatsapp_business_account" {
		return nil, fmt.Errorf("object expected 'page', 'instagram' or 'whatsapp_business_account', found %s", payload.Object)
	}

	// no entries? ignore this request
	if len(payload.Entry) == 0 {
		return nil, fmt.Errorf("no entries found")
	}

	var channelAddress string

	//if object is 'page' returns type FBA, if object is 'instagram' returns type IG
	if payload.Object == "page" {
		channelAddress = payload.Entry[0].ID
		return h.Backend().GetChannelByAddress(ctx, courier.ChannelType("FBA"), courier.ChannelAddress(channelAddress))
	} else if payload.Object == "instagram" {
		channelAddress = payload.Entry[0].ID
		return h.Backend().GetChannelByAddress(ctx, courier.ChannelType("IG"), courier.ChannelAddress(channelAddress))
	} else {
		if len(payload.Entry[0].Changes) == 0 {
			return nil, fmt.Errorf("no changes found")
		}
		if payload.Entry[0].Changes[0].Field == "message_template_status_update" || payload.Entry[0].Changes[0].Field == "template_category_update" || payload.Entry[0].Changes[0].Field == "message_template_quality_update" {
			er := handlers.SendWebhooks(r, h.Server().Config().WhatsappCloudWebhooksUrl, "", true)
			if er != nil {
				courier.LogRequestError(r, nil, fmt.Errorf("could not send template webhook: %s", er))
			}
			return nil, fmt.Errorf("template update, so ignore")
		} else if payload.Entry[0].Changes[0].Field == "flows" {
			er := handlers.SendWebhooks(r, h.Server().Config().WhatsappCloudWebhooksUrlFlows, h.Server().Config().WhatsappCloudWebhooksTokenFlows, false)
			if er != nil {
				courier.LogRequestError(r, nil, fmt.Errorf("could not send template webhook: %s", er))
			}
			return nil, fmt.Errorf("template update, so ignore")
		}
		channelAddress = payload.Entry[0].Changes[0].Value.Metadata.PhoneNumberID
		if channelAddress == "" {
			return nil, fmt.Errorf("no channel address found")
		}

		// get a value if exists from request header to a variable routerToken
		routerToken := r.Header.Get("X-Router-Token")
		if routerToken != "" {
			return h.Backend().GetChannelByAddressWithRouterToken(ctx, courier.ChannelType("WAC"), courier.ChannelAddress(channelAddress), routerToken)
		}

		return h.Backend().GetChannelByAddress(ctx, courier.ChannelType("WAC"), courier.ChannelAddress(channelAddress))
	}
}

// receiveVerify handles Facebook's webhook verification callback
func (h *handler) receiveVerify(ctx context.Context, channel courier.Channel, w http.ResponseWriter, r *http.Request) ([]courier.Event, error) {
	mode := r.URL.Query().Get("hub.mode")

	// this isn't a subscribe verification, that's an error
	if mode != "subscribe" {
		return nil, handlers.WriteAndLogRequestError(ctx, h, channel, w, r, fmt.Errorf("unknown request"))
	}

	// verify the token against our server facebook webhook secret, if the same return the challenge FB sent us
	secret := r.URL.Query().Get("hub.verify_token")

	if fmt.Sprint(h.ChannelType()) == "FBA" || fmt.Sprint(h.ChannelType()) == "IG" {
		if secret != h.Server().Config().FacebookWebhookSecret {
			return nil, handlers.WriteAndLogRequestError(ctx, h, channel, w, r, fmt.Errorf("token does not match secret"))
		}
	} else {
		if secret != h.Server().Config().WhatsappCloudWebhookSecret {
			return nil, handlers.WriteAndLogRequestError(ctx, h, channel, w, r, fmt.Errorf("token does not match secret"))
		}
	}

	// and respond with the challenge token
	_, err := fmt.Fprint(w, r.URL.Query().Get("hub.challenge"))
	return nil, err
}

func resolveMediaURL(channel courier.Channel, mediaID string, token string) (string, error) {

	if token == "" {
		return "", fmt.Errorf("missing token for WAC channel")
	}

	base, _ := url.Parse(graphURL)
	path, _ := url.Parse(fmt.Sprintf("/%s", mediaID))
	retreiveURL := base.ResolveReference(path)

	// set the access token as the authorization header
	req, _ := http.NewRequest(http.MethodGet, retreiveURL.String(), nil)
	//req.Header.Set("User-Agent", utils.HTTPUserAgent)
	req.Header.Set("Authorization", fmt.Sprintf("Bearer %s", token))

	resp, err := utils.MakeHTTPRequest(req)
	if err != nil {
		return "", err
	}

	mediaURL, err := jsonparser.GetString(resp.Body, "url")
	return mediaURL, err
}

func (h *handler) receiveDemoEvent(ctx context.Context, channel courier.Channel, w http.ResponseWriter, r *http.Request) ([]courier.Event, error) {
	payload := &moPayload{}
	err := handlers.DecodeAndValidateJSON(payload, r)
	if err != nil {
		return nil, handlers.WriteAndLogRequestError(ctx, h, channel, w, r, err)
	}

	events, data, err := h.processCloudWhatsAppPayload(ctx, channel, payload, w, r)
	if err != nil {
		return nil, err
	}

	return events, courier.WriteDataResponse(ctx, w, http.StatusOK, "Events Handled", data)
}

// receiveEvent is our HTTP handler function for incoming messages and status updates
func (h *handler) receiveEvent(ctx context.Context, channel courier.Channel, w http.ResponseWriter, r *http.Request) ([]courier.Event, error) {
	if h.ChannelType() == "WAC" {
		routerToken := r.Header.Get("X-Router-Token")
		if routerToken != "" {
			payload := &moPayload{}
			err := handlers.DecodeAndValidateJSON(payload, r)
			if err != nil {
				return nil, handlers.WriteAndLogRequestError(ctx, h, channel, w, r, err)
			}
			events, data, err := h.processCloudWhatsAppPayload(ctx, channel, payload, w, r)
			if err != nil {
				return nil, err
			}
			return events, courier.WriteDataResponse(ctx, w, http.StatusOK, "Events Handled", data)
		}
	}

	err := h.validateSignature(r)
	if err != nil {
		return nil, handlers.WriteAndLogRequestError(ctx, h, channel, w, r, err)
	}

	// if the channel has the address equals to Config().DemoAddress, then we need to proxy the request to the demo url
	if channel.Address() == h.Server().Config().WhatsappCloudDemoAddress {
		demoURL := h.Server().Config().WhatsappCloudDemoURL
		proxyReq, err := http.NewRequest(r.Method, demoURL, r.Body)
		if err != nil {
			return nil, handlers.WriteAndLogRequestError(ctx, h, channel, w, r, err)
		}
		proxyReq.Header = r.Header
		_, err = utils.MakeHTTPRequest(proxyReq)
		if err != nil {
			return nil, handlers.WriteAndLogRequestError(ctx, h, channel, w, r, err)
		}
		return nil, nil // must return events of proxied to demo?
	}

	payload := &moPayload{}
	err = handlers.DecodeAndValidateJSON(payload, r)
	if err != nil {
		return nil, handlers.WriteAndLogRequestError(ctx, h, channel, w, r, err)
	}

	var events []courier.Event
	var data []interface{}

	if channel.ChannelType() == "FBA" || channel.ChannelType() == "IG" {
		events, data, err = h.processFacebookInstagramPayload(ctx, channel, payload, w, r)
	} else {
		events, data, err = h.processCloudWhatsAppPayload(ctx, channel, payload, w, r)
		webhook := channel.ConfigForKey("webhook", nil)
		if webhook != nil {
			er := handlers.SendWebhooksExternal(r, webhook)
			if er != nil {
				courier.LogRequestError(r, channel, fmt.Errorf("could not send webhook: %s", er))
			}
		}
	}

	if err != nil {
		return nil, err
	}

	return events, courier.WriteDataResponse(ctx, w, http.StatusOK, "Events Handled", data)
}

func (h *handler) processCloudWhatsAppPayload(ctx context.Context, channel courier.Channel, payload *moPayload, w http.ResponseWriter, r *http.Request) ([]courier.Event, []interface{}, error) {
	// the list of events we deal with
	events := make([]courier.Event, 0, 2)

	token := h.Server().Config().WhatsappAdminSystemUserToken

	// the list of data we will return in our response
	data := make([]interface{}, 0, 2)

	var contactNames = make(map[string]string)

	// for each entry
	for _, entry := range payload.Entry {
		if len(entry.Changes) == 0 {
			continue
		}

		for _, change := range entry.Changes {
			// Handle account_update webhook type
			if change.Field == "account_update" && change.Value.Event == "AD_ACCOUNT_LINKED" && change.Value.WabaInfo != nil {
				// Update channel config with ad_account_id
				config := channel.Config()
				config["ad_account_id"] = change.Value.WabaInfo.AdAccountID

				err := h.Backend().UpdateChannelConfig(ctx, channel, config)
				if err != nil {
					return nil, nil, fmt.Errorf("error updating channel config with ad_account_id: %v", err)
				}

				urn, err := urns.NewWhatsAppURN(change.Value.From.ID)
				if err != nil {
					return nil, nil, handlers.WriteAndLogRequestError(ctx, h, channel, w, r, err)
				}

				// Add event to track the account update
				event := h.Backend().NewChannelEvent(channel, "account_update", urn)
				event.WithExtra(map[string]interface{}{
					"ad_account_id":     change.Value.WabaInfo.AdAccountID,
					"owner_business_id": change.Value.WabaInfo.OwnerBusinessID,
				})
				events = append(events, event)

				continue
			}

			for _, contact := range change.Value.Contacts {
				contactNames[contact.WaID] = contact.Profile.Name
			}

			for _, msg := range change.Value.Messages {
				// create our date from the timestamp
				ts, err := strconv.ParseInt(msg.Timestamp, 10, 64)
				if err != nil {
					return nil, nil, handlers.WriteAndLogRequestError(ctx, h, channel, w, r, fmt.Errorf("invalid timestamp: %s", msg.Timestamp))
				}
				date := time.Unix(ts, 0).UTC()

				urn, err := urns.NewWhatsAppURN(msg.From)
				if err != nil {
					return nil, nil, handlers.WriteAndLogRequestError(ctx, h, channel, w, r, err)
				}

				text := ""
				mediaURL := ""

				if msg.Type == "text" {
					text = msg.Text.Body
				} else if msg.Type == "audio" && msg.Audio != nil {
					text = msg.Audio.Caption
					mediaURL, err = resolveMediaURL(channel, msg.Audio.ID, token)
				} else if msg.Type == "voice" && msg.Voice != nil {
					text = msg.Voice.Caption
					mediaURL, err = resolveMediaURL(channel, msg.Voice.ID, token)
				} else if msg.Type == "button" && msg.Button != nil {
					text = msg.Button.Text
				} else if msg.Type == "document" && msg.Document != nil {
					text = msg.Document.Caption
					mediaURL, err = resolveMediaURL(channel, msg.Document.ID, token)
				} else if msg.Type == "image" && msg.Image != nil {
					text = msg.Image.Caption
					mediaURL, err = resolveMediaURL(channel, msg.Image.ID, token)
				} else if msg.Type == "sticker" && msg.Sticker != nil {
					mediaURL, err = resolveMediaURL(channel, msg.Sticker.ID, token)
				} else if msg.Type == "video" && msg.Video != nil {
					text = msg.Video.Caption
					mediaURL, err = resolveMediaURL(channel, msg.Video.ID, token)
				} else if msg.Type == "location" && msg.Location != nil {
					mediaURL = fmt.Sprintf("geo:%f,%f;name:%s;address:%s", msg.Location.Latitude, msg.Location.Longitude, msg.Location.Name, msg.Location.Address)
				} else if msg.Type == "interactive" && msg.Interactive.Type == "button_reply" {
					text = msg.Interactive.ButtonReply.Title
				} else if msg.Type == "interactive" && msg.Interactive.Type == "list_reply" {
					text = msg.Interactive.ListReply.Title
				} else if msg.Type == "order" {
					text = msg.Order.Text
				} else if msg.Type == "contacts" {

					if len(msg.Contacts) == 0 {
						return nil, nil, handlers.WriteAndLogRequestError(ctx, h, channel, w, r, errors.New("no shared contact"))
					}

					// put phones in a comma-separated string
					var phones []string
					for _, phone := range msg.Contacts[0].Phones {
						phones = append(phones, phone.Phone)
					}
					text = strings.Join(phones, ", ")
				} else {
					// we received a message type we do not support.
					courier.LogRequestError(r, channel, fmt.Errorf("unsupported message type %s", msg.Type))
				}

				// create our message
				ev := h.Backend().NewIncomingMsg(channel, urn, text).WithReceivedOn(date).WithExternalID(msg.ID).WithContactName(contactNames[msg.From])
				event := h.Backend().CheckExternalIDSeen(ev)

				// write the contact last seen
				h.Backend().WriteContactLastSeen(ctx, ev, date)

				// we had an error downloading media
				if err != nil {
					courier.LogRequestError(r, channel, err)
				}

				if msg.Type == "order" {
					orderM := map[string]interface{}{"order": msg.Order}
					orderJSON, err := json.Marshal(orderM)
					if err != nil {
						courier.LogRequestError(r, channel, err)
					}
					metadata := json.RawMessage(orderJSON)
					event.WithMetadata(metadata)
				}

				if msg.Referral.Headline != "" {

					referral, err := json.Marshal(msg.Referral)
					if err != nil {
						courier.LogRequestError(r, channel, err)
					}
					metadata := json.RawMessage(referral)
					event.WithMetadata(metadata)
				}

				if msg.Interactive.Type == "nfm_reply" {

					var responseJSON map[string]interface{}
					err := json.Unmarshal([]byte(msg.Interactive.NFMReply.ResponseJSON), &responseJSON)
					if err != nil {
						courier.LogRequestError(r, channel, err)
					}

					nfmReply := Flow{
						NFMReply: NFMReply{
							Name:         msg.Interactive.NFMReply.Name,
							ResponseJSON: responseJSON,
						},
					}

					nfmReplyJSON, err := json.Marshal(nfmReply)
					if err != nil {
						courier.LogRequestError(r, channel, err)
					}
					metadata := json.RawMessage(nfmReplyJSON)
					event.WithMetadata(metadata)
				}

				if mediaURL != "" {
					event.WithAttachment(mediaURL)
				}

				// Add to the existing metadata, the message context
				if msg.Context != nil {
					metadata := event.Metadata()
					if metadata == nil {
						newMetadata := make(map[string]interface{})
						newMetadata["context"] = msg.Context

						metadata, err = json.Marshal(newMetadata)
						if err != nil {
							courier.LogRequestError(r, channel, err)
						}
					} else {
						newMetadata := make(map[string]interface{})
						err := json.Unmarshal(metadata, &newMetadata)
						if err != nil {
							courier.LogRequestError(r, channel, err)
						}

						newMetadata["context"] = msg.Context

						metadata, err = json.Marshal(newMetadata)
						if err != nil {
							courier.LogRequestError(r, channel, err)
						}
					}

					event.WithMetadata(metadata)
				}

				err = h.Backend().WriteMsg(ctx, event)
				if err != nil {
					return nil, nil, err
				}

				h.Backend().WriteExternalIDSeen(event)

				events = append(events, event)
				data = append(data, courier.NewMsgReceiveData(event))

			}

			for _, status := range change.Value.Statuses {

				msgStatus, found := waStatusMapping[status.Status]
				if !found {
					if waIgnoreStatuses[status.Status] {
						data = append(data, courier.NewInfoData(fmt.Sprintf("ignoring status: %s", status.Status)))
					} else {
						handlers.WriteAndLogRequestError(ctx, h, channel, w, r, fmt.Errorf("unknown status: %s", status.Status))
					}
					continue
				}

				event := h.Backend().NewMsgStatusForExternalID(channel, status.ID, msgStatus)
				err := h.Backend().WriteMsgStatus(ctx, event)

				// we don't know about this message, just tell them we ignored it
				if err == courier.ErrMsgNotFound {
					data = append(data, courier.NewInfoData(fmt.Sprintf("message id: %s not found, ignored", status.ID)))
					continue
				}

				if err != nil {
					return nil, nil, err
				}

				if (msgStatus == courier.MsgDelivered || msgStatus == courier.MsgRead) &&
					channel.Address() != h.Server().Config().WhatsappCloudDemoAddress {
					// if the channel is the demo channel, we don't need to send the message to the billing system
					urn, err := urns.NewWhatsAppURN(status.RecipientID)
					if err != nil {
						handlers.WriteAndLogRequestError(ctx, h, channel, w, r, err)
					} else {
						if h.Server().Billing() != nil {
							billingMsg := billing.NewMessage(
								string(urn.Identity()),
								"",
								channel.UUID().String(),
								status.ID,
								time.Now().Format(time.RFC3339),
								"",
								channel.ChannelType().String(),
								"",
								nil,
								nil,
								false,
								"",
							)
							h.Server().Billing().SendAsync(billingMsg, billing.RoutingKeyUpdate, nil, nil)
						}
					}
				}

				if status.Conversation != nil {
					templateType, isTemplateMessage := waTemplateTypeMapping[status.Conversation.Origin.Type]
					if isTemplateMessage && h.Server().Templates() != nil {
						urn, err := urns.NewWhatsAppURN(status.RecipientID)
						if err != nil {
							handlers.WriteAndLogRequestError(ctx, h, channel, w, r, err)
						} else {
							statusMsg := templates.NewTemplateStatusMessage(
								string(urn.Identity()),
								channel.UUID().String(),
								status.ID,
								string(msgStatus),
								templateType,
							)
							h.Server().Templates().SendAsync(statusMsg, templates.RoutingKeyStatus, nil, nil)
						}
					}
				}

				events = append(events, event)
				data = append(data, courier.NewStatusData(event))

			}

		}

	}
	return events, data, nil
}

func (h *handler) processFacebookInstagramPayload(ctx context.Context, channel courier.Channel, payload *moPayload, w http.ResponseWriter, r *http.Request) ([]courier.Event, []interface{}, error) {
	var err error

	// the list of events we deal with
	events := make([]courier.Event, 0, 2)

	// the list of data we will return in our response
	data := make([]interface{}, 0, 2)

	// for each entry
	for _, entry := range payload.Entry {

		if len(entry.Messaging) == 0 {
			if len(entry.Changes) > 0 && entry.Changes[0].Field == "comments" {

				// Check if the comment is from our own channel to prevent loops
				// When we reply to a comment, Instagram sends a webhook about our own reply
				if entry.Changes[0].Value.From.ID == channel.Address() {
					data = append(data, courier.NewInfoData(fmt.Sprintf("ignoring comment from our own channel: %s", entry.Changes[0].Value.From.ID)))
					continue
				}

				// Build IGComment struct and wrapper
				wrapper := struct {
					IGComment IGComment `json:"ig_comment"`
				}{
					IGComment: IGComment{
						Text: entry.Changes[0].Value.Text,
						From: struct {
							ID       string `json:"id,omitempty"`
							Username string `json:"username,omitempty"`
						}{
							ID:       entry.Changes[0].Value.From.ID,
							Username: entry.Changes[0].Value.From.Username,
						},
						Media: struct {
							AdID             string `json:"ad_id,omitempty"`
							ID               string `json:"id,omitempty"`
							MediaProductType string `json:"media_product_type,omitempty"`
							OriginalMediaID  string `json:"original_media_id,omitempty"`
						}{
							ID:               entry.Changes[0].Value.Media.ID,
							AdID:             entry.Changes[0].Value.Media.AdID,
							MediaProductType: entry.Changes[0].Value.Media.MediaProductType,
							OriginalMediaID:  entry.Changes[0].Value.Media.OriginalMediaID,
						},
						Time: entry.Time,
						ID:   entry.Changes[0].Value.ID,
					},
				}

				// Marshal IGComment to JSON for metadata
				metadataJSON, err := json.Marshal(wrapper)
				if err != nil {
					courier.LogRequestError(r, channel, err)
				}
				metadata := json.RawMessage(metadataJSON)

				// Create message from comment
				text := entry.Changes[0].Value.Text
				urn, err := urns.NewInstagramURN(entry.Changes[0].Value.From.ID)
				if err != nil {
					return nil, nil, handlers.WriteAndLogRequestError(ctx, h, channel, w, r, err)
				}

				ev := h.Backend().NewIncomingMsg(channel, urn, text).WithExternalID(entry.Changes[0].Value.ID).WithReceivedOn(time.Unix(0, entry.Time*1000000).UTC())
				event := h.Backend().CheckExternalIDSeen(ev).WithMetadata(metadata)
				err = h.Backend().WriteMsg(ctx, event)
				if err != nil {
					return nil, nil, err
				}

				h.Backend().WriteExternalIDSeen(event)
				events = append(events, event)
				data = append(data, courier.NewMsgReceiveData(event))

			}
			continue
		}

		// grab our message, there is always a single one
		msg := entry.Messaging[0]

		// ignore this entry if it is to another page
		if channel.Address() != msg.Recipient.ID {
			continue
		}

		// create our date from the timestamp (they give us millis, arg is nanos)
		date := time.Unix(0, msg.Timestamp*1000000).UTC()

		sender := msg.Sender.UserRef
		if sender == "" {
			sender = msg.Sender.ID
		}

		var urn urns.URN

		// create our URN
		if payload.Object == "instagram" {
			urn, err = urns.NewInstagramURN(sender)
			if err != nil {
				return nil, nil, handlers.WriteAndLogRequestError(ctx, h, channel, w, r, err)
			}
		} else {
			urn, err = urns.NewFacebookURN(sender)
			if err != nil {
				return nil, nil, handlers.WriteAndLogRequestError(ctx, h, channel, w, r, err)
			}
		}

		if msg.OptIn != nil {
			// this is an opt in, if we have a user_ref, use that as our URN (this is a checkbox plugin)
			// TODO:
			//    We need to deal with the case of them responding and remapping the user_ref in that case:
			//    https://developers.facebook.com/docs/messenger-platform/discovery/checkbox-plugin
			//    Right now that we even support this isn't documented and I don't think anybody uses it, so leaving that out.
			//    (things will still work, we just will have dupe contacts, one with user_ref for the first contact, then with the real id when they reply)
			if msg.OptIn.UserRef != "" {
				urn, err = urns.NewFacebookURN(urns.FacebookRefPrefix + msg.OptIn.UserRef)
				if err != nil {
					return nil, nil, handlers.WriteAndLogRequestError(ctx, h, channel, w, r, err)
				}
			}

			event := h.Backend().NewChannelEvent(channel, courier.Referral, urn).WithOccurredOn(date)

			// build our extra
			extra := map[string]interface{}{
				referrerIDKey: msg.OptIn.Ref,
			}
			event = event.WithExtra(extra)

			err := h.Backend().WriteChannelEvent(ctx, event)
			if err != nil {
				return nil, nil, err
			}

			events = append(events, event)
			data = append(data, courier.NewEventReceiveData(event))

		} else if msg.Postback != nil {
			// by default postbacks are treated as new conversations, unless we have referral information
			eventType := courier.NewConversation
			if msg.Postback.Referral.Ref != "" {
				eventType = courier.Referral
			}
			event := h.Backend().NewChannelEvent(channel, eventType, urn).WithOccurredOn(date)

			// build our extra
			extra := map[string]interface{}{
				titleKey:   msg.Postback.Title,
				payloadKey: msg.Postback.Payload,
			}

			// add in referral information if we have it
			if eventType == courier.Referral {
				extra[referrerIDKey] = msg.Postback.Referral.Ref
				extra[sourceKey] = msg.Postback.Referral.Source
				extra[typeKey] = msg.Postback.Referral.Type

				if msg.Postback.Referral.AdID != "" {
					extra[adIDKey] = msg.Postback.Referral.AdID
				}
			}

			event = event.WithExtra(extra)

			err := h.Backend().WriteChannelEvent(ctx, event)
			if err != nil {
				return nil, nil, err
			}

			events = append(events, event)
			data = append(data, courier.NewEventReceiveData(event))

		} else if msg.Referral != nil {
			// this is an incoming referral
			event := h.Backend().NewChannelEvent(channel, courier.Referral, urn).WithOccurredOn(date)

			// build our extra
			extra := map[string]interface{}{
				sourceKey: msg.Referral.Source,
				typeKey:   msg.Referral.Type,
			}

			// add referrer id if present
			if msg.Referral.Ref != "" {
				extra[referrerIDKey] = msg.Referral.Ref
			}

			// add ad id if present
			if msg.Referral.AdID != "" {
				extra[adIDKey] = msg.Referral.AdID
			}
			event = event.WithExtra(extra)

			err := h.Backend().WriteChannelEvent(ctx, event)
			if err != nil {
				return nil, nil, err
			}

			events = append(events, event)
			data = append(data, courier.NewEventReceiveData(event))

		} else if msg.Message != nil {
			// this is an incoming message

			// ignore echos
			if msg.Message.IsEcho {
				data = append(data, courier.NewInfoData("ignoring echo"))
				continue
			}

			if msg.Message.IsDeleted {
				h.Backend().DeleteMsgWithExternalID(ctx, channel, msg.Message.MID)
				data = append(data, courier.NewInfoData("msg deleted"))
				continue
			}

			has_story_mentions := false

			text := msg.Message.Text

			attachmentURLs := make([]string, 0, 2)

			// if we have a sticker ID, use that as our text
			for _, att := range msg.Message.Attachments {
				if att.Type == "image" && att.Payload != nil && att.Payload.StickerID != 0 {
					text = stickerIDToEmoji[att.Payload.StickerID]
				}

				if att.Type == "location" {
					attachmentURLs = append(attachmentURLs, fmt.Sprintf("geo:%f,%f", att.Payload.Coordinates.Lat, att.Payload.Coordinates.Long))
				}

				if att.Type == "story_mention" {
					data = append(data, courier.NewInfoData("ignoring story_mention"))
					has_story_mentions = true
					continue
				}

				if att.Payload != nil && att.Payload.URL != "" {
					attachmentURLs = append(attachmentURLs, att.Payload.URL)
				}

			}

			// if we have a story mention, skip and do not save any message
			if has_story_mentions {
				continue
			}

			// create our message
			ev := h.Backend().NewIncomingMsg(channel, urn, text).WithExternalID(msg.Message.MID).WithReceivedOn(date)
			event := h.Backend().CheckExternalIDSeen(ev)

			// add any attachment URL found
			for _, attURL := range attachmentURLs {
				event.WithAttachment(attURL)
			}

			err := h.Backend().WriteMsg(ctx, event)
			if err != nil {
				return nil, nil, err
			}

			h.Backend().WriteExternalIDSeen(event)

			events = append(events, event)
			data = append(data, courier.NewMsgReceiveData(event))

		} else if msg.Delivery != nil {
			// this is a delivery report
			for _, mid := range msg.Delivery.MIDs {
				event := h.Backend().NewMsgStatusForExternalID(channel, mid, courier.MsgDelivered)
				err := h.Backend().WriteMsgStatus(ctx, event)

				// we don't know about this message, just tell them we ignored it
				if err == courier.ErrMsgNotFound {
					data = append(data, courier.NewInfoData("message not found, ignored"))
					continue
				}

				if err != nil {
					return nil, nil, err
				}

				events = append(events, event)
				data = append(data, courier.NewStatusData(event))
			}

		} else if msg.MessagingFeedback != nil {

			payloads := []string{}
			for _, v := range msg.MessagingFeedback.FeedbackScreens[0].Questions {
				payloads = append(payloads, v.Payload)
				if v.FollowUp != nil {
					payloads = append(payloads, v.FollowUp.Payload)
				}
			}

			text := strings.Join(payloads[:], "|")

			ev := h.Backend().NewIncomingMsg(channel, urn, text).WithReceivedOn(date)
			event := h.Backend().CheckExternalIDSeen(ev)

			err := h.Backend().WriteMsg(ctx, event)
			if err != nil {
				return nil, nil, err
			}

			h.Backend().WriteExternalIDSeen(event)
			events = append(events, event)
			data = append(data, courier.NewMsgReceiveData(event))

		} else {
			data = append(data, courier.NewInfoData("ignoring unknown entry type"))
		}
	}

	return events, data, nil
}

//	{
//	    "messaging_type": "<MESSAGING_TYPE>"
//	    "recipient":{
//	        "id":"<PSID>"
//	    },
//	    "message":{
//		       "text":"hello, world!"
//	        "attachment":{
//	            "type":"image",
//	            "payload":{
//	                "url":"http://www.messenger-rocks.com/image.jpg",
//	                "is_reusable":true
//	            }
//	        }
//	    }
//	}
type mtPayload struct {
	MessagingType string `json:"messaging_type"`
	Tag           string `json:"tag,omitempty"`
	Recipient     struct {
		UserRef string `json:"user_ref,omitempty"`
		ID      string `json:"id,omitempty"`
	} `json:"recipient"`
	Message struct {
		Text         string         `json:"text,omitempty"`
		QuickReplies []mtQuickReply `json:"quick_replies,omitempty"`
		Attachment   *mtAttachment  `json:"attachment,omitempty"`
	} `json:"message"`
}

type mtAttachment struct {
	Type    string `json:"type"`
	Payload struct {
		URL        string `json:"url"`
		IsReusable bool   `json:"is_reusable"`
	} `json:"payload"`
}

type mtQuickReply struct {
	Title       string `json:"title"`
	Payload     string `json:"payload"`
	ContentType string `json:"content_type"`
}

func (h *handler) SendMsg(ctx context.Context, msg courier.Msg) (courier.MsgStatus, error) {
	if msg.Channel().ChannelType() == "FBA" || msg.Channel().ChannelType() == "IG" {
		return h.sendFacebookInstagramMsg(ctx, msg)
	} else if msg.Channel().ChannelType() == "WAC" {
		return h.sendCloudAPIWhatsappMsg(ctx, msg)
	} else if msg.Channel().ChannelType() == "WCD" {
		return h.sendCloudAPIWhatsappMsg(ctx, msg)
	}

	return nil, fmt.Errorf("unssuported channel type")
}

func (h *handler) sendFacebookInstagramMsg(ctx context.Context, msg courier.Msg) (courier.MsgStatus, error) {
	// can't do anything without an access token
	accessToken := msg.Channel().StringConfigForKey(courier.ConfigAuthToken, "")
	if accessToken == "" {
		return nil, fmt.Errorf("missing access token")
	}

	topic := msg.Topic()
	payload := mtPayload{}

	// set our message type
	if msg.ResponseToExternalID() != "" && msg.IGCommentID() == "" {
		payload.MessagingType = "RESPONSE"
	} else if topic != "" || msg.IGTag() != "" {
		payload.MessagingType = "MESSAGE_TAG"
		if topic != "" {
			payload.Tag = tagByTopic[topic]
		} else {
			payload.Tag = msg.IGTag()
		}
	} else {
		payload.MessagingType = "UPDATE"
	}

	// build our recipient
	if msg.URN().IsFacebookRef() {
		payload.Recipient.UserRef = msg.URN().FacebookRef()
	} else {
		payload.Recipient.ID = msg.URN().Path()
	}

	msgURL, _ := url.Parse(sendURL)
	query := url.Values{}
	query.Set("access_token", accessToken)
	msgURL.RawQuery = query.Encode()

	status := h.Backend().NewMsgStatusForID(msg.Channel(), msg.ID(), courier.MsgErrored)

	isCustomerFeedbackTemplateMsg := strings.Contains(msg.Text(), "{customer_feedback_template}")

	if isCustomerFeedbackTemplateMsg {
		if msg.Text() != "" {
			text := strings.ReplaceAll(strings.ReplaceAll(msg.Text(), "\n", ""), "\t", "")

			splited := strings.Split(text, "|")
			templateMap := make(map[string]string)
			for i := 1; i < len(splited); i++ {
				field := strings.Split(splited[i], ":")
				templateMap[strings.TrimSpace(field[0])] = strings.TrimSpace(field[1])
			}

			var payloadMap map[string]interface{}

			if templateMap["follow_up"] != "" {
				payloadMap = map[string]interface{}{
					"recipient": map[string]string{
						"id": msg.URN().Path(),
					},
					"message": map[string]interface{}{
						"attachment": map[string]interface{}{
							"type": "template",
							"payload": map[string]interface{}{
								"template_type": "customer_feedback",
								"title":         templateMap["title"],
								"subtitle":      templateMap["subtitle"],
								"button_title":  templateMap["button_title"],
								"feedback_screens": []map[string]interface{}{
									{
										"questions": []map[string]interface{}{
											{
												"id":           templateMap["question_id"],
												"type":         templateMap["type"],
												"title":        templateMap["question_title"],
												"score_label":  templateMap["score_label"],
												"score_option": templateMap["score_option"],
												"follow_up": map[string]interface{}{
													"type":        "free_form",
													"placeholder": templateMap["follow_up_placeholder"],
												},
											},
										},
									},
								},
								"business_privacy": map[string]string{
									"url": templateMap["business_privacy"],
								},
							},
						},
					},
				}
			} else {
				payloadMap = map[string]interface{}{
					"recipient": map[string]string{
						"id": msg.URN().Path(),
					},
					"message": map[string]interface{}{
						"attachment": map[string]interface{}{
							"type": "template",
							"payload": map[string]interface{}{
								"template_type": "customer_feedback",
								"title":         templateMap["title"],
								"subtitle":      templateMap["subtitle"],
								"button_title":  templateMap["button_title"],
								"feedback_screens": []map[string]interface{}{
									{
										"questions": []map[string]interface{}{
											{
												"id":           templateMap["question_id"],
												"type":         templateMap["type"],
												"title":        templateMap["question_title"],
												"score_label":  templateMap["score_label"],
												"score_option": templateMap["score_option"],
											},
										},
									},
								},
								"business_privacy": map[string]string{
									"url": templateMap["business_privacy"],
								},
							},
						},
					},
				}
			}

			jsonBody, err := json.Marshal(payloadMap)
			if err != nil {
				return status, err
			}

			msgURL, _ := url.Parse("https://graph.facebook.com/v12.0/me/messages")
			query := url.Values{}
			query.Set("access_token", accessToken)
			msgURL.RawQuery = query.Encode()

			req, err := http.NewRequest(http.MethodPost, msgURL.String(), bytes.NewReader(jsonBody))
			if err != nil {
				return nil, err
			}
			req.Header.Set("Content-Type", "application/json")
			req.Header.Set("Accept", "application/json")
			rr, err := utils.MakeHTTPRequest(req)

			log := courier.NewChannelLogFromRR("Message Sent", msg.Channel(), msg.ID(), rr).WithError("Message Send Error", err)
			status.AddLog(log)
			if err != nil {
				return status, nil
			}
			status.SetStatus(courier.MsgWired)
		}
		return status, nil

	} else if msg.IGCommentID() != "" && msg.Text() != "" {
		var baseURL *url.URL
		form := url.Values{}

		commentID := msg.IGCommentID()
		if msg.IGResponseType() == "comment" {
			baseURL, _ = url.Parse(fmt.Sprintf(graphURL+"%s/replies", commentID))
			form.Set("message", msg.Text())
		} else if msg.IGResponseType() == "dm_comment" {
			pageID := strconv.Itoa(msg.Channel().IntConfigForKey(courier.ConfigPageID, 0))
			baseURL, _ = url.Parse(fmt.Sprintf(graphURL+"%s/messages", pageID))
			query := baseURL.Query()
			query.Set("recipient", fmt.Sprintf("{comment_id:%s}", commentID))
			query.Set("message", fmt.Sprintf("{\"text\":\"%s\"}", strings.TrimSpace(msg.Text())))
			baseURL.RawQuery = query.Encode()
		}

		query := baseURL.Query()
		query.Set("access_token", accessToken)
		baseURL.RawQuery = query.Encode()

		req, _ := http.NewRequest(http.MethodPost, baseURL.String(), strings.NewReader(form.Encode()))
		req.Header.Add("Content-Type", "application/x-www-form-urlencoded")

		rr, err := utils.MakeHTTPRequest(req)

		log := courier.NewChannelLogFromRR("Instagram Comment Reply", msg.Channel(), msg.ID(), rr)
		if err != nil {
			log = log.WithError("Instagram Comment Reply Error", err)
			status.AddLog(log)
			return status, err
		}
		status.AddLog(log)
		if err != nil {
			return status, nil
		}
		externalID, err := jsonparser.GetString(rr.Body, "id")
		if err != nil {
			// ID doesn't exist, let's try message_id
			externalID, err = jsonparser.GetString(rr.Body, "message_id")
			if err != nil {
				log.WithError("Message Send Error", errors.Errorf("unable to get id or message_id from body"))
				return status, nil
			}
		}

		status.SetStatus(courier.MsgWired)
		status.SetExternalID(externalID)

		return status, nil
	}

	msgParts := make([]string, 0)
	if msg.Text() != "" {
		if msg.Channel().ChannelType() == "IG" {
			msgParts = handlers.SplitMsgByChannel(msg.Channel(), msg.Text(), maxMsgLengthIG)
		} else {
			msgParts = handlers.SplitMsgByChannel(msg.Channel(), msg.Text(), maxMsgLengthFBA)
		}

	}

	// send each part and each attachment separately. we send attachments first as otherwise quick replies
	// attached to text messages get hidden when images get delivered
	for i := 0; i < len(msgParts)+len(msg.Attachments()); i++ {
		if i < len(msg.Attachments()) {
			// this is an attachment
			payload.Message.Attachment = &mtAttachment{}
			attType, attURL := handlers.SplitAttachment(msg.Attachments()[i])
			attType = strings.Split(attType, "/")[0]
			if attType == "application" {
				attType = "file"
			}
			payload.Message.Attachment.Type = attType
			payload.Message.Attachment.Payload.URL = attURL
			payload.Message.Attachment.Payload.IsReusable = true
			payload.Message.Text = ""
		} else {
			// this is still a msg part
			payload.Message.Text = msgParts[i-len(msg.Attachments())]
			payload.Message.Attachment = nil
		}

		// include any quick replies on the last piece we send
		if i == (len(msgParts)+len(msg.Attachments()))-1 {
			for _, qr := range msg.QuickReplies() {
				payload.Message.QuickReplies = append(payload.Message.QuickReplies, mtQuickReply{qr, qr, "text"})
			}
		} else {
			payload.Message.QuickReplies = nil
		}

		jsonBody, err := json.Marshal(payload)
		if err != nil {
			return status, err
		}

		req, err := http.NewRequest(http.MethodPost, msgURL.String(), bytes.NewReader(jsonBody))
		if err != nil {
			return nil, err
		}
		req.Header.Set("Content-Type", "application/json")
		req.Header.Set("Accept", "application/json")

		rr, err := utils.MakeHTTPRequest(req)

		// record our status and log
		log := courier.NewChannelLogFromRR("Message Sent", msg.Channel(), msg.ID(), rr).WithError("Message Send Error", err)
		status.AddLog(log)
		if err != nil {
			return status, nil
		}

		externalID, err := jsonparser.GetString(rr.Body, "message_id")
		if err != nil {
			log.WithError("Message Send Error", errors.Errorf("unable to get message_id from body"))
			return status, nil
		}

		// if this is our first message, record the external id
		if i == 0 {
			status.SetExternalID(externalID)
			if msg.URN().IsFacebookRef() {
				recipientID, err := jsonparser.GetString(rr.Body, "recipient_id")
				if err != nil {
					log.WithError("Message Send Error", errors.Errorf("unable to get recipient_id from body"))
					return status, nil
				}

				referralID := msg.URN().FacebookRef()

				realIDURN, err := urns.NewFacebookURN(recipientID)
				if err != nil {
					log.WithError("Message Send Error", errors.Errorf("unable to make facebook urn from %s", recipientID))
				}

				contact, err := h.Backend().GetContact(ctx, msg.Channel(), msg.URN(), "", "")
				if err != nil {
					log.WithError("Message Send Error", errors.Errorf("unable to get contact for %s", msg.URN().String()))
				}
				realURN, err := h.Backend().AddURNtoContact(ctx, msg.Channel(), contact, realIDURN)
				if err != nil {
					log.WithError("Message Send Error", errors.Errorf("unable to add real facebook URN %s to contact with uuid %s", realURN.String(), contact.UUID()))
				}
				referralIDExtURN, err := urns.NewURNFromParts(urns.ExternalScheme, referralID, "", "")
				if err != nil {
					log.WithError("Message Send Error", errors.Errorf("unable to make ext urn from %s", referralID))
				}
				extURN, err := h.Backend().AddURNtoContact(ctx, msg.Channel(), contact, referralIDExtURN)
				if err != nil {
					log.WithError("Message Send Error", errors.Errorf("unable to add URN %s to contact with uuid %s", extURN.String(), contact.UUID()))
				}

				referralFacebookURN, err := h.Backend().RemoveURNfromContact(ctx, msg.Channel(), contact, msg.URN())
				if err != nil {
					log.WithError("Message Send Error", errors.Errorf("unable to remove referral facebook URN %s from contact with uuid %s", referralFacebookURN.String(), contact.UUID()))
				}

			}

		}

		// this was wired successfully
		status.SetStatus(courier.MsgWired)
	}

	return status, nil
}

type wacMTMedia struct {
	ID       string `json:"id,omitempty"`
	Link     string `json:"link,omitempty"`
	Caption  string `json:"caption,omitempty"`
	Filename string `json:"filename,omitempty"`
}

type wacMTSection struct {
	Title        string             `json:"title,omitempty"`
	Rows         []wacMTSectionRow  `json:"rows,omitempty"`
	ProductItems []wacMTProductItem `json:"product_items,omitempty"`
}

type wacMTSectionRow struct {
	ID          string `json:"id" validate:"required"`
	Title       string `json:"title,omitempty"`
	Description string `json:"description,omitempty"`
}

type wacMTButton struct {
	Type  string `json:"type" validate:"required"`
	Reply struct {
		ID    string `json:"id" validate:"required"`
		Title string `json:"title" validate:"required"`
	} `json:"reply" validate:"required"`
}

type wacMTAction struct {
	OrderDetails *wacOrderDetails `json:"order_details,omitempty"`
}

type wacParam struct {
	Type     string       `json:"type"`
	Text     string       `json:"text,omitempty"`
	Image    *wacMTMedia  `json:"image,omitempty"`
	Document *wacMTMedia  `json:"document,omitempty"`
	Video    *wacMTMedia  `json:"video,omitempty"`
	Action   *wacMTAction `json:"action,omitempty"`
}

type wacComponent struct {
	Type    string      `json:"type"`
	SubType string      `json:"sub_type,omitempty"`
	Index   *int        `json:"index,omitempty"`
	Params  []*wacParam `json:"parameters"`
}

type wacText struct {
	Body       string `json:"body,omitempty"`
	PreviewURL bool   `json:"preview_url,omitempty"`
}

type wacLanguage struct {
	Policy string `json:"policy"`
	Code   string `json:"code"`
}

type wacTemplate struct {
	Name       string          `json:"name"`
	Language   *wacLanguage    `json:"language"`
	Components []*wacComponent `json:"components"`
}

type wacInteractiveActionParams interface {
	~map[string]any | wacOrderDetails
}

type wacInteractive[P wacInteractiveActionParams] struct {
	Type   string `json:"type"`
	Header *struct {
		Type     string      `json:"type"`
		Text     string      `json:"text,omitempty"`
		Video    *wacMTMedia `json:"video,omitempty"`
		Image    *wacMTMedia `json:"image,omitempty"`
		Document *wacMTMedia `json:"document,omitempty"`
	} `json:"header,omitempty"`
	Body struct {
		Text string `json:"text"`
	} `json:"body,omitempty"`
	Footer *struct {
		Text string `json:"text,omitempty"`
	} `json:"footer,omitempty"`
	Action *struct {
		Button            string         `json:"button,omitempty"`
		Sections          []wacMTSection `json:"sections,omitempty"`
		Buttons           []wacMTButton  `json:"buttons,omitempty"`
		CatalogID         string         `json:"catalog_id,omitempty"`
		ProductRetailerID string         `json:"product_retailer_id,omitempty"`
		Name              string         `json:"name,omitempty"`
		Parameters        P              `json:"parameters,omitempty"`
	} `json:"action,omitempty"`
}

type wacMTPayload[P wacInteractiveActionParams] struct {
	MessagingProduct string `json:"messaging_product"`
	RecipientType    string `json:"recipient_type"`
	To               string `json:"to"`
	Type             string `json:"type"`

	Text *wacText `json:"text,omitempty"`

	Document *wacMTMedia `json:"document,omitempty"`
	Image    *wacMTMedia `json:"image,omitempty"`
	Audio    *wacMTMedia `json:"audio,omitempty"`
	Video    *wacMTMedia `json:"video,omitempty"`
	Sticker  *wacMTMedia `json:"sticker,omitempty"`

	Interactive *wacInteractive[P] `json:"interactive,omitempty"`

	Template *wacTemplate `json:"template,omitempty"`
}

type wacMTResponse struct {
	Messages []*struct {
		ID string `json:"id"`
	} `json:"messages"`
	Contacts []*struct {
		Input string `json:"input,omitempty"`
		WaID  string `json:"wa_id,omitempty"`
	} `json:"contacts,omitempty"`
}

type wacMTSectionProduct struct {
	Title string `json:"title,omitempty"`
}

type wacMTProductItem struct {
	ProductRetailerID string `json:"product_retailer_id" validate:"required"`
}

type wacOrderDetailsPixDynamicCode struct {
	Code         string `json:"code" validate:"required"`
	MerchantName string `json:"merchant_name" validate:"required"`
	Key          string `json:"key" validate:"required"`
	KeyType      string `json:"key_type" validate:"required"`
}

type wacOrderDetailsPaymentLink struct {
	URI string `json:"uri" validate:"required"`
}

type wacOrderDetailsPaymentSetting struct {
	Type           string                         `json:"type" validate:"required"`
	PaymentLink    *wacOrderDetailsPaymentLink    `json:"payment_link,omitempty"`
	PixDynamicCode *wacOrderDetailsPixDynamicCode `json:"pix_dynamic_code,omitempty"`
}

type wacOrderDetails struct {
	ReferenceID     string                          `json:"reference_id" validate:"required"`
	Type            string                          `json:"type" validate:"required"`
	PaymentType     string                          `json:"payment_type" validate:"required"`
	PaymentSettings []wacOrderDetailsPaymentSetting `json:"payment_settings" validate:"required"`
	Currency        string                          `json:"currency" validate:"required"`
	TotalAmount     wacAmountWithOffset             `json:"total_amount" validate:"required"`
	Order           wacOrder                        `json:"order" validate:"required"`
}

type wacOrder struct {
	Status    string               `json:"status" validate:"required"`
	CatalogID string               `json:"catalog_id,omitempty"`
	Items     []courier.OrderItem  `json:"items" validate:"required"`
	Subtotal  wacAmountWithOffset  `json:"subtotal" validate:"required"`
	Tax       wacAmountWithOffset  `json:"tax" validate:"required"`
	Shipping  *wacAmountWithOffset `json:"shipping,omitempty"`
	Discount  *wacAmountWithOffset `json:"discount,omitempty"`
}

type wacAmountWithOffset struct {
	Value               int    `json:"value"`
	Offset              int    `json:"offset"`
	Description         string `json:"description,omitempty"`
	DiscountProgramName string `json:"discount_program_name,omitempty"`
}

type wacFlowActionPayload struct {
	Data   map[string]interface{} `json:"data,omitempty"`
	Screen string                 `json:"screen"`
}

func (h *handler) sendCloudAPIWhatsappMsg(ctx context.Context, msg courier.Msg) (courier.MsgStatus, error) {
	// can't do anything without an access token
	accessToken := h.Server().Config().WhatsappAdminSystemUserToken
	userAccessToken := msg.Channel().StringConfigForKey(courier.ConfigUserToken, "")

	// check that userAccessToken is not empty
	token := accessToken
	if userAccessToken != "" {
		token = userAccessToken
	}

	start := time.Now()
	hasNewURN := false
	hasCaption := false

<<<<<<< HEAD
	// Check if we should use marketing messages
	mmliteEnabled := msg.Channel().BoolConfigForKey("mmlite", false)

	// Check if the message is a marketing template by examining metadata
	isMarketingTemplate := false
	var err error
	templating, err := h.getTemplate(msg)
	if err == nil && templating != nil {
		// Check if template category is "MARKETING" in the template category
		// This is how Meta identifies marketing templates
		isMarketingTemplate = strings.ToUpper(templating.Template.Category) == "MARKETING"
	}

	// Only use marketing messages endpoint if mmlite is enabled AND it's a marketing template
	useMarketingMessages := mmliteEnabled && isMarketingTemplate

	// Set the base URL and path based on whether we're using marketing messages or not
=======
	demoURL := msg.Channel().StringConfigForKey("demo_url", "")

	if demoURL != "" {
		graphURL = demoURL
	}

>>>>>>> e2c88b7d
	base, _ := url.Parse(graphURL)
	var path *url.URL
	if useMarketingMessages {
		path, _ = url.Parse(fmt.Sprintf("/%s/marketing_messages", msg.Channel().Address()))
	} else {
		path, _ = url.Parse(fmt.Sprintf("/%s/messages", msg.Channel().Address()))
	}
	wacPhoneURL := base.ResolveReference(path)

	status := h.Backend().NewMsgStatusForID(msg.Channel(), msg.ID(), courier.MsgErrored)

	msgParts := make([]string, 0)
	if msg.Text() != "" {
		if len(msg.ListMessage().ListItems) > 0 || len(msg.QuickReplies()) > 0 || msg.InteractionType() == "location" {
			msgParts = handlers.SplitMsgByChannel(msg.Channel(), msg.Text(), maxMsgLengthInteractiveWAC)
		} else {
			msgParts = handlers.SplitMsgByChannel(msg.Channel(), msg.Text(), maxMsgLengthWAC)
		}
	}
	qrs := msg.QuickReplies()

	var payloadAudio wacMTPayload[map[string]any]

	for i := 0; i < len(msgParts)+len(msg.Attachments()); i++ {
		payload := wacMTPayload[map[string]any]{MessagingProduct: "whatsapp", RecipientType: "individual", To: msg.URN().Path()}

		// do we have a template?
		if templating != nil || len(msg.Attachments()) == 0 {
			if templating != nil {
				payload.Type = "template"

				template := wacTemplate{Name: templating.Template.Name, Language: &wacLanguage{Policy: "deterministic", Code: templating.Language}}
				payload.Template = &template

				if len(templating.Variables) > 0 {
					component := &wacComponent{Type: "body"}
					for _, v := range templating.Variables {
						component.Params = append(component.Params, &wacParam{Type: "text", Text: v})
					}
					template.Components = append(payload.Template.Components, component)
				}

				if len(msg.Attachments()) > 0 {

					header := &wacComponent{Type: "header"}

					attType, attURL := handlers.SplitAttachment(msg.Attachments()[0])
					fileURL := attURL
					mediaID, mediaLogs, err := h.fetchWACMediaID(msg, attType, attURL, accessToken)
					for _, log := range mediaLogs {
						status.AddLog(log)
					}
					if err != nil {
						status.AddLog(courier.NewChannelLogFromError("error on fetch media ID", msg.Channel(), msg.ID(), time.Since(start), err))
					} else if mediaID != "" {
						attURL = ""
					}
					attType = strings.Split(attType, "/")[0]

					parsedURL, err := url.Parse(attURL)
					if err != nil {
						return status, err
					}
					if attType == "application" {
						attType = "document"
					}

					media := wacMTMedia{ID: mediaID, Link: parsedURL.String()}
					if attType == "image" {
						header.Params = append(header.Params, &wacParam{Type: "image", Image: &media})
					} else if attType == "video" {
						header.Params = append(header.Params, &wacParam{Type: "video", Video: &media})
					} else if attType == "document" {
						media.Filename, err = utils.BasePathForURL(fileURL)
						if err != nil {
							return nil, err
						}
						header.Params = append(header.Params, &wacParam{Type: "document", Document: &media})
					} else {
						return nil, fmt.Errorf("unknown attachment mime type: %s", attType)
					}
					payload.Template.Components = append(payload.Template.Components, header)
				}

				if msg.OrderDetailsMessage() != nil {
					index := 0
					button := &wacComponent{Type: "button", SubType: "order_details", Index: &index}

					paymentSettings, catalogID, orderTax, orderShipping, orderDiscount := mountOrderInfo(msg)

					param := wacParam{
						Type: "action",
						Action: &wacMTAction{
							OrderDetails: mountOrderDetails(msg, paymentSettings, catalogID, orderTax, orderShipping, orderDiscount),
						},
					}

					button.Params = append(button.Params, &param)
					payload.Template.Components = append(payload.Template.Components, button)
				}

				if len(msg.Buttons()) > 0 {
					for i, button := range msg.Buttons() {
						buttonComponent := &wacComponent{Type: "button", SubType: button.SubType, Index: &i}

						for _, parameter := range button.Parameters {
							buttonComponent.Params = append(buttonComponent.Params, &wacParam{Type: parameter.Type, Text: parameter.Text})
						}

						payload.Template.Components = append(payload.Template.Components, buttonComponent)
					}
				}

			} else {
				if i < (len(msgParts) + len(msg.Attachments()) - 1) {
					payload.Type = "text"
					if strings.Contains(msgParts[i-len(msg.Attachments())], "https://") || strings.Contains(msgParts[i-len(msg.Attachments())], "http://") {
						text := wacText{}
						text.PreviewURL = true
						text.Body = msgParts[i-len(msg.Attachments())]
						payload.Text = &text
					} else {
						payload.Text = &wacText{Body: msgParts[i-len(msg.Attachments())]}
					}
				} else {
					if len(qrs) > 0 || len(msg.ListMessage().ListItems) > 0 {
						payload.Type = "interactive"
						// We can use buttons
						if len(qrs) > 0 && len(qrs) <= 3 {
							interactive := wacInteractive[map[string]any]{
								Type: "button",
								Body: struct {
									Text string "json:\"text\""
								}{Text: msgParts[i-len(msg.Attachments())]},
							}

							if msg.Footer() != "" {
								interactive.Footer = &struct {
									Text string "json:\"text,omitempty\""
								}{Text: parseBacklashes(msg.Footer())}
							}

							if msg.HeaderText() != "" {
								interactive.Header = &struct {
									Type     string      "json:\"type\""
									Text     string      "json:\"text,omitempty\""
									Video    *wacMTMedia "json:\"video,omitempty\""
									Image    *wacMTMedia "json:\"image,omitempty\""
									Document *wacMTMedia "json:\"document,omitempty\""
								}{Type: "text", Text: parseBacklashes(msg.HeaderText())}
							}

							btns := make([]wacMTButton, len(qrs))
							for i, qr := range qrs {
								btns[i] = wacMTButton{
									Type: "reply",
								}
								btns[i].Reply.ID = fmt.Sprint(i)
								var text string
								if strings.Contains(qr, "\\/") {
									text = strings.Replace(qr, "\\", "", -1)
								} else if strings.Contains(qr, "\\\\") {
									text = strings.Replace(qr, "\\\\", "\\", -1)
								} else {
									text = qr
								}
								btns[i].Reply.Title = text
							}
							interactive.Action = &struct {
								Button            string                 "json:\"button,omitempty\""
								Sections          []wacMTSection         "json:\"sections,omitempty\""
								Buttons           []wacMTButton          "json:\"buttons,omitempty\""
								CatalogID         string                 "json:\"catalog_id,omitempty\""
								ProductRetailerID string                 "json:\"product_retailer_id,omitempty\""
								Name              string                 "json:\"name,omitempty\""
								Parameters        map[string]interface{} "json:\"parameters,omitempty\""
							}{Buttons: btns}
							payload.Interactive = &interactive
						} else if len(qrs) <= 10 || len(msg.ListMessage().ListItems) > 0 {
							interactive := wacInteractive[map[string]any]{
								Type: "list",
								Body: struct {
									Text string "json:\"text\""
								}{Text: msgParts[i-len(msg.Attachments())]},
							}

							var section wacMTSection

							if len(qrs) > 0 {
								section = wacMTSection{
									Rows: make([]wacMTSectionRow, len(qrs)),
								}
								for i, qr := range qrs {
									text := parseBacklashes(qr)
									section.Rows[i] = wacMTSectionRow{
										ID:    fmt.Sprint(i),
										Title: text,
									}
								}
							} else if len(msg.ListMessage().ListItems) > 0 {
								section = wacMTSection{
									Rows: make([]wacMTSectionRow, len(msg.ListMessage().ListItems)),
								}
								for i, listItem := range msg.ListMessage().ListItems {
									titleText := parseBacklashes(listItem.Title)
									descriptionText := parseBacklashes(listItem.Description)
									section.Rows[i] = wacMTSectionRow{
										ID:          listItem.UUID,
										Title:       titleText,
										Description: descriptionText,
									}
								}
								if msg.Footer() != "" {
									interactive.Footer = &struct {
										Text string "json:\"text,omitempty\""
									}{Text: parseBacklashes(msg.Footer())}
								}

								if msg.HeaderText() != "" {
									interactive.Header = &struct {
										Type     string      "json:\"type\""
										Text     string      "json:\"text,omitempty\""
										Video    *wacMTMedia "json:\"video,omitempty\""
										Image    *wacMTMedia "json:\"image,omitempty\""
										Document *wacMTMedia "json:\"document,omitempty\""
									}{Type: "text", Text: parseBacklashes(msg.HeaderText())}
								}
							}

							interactive.Action = &struct {
								Button            string                 "json:\"button,omitempty\""
								Sections          []wacMTSection         "json:\"sections,omitempty\""
								Buttons           []wacMTButton          "json:\"buttons,omitempty\""
								CatalogID         string                 "json:\"catalog_id,omitempty\""
								ProductRetailerID string                 "json:\"product_retailer_id,omitempty\""
								Name              string                 "json:\"name,omitempty\""
								Parameters        map[string]interface{} "json:\"parameters,omitempty\""
							}{Button: "Menu", Sections: []wacMTSection{
								section,
							}}

							if msg.ListMessage().ButtonText != "" {
								interactive.Action.Button = msg.ListMessage().ButtonText
							} else if msg.TextLanguage() != "" {
								interactive.Action.Button = languageMenuMap[msg.TextLanguage()]
							}

							payload.Interactive = &interactive
						} else {
							return nil, fmt.Errorf("too many quick replies WAC supports only up to 10 quick replies")
						}
					} else if msg.InteractionType() == "location" {
						payload.Type = "interactive"
						interactive := wacInteractive[map[string]any]{
							Type: "location_request_message",
							Body: struct {
								Text string "json:\"text\""
							}{Text: msgParts[i-len(msg.Attachments())]},
							Action: &struct {
								Button            string                 "json:\"button,omitempty\""
								Sections          []wacMTSection         "json:\"sections,omitempty\""
								Buttons           []wacMTButton          "json:\"buttons,omitempty\""
								CatalogID         string                 "json:\"catalog_id,omitempty\""
								ProductRetailerID string                 "json:\"product_retailer_id,omitempty\""
								Name              string                 "json:\"name,omitempty\""
								Parameters        map[string]interface{} "json:\"parameters,omitempty\""
							}{Name: "send_location"},
						}

						payload.Interactive = &interactive
					} else if msg.InteractionType() == "cta_url" {
						if ctaMessage := msg.CTAMessage(); ctaMessage != nil {
							payload.Type = "interactive"
							interactive := wacInteractive[map[string]any]{
								Type: "cta_url",
								Body: struct {
									Text string "json:\"text\""
								}{Text: msgParts[i-len(msg.Attachments())]},
								Action: &struct {
									Button            string                 "json:\"button,omitempty\""
									Sections          []wacMTSection         "json:\"sections,omitempty\""
									Buttons           []wacMTButton          "json:\"buttons,omitempty\""
									CatalogID         string                 "json:\"catalog_id,omitempty\""
									ProductRetailerID string                 "json:\"product_retailer_id,omitempty\""
									Name              string                 "json:\"name,omitempty\""
									Parameters        map[string]interface{} "json:\"parameters,omitempty\""
								}{
									Name: "cta_url",
									Parameters: map[string]interface{}{
										"display_text": parseBacklashes(ctaMessage.DisplayText),
										"url":          ctaMessage.URL,
									},
								},
							}
							if msg.Footer() != "" {
								interactive.Footer = &struct {
									Text string "json:\"text,omitempty\""
								}{Text: parseBacklashes(msg.Footer())}
							}

							if msg.HeaderText() != "" {
								interactive.Header = &struct {
									Type     string      "json:\"type\""
									Text     string      "json:\"text,omitempty\""
									Video    *wacMTMedia "json:\"video,omitempty\""
									Image    *wacMTMedia "json:\"image,omitempty\""
									Document *wacMTMedia "json:\"document,omitempty\""
								}{Type: "text", Text: parseBacklashes(msg.HeaderText())}
							}
							payload.Interactive = &interactive
						}
					} else if msg.InteractionType() == "flow_msg" {
						if flowMessage := msg.FlowMessage(); flowMessage != nil {
							payload.Type = "interactive"
							interactive := wacInteractive[map[string]any]{
								Type: "flow",
								Body: struct {
									Text string "json:\"text\""
								}{Text: msgParts[i-len(msg.Attachments())]},
								Action: &struct {
									Button            string                 "json:\"button,omitempty\""
									Sections          []wacMTSection         "json:\"sections,omitempty\""
									Buttons           []wacMTButton          "json:\"buttons,omitempty\""
									CatalogID         string                 "json:\"catalog_id,omitempty\""
									ProductRetailerID string                 "json:\"product_retailer_id,omitempty\""
									Name              string                 "json:\"name,omitempty\""
									Parameters        map[string]interface{} "json:\"parameters,omitempty\""
								}{
									Name: "flow",
									Parameters: map[string]interface{}{
										"mode":                 flowMessage.FlowMode,
										"flow_message_version": "3",
										"flow_token":           uuids.New(),
										"flow_id":              flowMessage.FlowID,
										"flow_cta":             flowMessage.FlowCTA,
										"flow_action":          "navigate",
										"flow_action_payload": wacFlowActionPayload{
											Screen: flowMessage.FlowScreen,
											Data:   flowMessage.FlowData,
										},
									},
								},
							}
							if msg.Footer() != "" {
								interactive.Footer = &struct {
									Text string "json:\"text,omitempty\""
								}{Text: parseBacklashes(msg.Footer())}
							}

							if msg.HeaderText() != "" {
								interactive.Header = &struct {
									Type     string      "json:\"type\""
									Text     string      "json:\"text,omitempty\""
									Video    *wacMTMedia "json:\"video,omitempty\""
									Image    *wacMTMedia "json:\"image,omitempty\""
									Document *wacMTMedia "json:\"document,omitempty\""
								}{Type: "text", Text: parseBacklashes(msg.HeaderText())}
							}
							payload.Interactive = &interactive
						}
					} else if msg.InteractionType() == "order_details" {
						if orderDetails := msg.OrderDetailsMessage(); orderDetails != nil {
							payload.Type = "interactive"

							paymentSettings, catalogID, orderTax, orderShipping, orderDiscount := mountOrderInfo(msg)

							interactive := wacInteractive[wacOrderDetails]{
								Type: "order_details",
								Body: struct {
									Text string "json:\"text\""
								}{Text: msgParts[i-len(msg.Attachments())]},
								Action: &struct {
									Button            string          "json:\"button,omitempty\""
									Sections          []wacMTSection  "json:\"sections,omitempty\""
									Buttons           []wacMTButton   "json:\"buttons,omitempty\""
									CatalogID         string          "json:\"catalog_id,omitempty\""
									ProductRetailerID string          "json:\"product_retailer_id,omitempty\""
									Name              string          "json:\"name,omitempty\""
									Parameters        wacOrderDetails "json:\"parameters,omitempty\""
								}{
									Name:       "review_and_pay",
									Parameters: *mountOrderDetails(msg, paymentSettings, catalogID, orderTax, orderShipping, orderDiscount),
								},
							}
							if msg.Footer() != "" {
								interactive.Footer = &struct {
									Text string "json:\"text,omitempty\""
								}{Text: parseBacklashes(msg.Footer())}
							}

							payload.Interactive = castInteractive[wacOrderDetails, map[string]any](interactive)
						}
					} else {
						// this is still a msg part
						text := &wacText{}
						payload.Type = "text"
						if strings.Contains(msgParts[i-len(msg.Attachments())], "https://") || strings.Contains(msgParts[i-len(msg.Attachments())], "http://") {
							text.PreviewURL = true
						}
						text.Body = msgParts[i-len(msg.Attachments())]
						payload.Text = text
					}
				}
			}

		} else if (i < len(msg.Attachments()) && len(qrs) == 0 && len(msg.ListMessage().ListItems) == 0 && msg.InteractionType() != "order_details") ||
			len(qrs) > 3 && i < len(msg.Attachments()) ||
			len(msg.ListMessage().ListItems) > 0 && i < len(msg.Attachments()) {
			attType, attURL := handlers.SplitAttachment(msg.Attachments()[i])
			fileURL := attURL

			splitedAttType := strings.Split(attType, "/")
			attType = splitedAttType[0]
			attFormat := ""
			if len(splitedAttType) > 1 {
				attFormat = splitedAttType[1]
			}

			mediaID, mediaLogs, err := h.fetchWACMediaID(msg, attType, attURL, accessToken)
			for _, log := range mediaLogs {
				status.AddLog(log)
			}
			if err != nil {
				status.AddLog(courier.NewChannelLogFromError("error on fetch media ID", msg.Channel(), msg.ID(), time.Since(start), err))
			} else if mediaID != "" {
				attURL = ""
			}
			parsedURL, err := url.Parse(attURL)
			if err != nil {
				return status, err
			}

			if attType == "application" {
				attType = "document"
			}
			payload.Type = attType
			media := wacMTMedia{ID: mediaID, Link: parsedURL.String()}
			if len(msgParts) == 1 && (attType != "audio" && attFormat != "webp") && len(msg.Attachments()) == 1 && len(msg.QuickReplies()) == 0 && len(msg.ListMessage().ListItems) == 0 {
				media.Caption = msgParts[i]
				hasCaption = true
			}

			switch attType {
			case "image":
				if attFormat == "webp" {
					payload.Sticker = &media
					payload.Type = "sticker"
				} else {
					payload.Image = &media
				}
			case "audio":
				payload.Audio = &media
			case "video":
				payload.Video = &media
			case "document":
				media.Filename, err = utils.BasePathForURL(fileURL)
				if err != nil {
					return nil, err
				}
				payload.Document = &media
			}
			//end
		} else { // have attachment
			if len(qrs) > 0 || len(msg.ListMessage().ListItems) > 0 {
				payload.Type = "interactive"
				// We can use buttons
				if len(qrs) <= 3 && len(msg.ListMessage().ListItems) == 0 {
					hasCaption = true

					if len(msgParts) == 0 {
						return nil, fmt.Errorf("message body cannot be empty")
					}

					interactive := wacInteractive[map[string]any]{
						Type: "button",
						Body: struct {
							Text string "json:\"text\""
						}{Text: msgParts[i]},
					}

					if len(msg.Attachments()) > 0 {
						attType, attURL := handlers.SplitAttachment(msg.Attachments()[i])
						fileURL := attURL
						mediaID, mediaLogs, err := h.fetchWACMediaID(msg, attType, attURL, accessToken)
						for _, log := range mediaLogs {
							status.AddLog(log)
						}
						if err != nil {
							status.AddLog(courier.NewChannelLogFromError("error on fetch media ID", msg.Channel(), msg.ID(), time.Since(start), err))
						} else if mediaID != "" {
							attURL = ""
						}
						attType = strings.Split(attType, "/")[0]
						if attType == "application" {
							attType = "document"
						}
						media := wacMTMedia{ID: mediaID, Link: attURL}
						if attType == "image" {
							interactive.Header = &struct {
								Type     string      "json:\"type\""
								Text     string      "json:\"text,omitempty\""
								Video    *wacMTMedia "json:\"video,omitempty\""
								Image    *wacMTMedia "json:\"image,omitempty\""
								Document *wacMTMedia "json:\"document,omitempty\""
							}{Type: "image", Image: &media}
						} else if attType == "video" {
							interactive.Header = &struct {
								Type     string      "json:\"type\""
								Text     string      "json:\"text,omitempty\""
								Video    *wacMTMedia "json:\"video,omitempty\""
								Image    *wacMTMedia "json:\"image,omitempty\""
								Document *wacMTMedia "json:\"document,omitempty\""
							}{Type: "video", Video: &media}
						} else if attType == "document" {
							filename, err := utils.BasePathForURL(fileURL)
							if err != nil {
								return nil, err
							}
							media.Filename = filename
							interactive.Header = &struct {
								Type     string      "json:\"type\""
								Text     string      "json:\"text,omitempty\""
								Video    *wacMTMedia "json:\"video,omitempty\""
								Image    *wacMTMedia "json:\"image,omitempty\""
								Document *wacMTMedia "json:\"document,omitempty\""
							}{Type: "document", Document: &media}
						} else if attType == "audio" {
							var zeroIndex bool
							if i == 0 {
								zeroIndex = true
							}
							payloadAudio = wacMTPayload[map[string]any]{MessagingProduct: "whatsapp", RecipientType: "individual", To: msg.URN().Path(), Type: "audio", Audio: &wacMTMedia{ID: mediaID, Link: attURL}}
							status, _, err := requestWAC(payloadAudio, token, msg, status, wacPhoneURL, zeroIndex, useMarketingMessages)
							if err != nil {
								return status, nil
							}
						} else {
							interactive.Type = "button"
							interactive.Body.Text = msgParts[i]
						}
					}

					btns := make([]wacMTButton, len(qrs))
					for i, qr := range qrs {
						btns[i] = wacMTButton{
							Type: "reply",
						}
						btns[i].Reply.ID = fmt.Sprint(i)
						text := parseBacklashes(qr)
						btns[i].Reply.Title = text
					}
					interactive.Action = &struct {
						Button            string                 "json:\"button,omitempty\""
						Sections          []wacMTSection         "json:\"sections,omitempty\""
						Buttons           []wacMTButton          "json:\"buttons,omitempty\""
						CatalogID         string                 "json:\"catalog_id,omitempty\""
						ProductRetailerID string                 "json:\"product_retailer_id,omitempty\""
						Name              string                 "json:\"name,omitempty\""
						Parameters        map[string]interface{} "json:\"parameters,omitempty\""
					}{Buttons: btns}
					payload.Interactive = &interactive
					if msg.Footer() != "" {
						payload.Interactive.Footer = &struct {
							Text string "json:\"text,omitempty\""
						}{Text: parseBacklashes(msg.Footer())}
					}
				} else if len(qrs) <= 10 || len(msg.ListMessage().ListItems) > 0 {
					interactive := wacInteractive[map[string]any]{
						Type: "list",
						Body: struct {
							Text string "json:\"text\""
						}{Text: msgParts[i-len(msg.Attachments())]},
					}

					var section wacMTSection

					if len(qrs) > 0 {
						section = wacMTSection{
							Rows: make([]wacMTSectionRow, len(qrs)),
						}
						for i, qr := range qrs {
							text := parseBacklashes(qr)
							section.Rows[i] = wacMTSectionRow{
								ID:    fmt.Sprint(i),
								Title: text,
							}
						}
					} else {
						section = wacMTSection{
							Rows: make([]wacMTSectionRow, len(msg.ListMessage().ListItems)),
						}
						for i, listItem := range msg.ListMessage().ListItems {
							titleText := parseBacklashes(listItem.Title)
							descriptionText := parseBacklashes(listItem.Description)
							section.Rows[i] = wacMTSectionRow{
								ID:          listItem.UUID,
								Title:       titleText,
								Description: descriptionText,
							}
						}
						if msg.Footer() != "" {
							interactive.Footer = &struct {
								Text string "json:\"text,omitempty\""
							}{Text: parseBacklashes(msg.Footer())}
						}
					}

					interactive.Action = &struct {
						Button            string                 "json:\"button,omitempty\""
						Sections          []wacMTSection         "json:\"sections,omitempty\""
						Buttons           []wacMTButton          "json:\"buttons,omitempty\""
						CatalogID         string                 "json:\"catalog_id,omitempty\""
						ProductRetailerID string                 "json:\"product_retailer_id,omitempty\""
						Name              string                 "json:\"name,omitempty\""
						Parameters        map[string]interface{} "json:\"parameters,omitempty\""
					}{Button: "Menu", Sections: []wacMTSection{
						section,
					}}

					if msg.ListMessage().ButtonText != "" {
						interactive.Action.Button = msg.ListMessage().ButtonText
					} else if msg.TextLanguage() != "" {
						interactive.Action.Button = languageMenuMap[msg.TextLanguage()]
					}

					payload.Interactive = &interactive
				} else {
					return nil, fmt.Errorf("too many quick replies WAC supports only up to 10 quick replies")
				}
			} else if msg.InteractionType() == "location" { // Unreachable due to else if sending only the attachment
				interactive := wacInteractive[map[string]any]{Type: "location_request_message", Body: struct {
					Text string "json:\"text\""
				}{Text: msgParts[i-len(msg.Attachments())]}, Action: &struct {
					Button            string                 "json:\"button,omitempty\""
					Sections          []wacMTSection         "json:\"sections,omitempty\""
					Buttons           []wacMTButton          "json:\"buttons,omitempty\""
					CatalogID         string                 "json:\"catalog_id,omitempty\""
					ProductRetailerID string                 "json:\"product_retailer_id,omitempty\""
					Name              string                 "json:\"name,omitempty\""
					Parameters        map[string]interface{} "json:\"parameters,omitempty\""
				}{Name: "send_location"}}

				payload.Interactive = &interactive
			} else if msg.InteractionType() == "cta_url" { // Unreachable due to else if sending only the attachment
				if ctaMessage := msg.CTAMessage(); ctaMessage != nil {
					interactive := wacInteractive[map[string]any]{
						Type: "cta_url",
						Body: struct {
							Text string "json:\"text\""
						}{Text: msgParts[i-len(msg.Attachments())]},
						Action: &struct {
							Button            string                 "json:\"button,omitempty\""
							Sections          []wacMTSection         "json:\"sections,omitempty\""
							Buttons           []wacMTButton          "json:\"buttons,omitempty\""
							CatalogID         string                 "json:\"catalog_id,omitempty\""
							ProductRetailerID string                 "json:\"product_retailer_id,omitempty\""
							Name              string                 "json:\"name,omitempty\""
							Parameters        map[string]interface{} "json:\"parameters,omitempty\""
						}{
							Name: "cta_url",
							Parameters: map[string]interface{}{
								"display_text": parseBacklashes(ctaMessage.DisplayText),
								"url":          ctaMessage.URL,
							},
						},
					}

					if msg.Footer() != "" {
						interactive.Footer = &struct {
							Text string "json:\"text,omitempty\""
						}{Text: parseBacklashes(msg.Footer())}
					}

					if msg.HeaderText() != "" {
						interactive.Header = &struct {
							Type     string      "json:\"type\""
							Text     string      "json:\"text,omitempty\""
							Video    *wacMTMedia "json:\"video,omitempty\""
							Image    *wacMTMedia "json:\"image,omitempty\""
							Document *wacMTMedia "json:\"document,omitempty\""
						}{Type: "text", Text: parseBacklashes(msg.HeaderText())}
					}
					payload.Interactive = &interactive
				}
			} else if msg.InteractionType() == "flow_msg" { // Unreachable due to else if sending only the attachment
				if flowMessage := msg.FlowMessage(); flowMessage != nil {
					interactive := wacInteractive[map[string]any]{
						Type: "flow",
						Body: struct {
							Text string "json:\"text\""
						}{Text: msgParts[i-len(msg.Attachments())]},
						Action: &struct {
							Button            string                 "json:\"button,omitempty\""
							Sections          []wacMTSection         "json:\"sections,omitempty\""
							Buttons           []wacMTButton          "json:\"buttons,omitempty\""
							CatalogID         string                 "json:\"catalog_id,omitempty\""
							ProductRetailerID string                 "json:\"product_retailer_id,omitempty\""
							Name              string                 "json:\"name,omitempty\""
							Parameters        map[string]interface{} "json:\"parameters,omitempty\""
						}{
							Name: "flow",
							Parameters: map[string]interface{}{
								"mode":                 flowMessage.FlowMode,
								"flow_message_version": "3",
								"flow_token":           uuids.New(),
								"flow_id":              flowMessage.FlowID,
								"flow_cta":             flowMessage.FlowCTA,
								"flow_action":          "navigate",
								"flow_action_payload": wacFlowActionPayload{
									Screen: flowMessage.FlowScreen,
									Data:   flowMessage.FlowData,
								},
							},
						},
					}

					if msg.Footer() != "" {
						interactive.Footer = &struct {
							Text string "json:\"text,omitempty\""
						}{Text: parseBacklashes(msg.Footer())}
					}

					if msg.HeaderText() != "" {
						interactive.Header = &struct {
							Type     string      "json:\"type\""
							Text     string      "json:\"text,omitempty\""
							Video    *wacMTMedia "json:\"video,omitempty\""
							Image    *wacMTMedia "json:\"image,omitempty\""
							Document *wacMTMedia "json:\"document,omitempty\""
						}{Type: "text", Text: parseBacklashes(msg.HeaderText())}
					}
					payload.Interactive = &interactive
				}
			} else if msg.InteractionType() == "order_details" {
				if orderDetails := msg.OrderDetailsMessage(); orderDetails != nil {
					hasCaption = true
					payload.Type = "interactive"

					paymentSettings, catalogID, orderTax, orderShipping, orderDiscount := mountOrderInfo(msg)

					interactive := wacInteractive[wacOrderDetails]{
						Type: "order_details",
						Body: struct {
							Text string "json:\"text\""
						}{Text: msgParts[i]},
						Action: &struct {
							Button            string          "json:\"button,omitempty\""
							Sections          []wacMTSection  "json:\"sections,omitempty\""
							Buttons           []wacMTButton   "json:\"buttons,omitempty\""
							CatalogID         string          "json:\"catalog_id,omitempty\""
							ProductRetailerID string          "json:\"product_retailer_id,omitempty\""
							Name              string          "json:\"name,omitempty\""
							Parameters        wacOrderDetails "json:\"parameters,omitempty\""
						}{
							Name:       "review_and_pay",
							Parameters: *mountOrderDetails(msg, paymentSettings, catalogID, orderTax, orderShipping, orderDiscount),
						},
					}
					if msg.Footer() != "" {
						interactive.Footer = &struct {
							Text string "json:\"text,omitempty\""
						}{Text: parseBacklashes(msg.Footer())}
					}

					if len(msg.Attachments()) > 0 {
						attType, attURL := handlers.SplitAttachment(msg.Attachments()[i])
						attType = strings.Split(attType, "/")[0]
						media := wacMTMedia{Link: attURL}

						if attType == "image" {
							interactive.Header = &struct {
								Type     string      "json:\"type\""
								Text     string      "json:\"text,omitempty\""
								Video    *wacMTMedia "json:\"video,omitempty\""
								Image    *wacMTMedia "json:\"image,omitempty\""
								Document *wacMTMedia "json:\"document,omitempty\""
							}{Type: "image", Image: &media}
						} else {
							return nil, fmt.Errorf("interactive order details message does not support attachments other than images")
						}
					}

					payload.Interactive = castInteractive[wacOrderDetails, map[string]any](interactive)
				}
			} else {
				// this is still a msg part
				text := &wacText{}
				payload.Type = "text"
				if strings.Contains(msgParts[i-len(msg.Attachments())], "https://") || strings.Contains(msgParts[i-len(msg.Attachments())], "http://") {
					text.PreviewURL = true
				}
				text.Body = msgParts[i-len(msg.Attachments())]
				payload.Text = text
			}
		}
		var zeroIndex bool
		if i == 0 {
			zeroIndex = true
		}

		status, respPayload, err := requestWAC(payload, token, msg, status, wacPhoneURL, zeroIndex, useMarketingMessages)
		if err != nil {
			return status, err
		}

		// if payload.contacts[0].wa_id != payload.contacts[0].input | to fix cases with 9 extra
		if len(respPayload.Contacts) > 0 && respPayload.Contacts[0].WaID != msg.URN().Path() {
			if !hasNewURN {
				toUpdateURN, err := urns.NewWhatsAppURN(respPayload.Contacts[0].WaID)
				if err != nil {
					return status, nil
				}
				// Instead of updating the existing URN, add a new URN to the contact
				contact, err := h.Backend().GetContact(ctx, msg.Channel(), msg.URN(), "", "")
				if err != nil {
					log := courier.NewChannelLogFromError("unable to get contact for new URN", msg.Channel(), msg.ID(), time.Since(start), err)
					status.AddLog(log)
				} else {
					_, err = h.Backend().AddURNtoContact(ctx, msg.Channel(), contact, toUpdateURN)
					if err != nil {
						log := courier.NewChannelLogFromError("unable to add new URN to contact", msg.Channel(), msg.ID(), time.Since(start), err)
						status.AddLog(log)
					}
					hasNewURN = true
				}
			}
		}
		if templating != nil && len(msg.Attachments()) > 0 || hasCaption {
			break
		}

	}

	if len(msg.Products()) > 0 || msg.SendCatalog() {

		catalogID := msg.Channel().StringConfigForKey("catalog_id", "")
		if catalogID == "" {
			return status, errors.New("Catalog ID not found in channel config")
		}

		payload := wacMTPayload[map[string]any]{MessagingProduct: "whatsapp", RecipientType: "individual", To: msg.URN().Path()}

		payload.Type = "interactive"

		products := msg.Products()

		isUnitaryProduct := true
		var unitaryProduct string
		for _, product := range products {
			retailerIDs := toStringSlice(product["product_retailer_ids"])
			if len(products) > 1 || len(retailerIDs) > 1 {
				isUnitaryProduct = false
			} else {
				unitaryProduct = retailerIDs[0]
			}
		}

		var interactiveType string
		if msg.SendCatalog() {
			interactiveType = InteractiveProductCatalogMessageType
		} else if !isUnitaryProduct {
			interactiveType = InteractiveProductListType
		} else {
			interactiveType = InteractiveProductSingleType
		}

		interactive := wacInteractive[map[string]any]{
			Type: interactiveType,
		}

		interactive.Body = struct {
			Text string `json:"text"`
		}{
			Text: msg.Body(),
		}

		if msg.Header() != "" && !isUnitaryProduct && !msg.SendCatalog() {
			interactive.Header = &struct {
				Type     string      `json:"type"`
				Text     string      `json:"text,omitempty"`
				Video    *wacMTMedia `json:"video,omitempty"`
				Image    *wacMTMedia `json:"image,omitempty"`
				Document *wacMTMedia `json:"document,omitempty"`
			}{
				Type: "text",
				Text: msg.Header(),
			}
		}

		if msg.Footer() != "" {
			interactive.Footer = &struct {
				Text string "json:\"text,omitempty\""
			}{
				Text: parseBacklashes(msg.Footer()),
			}
		}

		if msg.SendCatalog() {
			interactive.Action = &struct {
				Button            string                 `json:"button,omitempty"`
				Sections          []wacMTSection         `json:"sections,omitempty"`
				Buttons           []wacMTButton          `json:"buttons,omitempty"`
				CatalogID         string                 `json:"catalog_id,omitempty"`
				ProductRetailerID string                 `json:"product_retailer_id,omitempty"`
				Name              string                 `json:"name,omitempty"`
				Parameters        map[string]interface{} "json:\"parameters,omitempty\""
			}{
				Name: "catalog_message",
			}
			payload.Interactive = &interactive
			status, _, err := requestWAC(payload, accessToken, msg, status, wacPhoneURL, true, useMarketingMessages)
			if err != nil {
				return status, err
			}
		} else if len(products) > 0 {
			if !isUnitaryProduct {
				actions := [][]wacMTSection{}
				sections := []wacMTSection{}
				i := 0

				for _, product := range products {
					i++
					retailerIDs := toStringSlice(product["product_retailer_ids"])
					sproducts := []wacMTProductItem{}

					for _, p := range retailerIDs {
						sproducts = append(sproducts, wacMTProductItem{
							ProductRetailerID: p,
						})
					}

					title := product["product"].(string)
					if title == "product_retailer_id" {
						title = "items"
					}

					if len(title) > 24 {
						title = title[:24]
					}

					sections = append(sections, wacMTSection{Title: title, ProductItems: sproducts})

					if len(sections) == 6 || i == len(products) {
						actions = append(actions, sections)
						sections = []wacMTSection{}
					}
				}

				for _, sections := range actions {
					interactive.Action = &struct {
						Button            string                 `json:"button,omitempty"`
						Sections          []wacMTSection         `json:"sections,omitempty"`
						Buttons           []wacMTButton          `json:"buttons,omitempty"`
						CatalogID         string                 `json:"catalog_id,omitempty"`
						ProductRetailerID string                 `json:"product_retailer_id,omitempty"`
						Name              string                 `json:"name,omitempty"`
						Parameters        map[string]interface{} "json:\"parameters,omitempty\""
					}{
						CatalogID: catalogID,
						Sections:  sections,
						Name:      msg.Action(),
					}

					payload.Interactive = &interactive
					status, _, err := requestWAC(payload, accessToken, msg, status, wacPhoneURL, true, useMarketingMessages)
					if err != nil {
						return status, err
					}
				}

			} else {
				interactive.Action = &struct {
					Button            string                 `json:"button,omitempty"`
					Sections          []wacMTSection         `json:"sections,omitempty"`
					Buttons           []wacMTButton          `json:"buttons,omitempty"`
					CatalogID         string                 `json:"catalog_id,omitempty"`
					ProductRetailerID string                 `json:"product_retailer_id,omitempty"`
					Name              string                 `json:"name,omitempty"`
					Parameters        map[string]interface{} "json:\"parameters,omitempty\""
				}{
					CatalogID:         catalogID,
					Name:              msg.Action(),
					ProductRetailerID: unitaryProduct,
				}
				payload.Interactive = &interactive
				status, _, err := requestWAC(payload, accessToken, msg, status, wacPhoneURL, true, useMarketingMessages)
				if err != nil {
					return status, err
				}
			}
		}
	}

	return status, nil
}

func parseBacklashes(baseText string) string {
	var text string
	if strings.Contains(baseText, "\\/") {
		text = strings.Replace(baseText, "\\", "", -1)
	} else if strings.Contains(baseText, "\\\\") {
		text = strings.Replace(baseText, "\\\\", "\\", -1)
	} else {
		text = baseText
	}
	return text
}

func castInteractive[I, O wacInteractiveActionParams](interactive wacInteractive[I]) *wacInteractive[O] {
	interactiveJSON, _ := json.Marshal(interactive)
	interactiveMap := wacInteractive[O]{}
	json.Unmarshal(interactiveJSON, &interactiveMap)
	return &interactiveMap
}

func mountOrderDetails(msg courier.Msg, paymentSettings []wacOrderDetailsPaymentSetting, catalogID *string, orderTax wacAmountWithOffset, orderShipping *wacAmountWithOffset, orderDiscount *wacAmountWithOffset) *wacOrderDetails {
	return &wacOrderDetails{
		ReferenceID:     msg.OrderDetailsMessage().ReferenceID,
		Type:            msg.OrderDetailsMessage().PaymentSettings.Type,
		PaymentType:     "br",
		PaymentSettings: paymentSettings,
		Currency:        "BRL",
		TotalAmount: wacAmountWithOffset{
			Value:  msg.OrderDetailsMessage().TotalAmount,
			Offset: 100,
		},
		Order: wacOrder{
			Status:    "pending",
			CatalogID: *catalogID,
			Items:     msg.OrderDetailsMessage().Order.Items,
			Subtotal: wacAmountWithOffset{
				Value:  msg.OrderDetailsMessage().Order.Subtotal,
				Offset: 100,
			},
			Tax:      orderTax,
			Shipping: orderShipping,
			Discount: orderDiscount,
		},
	}
}

func mountOrderPaymentSettings(orderDetails *courier.OrderDetailsMessage) []wacOrderDetailsPaymentSetting {
	paymentSettings := make([]wacOrderDetailsPaymentSetting, 0)

	if orderDetails.PaymentSettings.PaymentLink != "" {
		paymentSettings = append(paymentSettings, wacOrderDetailsPaymentSetting{
			Type: "payment_link",
			PaymentLink: &wacOrderDetailsPaymentLink{
				URI: orderDetails.PaymentSettings.PaymentLink,
			},
		})
	}

	if orderDetails.PaymentSettings.PixConfig.Code != "" {
		paymentSettings = append(paymentSettings, wacOrderDetailsPaymentSetting{
			Type: "pix_dynamic_code",
			PixDynamicCode: &wacOrderDetailsPixDynamicCode{
				Code:         orderDetails.PaymentSettings.PixConfig.Code,
				MerchantName: orderDetails.PaymentSettings.PixConfig.MerchantName,
				Key:          orderDetails.PaymentSettings.PixConfig.Key,
				KeyType:      orderDetails.PaymentSettings.PixConfig.KeyType,
			},
		})
	}

	return paymentSettings
}

func mountOrderInfo(msg courier.Msg) ([]wacOrderDetailsPaymentSetting, *string, wacAmountWithOffset, *wacAmountWithOffset, *wacAmountWithOffset) {

	paymentSettings := mountOrderPaymentSettings(msg.OrderDetailsMessage())

	strCatalogID := msg.Channel().StringConfigForKey("catalog_id", "")
	var catalogID *string
	if strCatalogID != "" {
		catalogID = &strCatalogID
	}

	orderTax, orderShipping, orderDiscount := mountOrderTaxShippingDiscount(msg.OrderDetailsMessage())

	return paymentSettings, catalogID, orderTax, orderShipping, orderDiscount
}

func mountOrderTaxShippingDiscount(orderDetails *courier.OrderDetailsMessage) (wacAmountWithOffset, *wacAmountWithOffset, *wacAmountWithOffset) {
	orderTax := wacAmountWithOffset{
		Value:       0,
		Offset:      100,
		Description: orderDetails.Order.Tax.Description,
	}
	if orderDetails.Order.Tax.Value > 0 {
		orderTax.Value = orderDetails.Order.Tax.Value
	}

	var orderShipping *wacAmountWithOffset
	var orderDiscount *wacAmountWithOffset
	if orderDetails.Order.Shipping.Value > 0 {
		orderShipping = &wacAmountWithOffset{
			Value:       orderDetails.Order.Shipping.Value,
			Offset:      100,
			Description: orderDetails.Order.Shipping.Description,
		}
	}

	if orderDetails.Order.Discount.Value > 0 {
		orderDiscount = &wacAmountWithOffset{
			Value:               orderDetails.Order.Discount.Value,
			Offset:              100,
			Description:         orderDetails.Order.Discount.Description,
			DiscountProgramName: orderDetails.Order.Discount.ProgramName,
		}
	}

	return orderTax, orderShipping, orderDiscount
}

func requestWAC[P wacInteractiveActionParams](payload wacMTPayload[P], accessToken string, msg courier.Msg, status courier.MsgStatus, wacPhoneURL *url.URL, zeroIndex bool, useMarketingMessages bool) (courier.MsgStatus, *wacMTResponse, error) {
	var jsonBody []byte
	var err error

	if useMarketingMessages {
		// Add message_activity_sharing to the original payload
		jsonBody, err = prepareMarketingMessagePayload(payload)
	} else {
		// Serialize the payload directly
		jsonBody, err = json.Marshal(payload)
	}

	if err != nil {
		return status, &wacMTResponse{}, err
	}

	// Prepare and send HTTP request
	req, err := prepareHTTPRequest(wacPhoneURL.String(), accessToken, jsonBody)
	if err != nil {
		return status, &wacMTResponse{}, err
	}

	rr, err := utils.MakeHTTPRequest(req)

	// Register status log based on message type
	logTitle := "Message Sent"
	if useMarketingMessages {
		logTitle = "Marketing Message Sent"
	}
	log := courier.NewChannelLogFromRR(logTitle, msg.Channel(), msg.ID(), rr).WithError("Message Send Error", err)
	status.AddLog(log)

	if err != nil {
		return status, &wacMTResponse{}, nil
	}

	// Process the response
	respPayload, err := processResponse(rr.Body)
	if err != nil {
		log.WithError("Message Send Error", errors.Errorf("unable to unmarshal response body"))
		return status, respPayload, nil
	}

	// Update message status if there is an external ID
	if len(respPayload.Messages) > 0 {
		externalID := respPayload.Messages[0].ID
		if zeroIndex && externalID != "" {
			status.SetExternalID(externalID)
		}
		status.SetStatus(courier.MsgWired)
	}

	return status, respPayload, nil
}

// Prepares the marketing message payload by adding message_activity_sharing
func prepareMarketingMessagePayload[P wacInteractiveActionParams](payload wacMTPayload[P]) ([]byte, error) {
	payloadMap := make(map[string]interface{})
	jsonBody, err := json.Marshal(payload)
	if err != nil {
		return nil, err
	}

	err = json.Unmarshal(jsonBody, &payloadMap)
	if err != nil {
		return nil, err
	}

	payloadMap["message_activity_sharing"] = true

	return json.Marshal(payloadMap)
}

// Prepares the HTTP request
func prepareHTTPRequest(url string, accessToken string, jsonBody []byte) (*http.Request, error) {
	req, err := http.NewRequest(http.MethodPost, url, bytes.NewReader(jsonBody))
	if err != nil {
		return nil, err
	}
	req.Header.Set("Authorization", fmt.Sprintf("Bearer %s", accessToken))
	req.Header.Set("Content-Type", "application/json")
	req.Header.Set("Accept", "application/json")
	return req, nil
}

// Process the response from the API
func processResponse(body []byte) (*wacMTResponse, error) {
	respPayload := &wacMTResponse{}
	err := json.Unmarshal(body, respPayload)
	return respPayload, err
}

// DescribeURN looks up URN metadata for new contacts
func (h *handler) DescribeURN(ctx context.Context, channel courier.Channel, urn urns.URN) (map[string]string, error) {
	if channel.ChannelType() == "WAC" {
		return map[string]string{}, nil

	}

	// can't do anything with facebook refs, ignore them
	if urn.IsFacebookRef() {
		return map[string]string{}, nil
	}

	accessToken := channel.StringConfigForKey(courier.ConfigAuthToken, "")
	if accessToken == "" {
		return nil, fmt.Errorf("missing access token")
	}

	// build a request to lookup the stats for this contact
	base, _ := url.Parse(graphURL)
	path, _ := url.Parse(fmt.Sprintf("/%s", urn.Path()))
	u := base.ResolveReference(path)
	query := url.Values{}

	if fmt.Sprint(channel.ChannelType()) == "FBA" {
		query.Set("fields", "first_name,last_name")
		query.Set("access_token", accessToken)

		u.RawQuery = query.Encode()
		req, _ := http.NewRequest(http.MethodGet, u.String(), nil)
		rr, err := utils.MakeHTTPRequest(req)
		if err != nil {
			return nil, fmt.Errorf("unable to look up contact data:%s\n%s", err, rr.Response)
		}
		// read our first and last name
		firstName, _ := jsonparser.GetString(rr.Body, "first_name")
		lastName, _ := jsonparser.GetString(rr.Body, "last_name")
		return map[string]string{"name": utils.JoinNonEmpty(" ", firstName, lastName)}, nil
	} else {
		query.Set("access_token", accessToken)
		u.RawQuery = query.Encode()
		req, _ := http.NewRequest(http.MethodGet, u.String(), nil)
		rr, err := utils.MakeHTTPRequest(req)
		if err != nil {
			return nil, fmt.Errorf("unable to look up contact data:%s\n%s", err, rr.Response)
		}
		// read our name
		name, _ := jsonparser.GetString(rr.Body, "name")
		return map[string]string{"name": name}, nil
	}
}

// see https://developers.facebook.com/docs/messenger-platform/webhook#security
func (h *handler) validateSignature(r *http.Request) error {
	headerSignature := r.Header.Get(signatureHeader)
	if headerSignature == "" {
		return fmt.Errorf("missing request signature")
	}

	var appSecret string

	if fmt.Sprint(h.ChannelType()) == "FBA" || fmt.Sprint(h.ChannelType()) == "IG" {
		appSecret = h.Server().Config().FacebookApplicationSecret
	} else {
		appSecret = h.Server().Config().WhatsappCloudApplicationSecret
	}

	body, err := handlers.ReadBody(r, 100000)
	if err != nil {
		return fmt.Errorf("unable to read request body: %s", err)
	}

	expectedSignature, err := fbCalculateSignature(appSecret, body)
	if err != nil {
		return err
	}

	signature := ""
	if len(headerSignature) == 45 && strings.HasPrefix(headerSignature, "sha1=") {
		signature = strings.TrimPrefix(headerSignature, "sha1=")
	}

	// compare signatures in way that isn't sensitive to a timing attack
	if !hmac.Equal([]byte(expectedSignature), []byte(signature)) {
		return fmt.Errorf("invalid request signature, expected: %s got: %s for body: '%s'", expectedSignature, signature, string(body))
	}

	return nil
}

func fbCalculateSignature(appSecret string, body []byte) (string, error) {
	var buffer bytes.Buffer
	buffer.Write(body)

	// hash with SHA1
	mac := hmac.New(sha1.New, []byte(appSecret))
	mac.Write(buffer.Bytes())

	return hex.EncodeToString(mac.Sum(nil)), nil
}

func (h *handler) getTemplate(msg courier.Msg) (*MsgTemplating, error) {
	mdJSON := msg.Metadata()
	if len(mdJSON) == 0 {
		return nil, nil
	}
	metadata := &TemplateMetadata{}
	err := json.Unmarshal(mdJSON, metadata)
	if err != nil {
		return nil, err
	}
	templating := metadata.Templating
	if templating == nil {
		return nil, nil
	}

	// check our template is valid
	err = handlers.Validate(templating)
	if err != nil {
		return nil, errors.Wrapf(err, "invalid templating definition")
	}
	// check country
	if templating.Country != "" {
		templating.Language = fmt.Sprintf("%s_%s", templating.Language, templating.Country)
	}

	// map our language from iso639-3_iso3166-2 to the WA country / iso638-2 pair
	language, found := languageMap[templating.Language]
	if !found {
		return nil, fmt.Errorf("unable to find mapping for language: %s", templating.Language)
	}
	templating.Language = language

	return templating, err
}

type TemplateMetadata struct {
	Templating *MsgTemplating `json:"templating"`
}

type MsgTemplating struct {
	Template struct {
		Name     string `json:"name" validate:"required"`
		UUID     string `json:"uuid" validate:"required"`
		Category string `json:"category"`
	} `json:"template" validate:"required,dive"`
	Language  string   `json:"language" validate:"required"`
	Country   string   `json:"country"`
	Namespace string   `json:"namespace"`
	Variables []string `json:"variables"`
}

// mapping from iso639-3_iso3166-2 to WA language code
var languageMap = map[string]string{
	"afr":    "af",    // Afrikaans
	"sqi":    "sq",    // Albanian
	"ara":    "ar",    // Arabic
	"aze":    "az",    // Azerbaijani
	"ben":    "bn",    // Bengali
	"bul":    "bg",    // Bulgarian
	"cat":    "ca",    // Catalan
	"zho":    "zh_CN", // Chinese
	"zho_CN": "zh_CN", // Chinese (CHN)
	"zho_HK": "zh_HK", // Chinese (HKG)
	"zho_TW": "zh_TW", // Chinese (TAI)
	"hrv":    "hr",    // Croatian
	"ces":    "cs",    // Czech
	"dah":    "da",    // Danish
	"nld":    "nl",    // Dutch
	"eng":    "en",    // English
	"eng_GB": "en_GB", // English (UK)
	"eng_US": "en_US", // English (US)
	"est":    "et",    // Estonian
	"fil":    "fil",   // Filipino
	"fin":    "fi",    // Finnish
	"fra":    "fr",    // French
	"kat":    "ka",    // Georgian
	"deu":    "de",    // German
	"ell":    "el",    // Greek
	"guj":    "gu",    // Gujarati
	"hau":    "ha",    // Hausa
	"enb":    "he",    // Hebrew
	"hin":    "hi",    // Hindi
	"hun":    "hu",    // Hungarian
	"ind":    "id",    // Indonesian
	"gle":    "ga",    // Irish
	"ita":    "it",    // Italian
	"jpn":    "ja",    // Japanese
	"kan":    "kn",    // Kannada
	"kaz":    "kk",    // Kazakh
	"kin":    "rw_RW", // Kinyarwanda
	"kor":    "ko",    // Korean
	"kir":    "ky_KG", // Kyrgyzstan
	"lao":    "lo",    // Lao
	"lav":    "lv",    // Latvian
	"lit":    "lt",    // Lithuanian
	"mal":    "ml",    // Malayalam
	"mkd":    "mk",    // Macedonian
	"msa":    "ms",    // Malay
	"mar":    "mr",    // Marathi
	"nob":    "nb",    // Norwegian
	"fas":    "fa",    // Persian
	"pol":    "pl",    // Polish
	"por":    "pt_PT", // Portuguese
	"por_BR": "pt_BR", // Portuguese (BR)
	"por_PT": "pt_PT", // Portuguese (POR)
	"pan":    "pa",    // Punjabi
	"ron":    "ro",    // Romanian
	"rus":    "ru",    // Russian
	"srp":    "sr",    // Serbian
	"slk":    "sk",    // Slovak
	"slv":    "sl",    // Slovenian
	"spa":    "es",    // Spanish
	"spa_AR": "es_AR", // Spanish (ARG)
	"spa_ES": "es_ES", // Spanish (SPA)
	"spa_MX": "es_MX", // Spanish (MEX)
	"swa":    "sw",    // Swahili
	"swe":    "sv",    // Swedish
	"tam":    "ta",    // Tamil
	"tel":    "te",    // Telugu
	"tha":    "th",    // Thai
	"tur":    "tr",    // Turkish
	"ukr":    "uk",    // Ukrainian
	"urd":    "ur",    // Urdu
	"uzb":    "uz",    // Uzbek
	"vie":    "vi",    // Vietnamese
	"zul":    "zu",    // Zulu
}

// iso language code mapping to respective "Menu" word translation
var languageMenuMap = map[string]string{
	"da-DK": "Menu",
	"de-DE": "Speisekarte",
	"en-AU": "Menu",
	"en-CA": "Menu",
	"en-GB": "Menu",
	"en-IN": "Menu",
	"en-US": "Menu",
	"ca-ES": "Menú",
	"es-ES": "Menú",
	"es-MX": "Menú",
	"fi-FI": "Valikko",
	"fr-CA": "Menu",
	"fr-FR": "Menu",
	"it-IT": "Menù",
	"ja-JP": "メニュー",
	"ko-KR": "메뉴",
	"nb-NO": "Meny",
	"nl-NL": "Menu",
	"pl-PL": "Menu",
	"pt-BR": "Menu",
	"ru-RU": "Меню",
	"sv-SE": "Meny",
	"zh-CN": "菜单",
	"zh-HK": "菜單",
	"zh-TW": "菜單",
	"ar-JO": "قائمة",
}

func (h *handler) fetchWACMediaID(msg courier.Msg, mimeType, mediaURL string, accessToken string) (string, []*courier.ChannelLog, error) {
	var logs []*courier.ChannelLog

	rc := h.Backend().RedisPool().Get()
	defer rc.Close()

	cacheKey := fmt.Sprintf(mediaCacheKeyPatternWhatsapp, msg.Channel().UUID().String())
	mediaID, err := rcache.Get(rc, cacheKey, mediaURL)
	if err != nil {
		return "", logs, errors.Wrapf(err, "error reading media id from redis: %s : %s", cacheKey, mediaURL)
	} else if mediaID != "" {
		return mediaID, logs, nil
	}

	failKey := fmt.Sprintf("%s-%s", msg.Channel().UUID().String(), mediaURL)
	found, _ := failedMediaCache.Get(failKey)

	if found != nil {
		return "", logs, nil
	}

	// request to download media
	req, err := http.NewRequest("GET", mediaURL, nil)
	if err != nil {
		return "", logs, errors.Wrapf(err, "error builing media request")
	}
	rr, err := utils.MakeHTTPRequest(req)
	log := courier.NewChannelLogFromRR("Fetching media", msg.Channel(), msg.ID(), rr).WithError("error fetching media", err)
	logs = append(logs, log)
	if err != nil {
		failedMediaCache.Set(failKey, true, cache.DefaultExpiration)
		return "", logs, nil
	}

	// upload media to WhatsAppCloud
	base, _ := url.Parse(graphURL)
	path, _ := url.Parse(fmt.Sprintf("/%s/media", msg.Channel().Address()))
	wacPhoneURLMedia := base.ResolveReference(path)
	mediaID, logs, err = requestWACMediaUpload(rr.Body, mediaURL, wacPhoneURLMedia.String(), mimeType, msg, accessToken)
	if err != nil {
		return "", logs, err
	}

	// put in cache
	err = rcache.Set(rc, cacheKey, mediaURL, mediaID)
	if err != nil {
		return "", logs, errors.Wrapf(err, "error setting media id in cache")
	}

	return mediaID, logs, nil
}

func requestWACMediaUpload(file []byte, mediaURL string, requestUrl string, mimeType string, msg courier.Msg, accessToken string) (string, []*courier.ChannelLog, error) {
	var logs []*courier.ChannelLog

	body := &bytes.Buffer{}
	writer := multipart.NewWriter(body)

	fileType := http.DetectContentType(file)
	fileName := filepath.Base(mediaURL)

	if fileType != mimeType || fileType == "application/octet-stream" || fileType == "application/zip" {
		fileType = mimetype.Detect(file).String()
	}

	h := make(textproto.MIMEHeader)
	h.Set("Content-Disposition",
		fmt.Sprintf(`form-data; name="%s"; filename="%s"`,
			"file", fileName))
	h.Set("Content-Type", fileType)
	fileField, err := writer.CreatePart(h)
	if err != nil {
		return "", logs, errors.Wrapf(err, "failed to create form field:")
	}

	fileReader := bytes.NewReader(file)
	_, err = io.Copy(fileField, fileReader)
	if err != nil {
		return "", logs, errors.Wrapf(err, "failed to copy file to form field")
	}

	err = writer.WriteField("messaging_product", "whatsapp")
	if err != nil {
		return "", logs, errors.Wrapf(err, "failed to add field")
	}

	err = writer.Close()
	if err != nil {
		return "", logs, errors.Wrapf(err, "failed to close multipart writer")
	}

	req, err := http.NewRequest("POST", requestUrl, body)
	if err != nil {
		return "", logs, errors.Wrapf(err, "failed to create request")
	}
	req.Header.Set("Content-Type", writer.FormDataContentType())
	req.Header.Set("Authorization", fmt.Sprintf("Bearer %s", accessToken))

	resp, err := utils.MakeHTTPRequest(req)
	log := courier.NewChannelLogFromRR("Uploading media to WhatsApp Cloud", msg.Channel(), msg.ID(), resp).WithError("Error uploading media to WhatsApp Cloud", err)
	logs = append(logs, log)
	if err != nil {
		return "", logs, errors.Wrapf(err, "request failed")
	}

	id, err := jsonparser.GetString(resp.Body, "id")
	if err != nil {
		return "", logs, errors.Wrapf(err, "error parsing media id")
	}
	return id, logs, nil
}

func toStringSlice(v interface{}) []string {
	if list, ok := v.([]interface{}); ok {
		result := make([]string, len(list))
		for i, item := range list {
			if str, ok := item.(string); ok {
				result[i] = str
			}
		}
		return result
	}
	return nil
}

var _ courier.ActionSender = (*handler)(nil)

// SendWhatsAppMessageAction sends a specific action to the WhatsApp API.
// This method is specific to the WhatsApp handler.
func (h *handler) SendAction(ctx context.Context, msg courier.Msg) (courier.MsgStatus, error) {
	channel := msg.Channel()
	targetMessageID := msg.ActionExternalID()

	// Ensure this action is only executed for WAC (WhatsApp Cloud) channel types
	if channel.ChannelType() != courier.ChannelType("WAC") {
		return nil, fmt.Errorf("WhatsApp actions are only supported for WAC channels, not for %s", channel.ChannelType())
	}

	accessToken := h.Server().Config().WhatsappAdminSystemUserToken
	userAccessToken := channel.StringConfigForKey(courier.ConfigUserToken, "")
	tokenToUse := accessToken
	if userAccessToken != "" {
		tokenToUse = userAccessToken
	}

	if tokenToUse == "" {
		return nil, errors.New("missing access token for WhatsApp action")
	}

	apiURLString := fmt.Sprintf("%s%s/messages", graphURL, channel.Address())

	if targetMessageID == "" {
		return nil, errors.New("targetMessageID (ExternalID) is required for combined action")
	}

	payloadMap := map[string]interface{}{
		"messaging_product": "whatsapp",
		"status":            "read",
		"message_id":        targetMessageID,
		"typing_indicator": map[string]interface{}{
			"type": "text",
		},
	}

	jsonBody, err := json.Marshal(payloadMap)
	if err != nil {
		return nil, errors.Wrap(err, "failed to marshal WhatsApp action payload")
	}

	req, err := http.NewRequestWithContext(ctx, http.MethodPost, apiURLString, bytes.NewReader(jsonBody))
	if err != nil {
		return nil, errors.Wrap(err, "failed to create HTTP request")
	}

	req.Header.Set("Authorization", fmt.Sprintf("Bearer %s", tokenToUse))
	req.Header.Set("Content-Type", "application/json")
	req.Header.Set("Accept", "application/json")

	rr, err := utils.MakeHTTPRequest(req)
	if err != nil {
		return nil, errors.Wrap(err, "HTTP request failed")
	}

	if rr.StatusCode < 200 || rr.StatusCode >= 300 {
		return nil, fmt.Errorf("WhatsApp API error (%d): %s", rr.StatusCode, string(rr.Body))
	}

	return nil, nil
}<|MERGE_RESOLUTION|>--- conflicted
+++ resolved
@@ -1812,7 +1812,13 @@
 	hasNewURN := false
 	hasCaption := false
 
-<<<<<<< HEAD
+	// Set the base URL and path based on whether we're using marketing messages or not
+	demoURL := msg.Channel().StringConfigForKey("demo_url", "")
+
+	if demoURL != "" {
+		graphURL = demoURL
+	}
+
 	// Check if we should use marketing messages
 	mmliteEnabled := msg.Channel().BoolConfigForKey("mmlite", false)
 
@@ -1829,15 +1835,6 @@
 	// Only use marketing messages endpoint if mmlite is enabled AND it's a marketing template
 	useMarketingMessages := mmliteEnabled && isMarketingTemplate
 
-	// Set the base URL and path based on whether we're using marketing messages or not
-=======
-	demoURL := msg.Channel().StringConfigForKey("demo_url", "")
-
-	if demoURL != "" {
-		graphURL = demoURL
-	}
-
->>>>>>> e2c88b7d
 	base, _ := url.Parse(graphURL)
 	var path *url.URL
 	if useMarketingMessages {
