package handlers

import (
	"bytes"
	"context"
	"encoding/json"
	"io/ioutil"
	"mime/multipart"
	"net/http"
	"net/http/httptest"
	"strings"
	"testing"
	"time"

	"fmt"

	_ "github.com/lib/pq" // postgres driver
	"github.com/nyaruka/courier"
	"github.com/nyaruka/gocommon/urns"
	"github.com/sirupsen/logrus"
	"github.com/stretchr/testify/require"
)

// RequestPrepFunc is our type for a hook for tests to use before a request is fired in a test
type RequestPrepFunc func(*http.Request)

// ChannelHandleTestCase defines the test values for a particular test case
type ChannelHandleTestCase struct {
	Label string

	URL      string
	Data     string
	Status   int
	Response string
	Headers  map[string]string

	MultipartFormFields map[string]string

	Name        *string
	Text        *string
	URN         *string
	URNAuth     *string
	Attachment  *string
	Attachments []string
	Date        *time.Time
	Metadata    *json.RawMessage

	MsgStatus *string

	ChannelEvent      *string
	ChannelEventExtra map[string]interface{}

	ExternalID *string
	ID         int64

	NoQueueErrorCheck     bool
	NoInvalidChannelCheck bool

	PrepRequest RequestPrepFunc
}

// SendPrepFunc allows test cases to modify the channel, msg or server before a message is sent
type SendPrepFunc func(*httptest.Server, courier.ChannelHandler, courier.Channel, courier.Msg)

// MockedRequest is a fake HTTP request
type MockedRequest struct {
	Method       string
	Path         string
	RawQuery     string
	Body         string
	BodyContains string
}

// MockedResponse is a fake HTTP response
type MockedResponse struct {
	Status int
	Body   string
}

// ChannelSendTestCase defines the test values for a particular test case
type ChannelSendTestCase struct {
	Label string

	Text                 string
	URN                  string
	URNAuth              string
	Attachments          []string
	QuickReplies         []string
	Topic                string
	HighPriority         bool
	ResponseToID         int64
	ResponseToExternalID string
	Metadata             json.RawMessage

	ResponseStatus int
	ResponseBody   string
	Responses      map[MockedRequest]MockedResponse

	Path        string
	URLParams   map[string]string
	PostParams  map[string]string
	RequestBody string
	Headers     map[string]string

	Error      string
	Status     string
	ExternalID string

	Stopped bool

	ContactURNs map[string]bool

	SendPrep     SendPrepFunc
	NewURN       string
	TextLanguage string
}

// Sp is a utility method to get the pointer to the passed in string
func Sp(str interface{}) *string { asStr := fmt.Sprintf("%s", str); return &asStr }

// Tp is utility method to get the pointer to the passed in time
func Tp(tm time.Time) *time.Time { return &tm }

func Jp(js interface{}) *json.RawMessage {
	referral, _ := json.Marshal(js)
	metadata := json.RawMessage(referral)
	return &metadata
}

// utility method to make sure the passed in host is up, prevents races with our test server
func ensureTestServerUp(host string) {
	for i := 0; i < 20; i++ {
		_, err := http.Get(host)
		if err == nil {
			break
		}
		time.Sleep(time.Microsecond * 100)
	}
}

// utility method to make a request to a handler URL
func testHandlerRequest(tb testing.TB, s courier.Server, path string, headers map[string]string, data string, multipartFormFields map[string]string, expectedStatus int, expectedBody *string, requestPrepFunc RequestPrepFunc) string {
	var req *http.Request
	var err error
	url := fmt.Sprintf("https://%s%s", s.Config().Domain, path)

	if data != "" {
		req, err = http.NewRequest(http.MethodPost, url, strings.NewReader(data))
		require.Nil(tb, err)

		// guess our content type
		contentType := "application/x-www-form-urlencoded"
		if strings.Contains(data, "{") && strings.Contains(data, "}") {
			contentType = "application/json"
		} else if strings.Contains(data, "<") && strings.Contains(data, ">") {
			contentType = "application/xml"
		}
		req.Header.Set("Content-Type", contentType)
	} else if multipartFormFields != nil {
		var body bytes.Buffer
		bodyMultipartWriter := multipart.NewWriter(&body)
		for k, v := range multipartFormFields {
			fieldWriter, err := bodyMultipartWriter.CreateFormField(k)
			require.Nil(tb, err)
			_, err = fieldWriter.Write([]byte(v))
			require.Nil(tb, err)
		}
		contentType := fmt.Sprintf("multipart/form-data;boundary=%v", bodyMultipartWriter.Boundary())
		bodyMultipartWriter.Close()

		req, err = http.NewRequest(http.MethodPost, url, bytes.NewReader(body.Bytes()))
		require.Nil(tb, err)
		req.Header.Set("Content-Type", contentType)
	} else {
		req, err = http.NewRequest(http.MethodGet, url, nil)
	}

	if headers != nil {
		for key, val := range headers {
			req.Header.Set(key, val)
		}
	}

	require.Nil(tb, err)

	if requestPrepFunc != nil {
		requestPrepFunc(req)
	}

	rr := httptest.NewRecorder()
	s.Router().ServeHTTP(rr, req)

	body := rr.Body.String()

	require.Equal(tb, expectedStatus, rr.Code, fmt.Sprintf("incorrect status code with response: %s", body))

	if expectedBody != nil {
		require.Contains(tb, body, *expectedBody)
	}

	return body
}

func newServer(backend courier.Backend) courier.Server {
	// for benchmarks, log to null
	logger := logrus.New()
	logger.Out = ioutil.Discard
	logrus.SetOutput(ioutil.Discard)

	config := courier.NewConfig()
	config.FacebookWebhookSecret = "fb_webhook_secret"
	config.FacebookApplicationSecret = "fb_app_secret"
	config.WhatsappCloudWebhookSecret = "wac_webhook_secret"
	config.WhatsappCloudApplicationSecret = "wac_app_secret"
	config.WhatsappAdminSystemUserToken = "wac_admin_system_user_token"

	return courier.NewServerWithLogger(config, backend, logger)

}

// RunChannelSendTestCases runs all the passed in test cases against the channel
func RunChannelSendTestCases(t *testing.T, channel courier.Channel, handler courier.ChannelHandler, testCases []ChannelSendTestCase, setupBackend func(*courier.MockBackend)) {
	mb := courier.NewMockBackend()
	if setupBackend != nil {
		setupBackend(mb)
	}
	s := newServer(mb)
	mb.AddChannel(channel)
	handler.Initialize(s)

	for _, testCase := range testCases {
		mockRRCount := 0
		t.Run(testCase.Label, func(t *testing.T) {
			require := require.New(t)

			msg := mb.NewOutgoingMsg(channel, courier.NewMsgID(10), urns.URN(testCase.URN), testCase.Text, testCase.HighPriority, testCase.QuickReplies, testCase.Topic, testCase.ResponseToID, testCase.ResponseToExternalID, testCase.TextLanguage)

			for _, a := range testCase.Attachments {
				msg.WithAttachment(a)
			}
			if testCase.URNAuth != "" {
				msg.WithURNAuth(testCase.URNAuth)
			}
			if len(testCase.Metadata) > 0 {
				msg.WithMetadata(testCase.Metadata)
			}

			var testRequest *http.Request
			server := httptest.NewServer(http.HandlerFunc(func(w http.ResponseWriter, r *http.Request) {
				body, _ := ioutil.ReadAll(r.Body)
				testRequest = httptest.NewRequest(r.Method, r.URL.String(), bytes.NewBuffer(body))
				testRequest.Header = r.Header
				if (len(testCase.Responses)) == 0 {
					w.WriteHeader(testCase.ResponseStatus)
					w.Write([]byte(testCase.ResponseBody))
				} else {
					require.Zero(testCase.ResponseStatus, "ResponseStatus should not be used when using testcase.Responses")
					require.Zero(testCase.ResponseBody, "ResponseBody should not be used when using testcase.Responses")
					for mockRequest, mockResponse := range testCase.Responses {
						bodyStr := string(body)[:]
						if mockRequest.Method == r.Method && mockRequest.Path == r.URL.Path && mockRequest.RawQuery == r.URL.RawQuery && (mockRequest.Body == bodyStr || (mockRequest.BodyContains != "" && strings.Contains(bodyStr, mockRequest.BodyContains))) {
							w.WriteHeader(mockResponse.Status)
							w.Write([]byte(mockResponse.Body))
							mockRRCount++
							break
						}
					}
				}
			}))
			defer server.Close()

			// call our prep function if we have one
			if testCase.SendPrep != nil {
				testCase.SendPrep(server, handler, channel, msg)
			}

			ctx, cancel := context.WithTimeout(context.Background(), time.Millisecond*10)
			status, err := handler.SendMsg(ctx, msg)
			cancel()

			if testCase.Error != "" {
				if err == nil {
					t.Errorf("expected error: %s", testCase.Error)
				} else {
					require.Equal(testCase.Error, err.Error())
				}
			} else if err != nil {
				t.Errorf("unexpected error: %s", err.Error())
			}

			if testCase.Path != "" {
				require.NotNil(testRequest, "path should not be nil")
				require.Equal(testCase.Path, testRequest.URL.Path)
			}

			if testCase.URLParams != nil {
				require.NotNil(testRequest)
				for k, v := range testCase.URLParams {
					value := testRequest.URL.Query().Get(k)
					require.Equal(v, value, fmt.Sprintf("%s not equal", k))
				}
			}

			if testCase.PostParams != nil {
				require.NotNil(testRequest, "post body should not be nil")
				for k, v := range testCase.PostParams {
					value := testRequest.PostFormValue(k)
					require.Equal(v, value)
				}
			}

			if testCase.RequestBody != "" {
				require.NotNil(testRequest, "request body should not be nil")
				value, _ := ioutil.ReadAll(testRequest.Body)
				require.Equal(testCase.RequestBody, strings.Trim(string(value), "\n"))
			}

			if (len(testCase.Responses)) != 0 {
<<<<<<< HEAD
				require.Equal(len(testCase.Responses), mockRRCount)
=======
				require.Equal(mockRRCount, len(testCase.Responses), "Probably MockRequest or MockResponse from testcase is not equal that processed in handler", testCase.Responses)
>>>>>>> a2e98ce0
			}

			if testCase.Headers != nil {
				require.NotNil(testRequest, "headers should not be nil")
				for k, v := range testCase.Headers {
					value := testRequest.Header.Get(k)
					require.Equal(v, value)
				}
			}

			if testCase.ExternalID != "" {
				require.Equal(testCase.ExternalID, status.ExternalID())
			}

			if testCase.Status != "" {
				require.NotNil(status, "status should not be nil")
				require.Equal(testCase.Status, string(status.Status()))
			}

			if testCase.Stopped {
				evt, err := mb.GetLastChannelEvent()
				require.NoError(err)
				require.Equal(courier.StopContact, evt.EventType())
			}

			if testCase.ContactURNs != nil {
				var contactUUID courier.ContactUUID
				for urn, shouldBePresent := range testCase.ContactURNs {
					contact, _ := mb.GetContact(ctx, channel, urns.URN(urn), "", "")
					if contactUUID == courier.NilContactUUID && shouldBePresent {
						contactUUID = contact.UUID()
					}
					if shouldBePresent {
						require.Equal(contactUUID, contact.UUID())
					} else {
						require.NotEqual(contactUUID, contact.UUID())
					}

				}
			}

			if testCase.NewURN != "" {
				old, new := status.UpdatedURN()
				require.Equal(urns.URN(testCase.URN), old)
				require.Equal(urns.URN(testCase.NewURN), new)
			}
		})
	}

}

// RunChannelTestCases runs all the passed in tests cases for the passed in channel configurations
func RunChannelTestCases(t *testing.T, channels []courier.Channel, handler courier.ChannelHandler, testCases []ChannelHandleTestCase) {
	mb := courier.NewMockBackend()
	s := newServer(mb)

	for _, ch := range channels {
		mb.AddChannel(ch)
	}
	handler.Initialize(s)

	for _, testCase := range testCases {
		t.Run(testCase.Label, func(t *testing.T) {
			require := require.New(t)

			mb.ClearQueueMsgs()
			mb.ClearSeenExternalIDs()

			testHandlerRequest(t, s, testCase.URL, testCase.Headers, testCase.Data, testCase.MultipartFormFields, testCase.Status, &testCase.Response, testCase.PrepRequest)

			// pop our message off and test against it
			contactName := mb.GetLastContactName()
			msg, _ := mb.GetLastQueueMsg()
			event, _ := mb.GetLastChannelEvent()
			status, _ := mb.GetLastMsgStatus()

			if testCase.Status == 200 {
				if testCase.Name != nil {
					require.Equal(*testCase.Name, contactName)
				}
				if testCase.Text != nil {
					require.NotNil(msg)
					require.Equal(mb.LenQueuedMsgs(), 1)
					require.Equal(*testCase.Text, msg.Text())
				}
				if testCase.ChannelEvent != nil {
					require.Equal(*testCase.ChannelEvent, string(event.EventType()))
				}
				if testCase.ChannelEventExtra != nil {
					require.Equal(testCase.ChannelEventExtra, event.Extra())
				}
				if testCase.URN != nil {
					if msg != nil {
						require.Equal(*testCase.URN, string(msg.URN()))
					} else if event != nil {
						require.Equal(*testCase.URN, string(event.URN()))
					} else {
						require.Equal(*testCase.URN, "")
					}
				}
				if testCase.URNAuth != nil {
					if msg != nil {
						require.Equal(*testCase.URNAuth, msg.URNAuth())
					}
				}
				if testCase.ExternalID != nil {
					if msg != nil {
						require.Equal(*testCase.ExternalID, msg.ExternalID())
					} else if status != nil {
						require.Equal(*testCase.ExternalID, status.ExternalID())
					} else {
						require.Equal(*testCase.ExternalID, "")
					}
				}
				if testCase.MsgStatus != nil {
					require.NotNil(status)
					require.Equal(*testCase.MsgStatus, string(status.Status()))
				}
				if testCase.ID != 0 {
					if status != nil {
						require.Equal(testCase.ID, int64(status.ID()))
					} else {
						require.Equal(testCase.ID, -1)
					}
				}
				if testCase.Attachment != nil {
					require.Equal([]string{*testCase.Attachment}, msg.Attachments())
				}
				if len(testCase.Attachments) > 0 {
					require.Equal(testCase.Attachments, msg.Attachments())
				}
				if testCase.Date != nil {
					if msg != nil {
						require.Equal((*testCase.Date).Local(), (*msg.ReceivedOn()).Local())
					} else if event != nil {
						require.Equal(*testCase.Date, event.OccurredOn())
					} else {
						require.Equal(*testCase.Date, nil)
					}
				}
				if testCase.Metadata != nil {
					wants := *testCase.Metadata
					have := msg.Metadata()
					require.JSONEq(string(wants), string(have))
				}
			}
		})
	}

	// check non-channel specific error conditions against first test case
	validCase := testCases[0]

	if !validCase.NoQueueErrorCheck {
		t.Run("Queue Error", func(t *testing.T) {
			mb.SetErrorOnQueue(true)
			defer mb.SetErrorOnQueue(false)
			testHandlerRequest(t, s, validCase.URL, validCase.Headers, validCase.Data, validCase.MultipartFormFields, 400, Sp("unable to queue message"), validCase.PrepRequest)
		})
	}

	if !validCase.NoInvalidChannelCheck {
		t.Run("Receive With Invalid Channel", func(t *testing.T) {
			mb.ClearChannels()
			testHandlerRequest(t, s, validCase.URL, validCase.Headers, validCase.Data, validCase.MultipartFormFields, 400, Sp("channel not found"), validCase.PrepRequest)
		})
	}
}

// RunChannelBenchmarks runs all the passed in test cases for the passed in channels
func RunChannelBenchmarks(b *testing.B, channels []courier.Channel, handler courier.ChannelHandler, testCases []ChannelHandleTestCase) {
	mb := courier.NewMockBackend()
	s := newServer(mb)

	for _, ch := range channels {
		mb.AddChannel(ch)
	}
	handler.Initialize(s)

	for _, testCase := range testCases {
		mb.ClearQueueMsgs()
		mb.ClearSeenExternalIDs()

		b.Run(testCase.Label, func(b *testing.B) {
			for i := 0; i < b.N; i++ {
				testHandlerRequest(b, s, testCase.URL, testCase.Headers, testCase.Data, testCase.MultipartFormFields, testCase.Status, nil, testCase.PrepRequest)
			}
		})
	}
}<|MERGE_RESOLUTION|>--- conflicted
+++ resolved
@@ -316,11 +316,7 @@
 			}
 
 			if (len(testCase.Responses)) != 0 {
-<<<<<<< HEAD
-				require.Equal(len(testCase.Responses), mockRRCount)
-=======
-				require.Equal(mockRRCount, len(testCase.Responses), "Probably MockRequest or MockResponse from testcase is not equal that processed in handler", testCase.Responses)
->>>>>>> a2e98ce0
+				require.Equal(len(testCase.Responses), mockRRCount, "Probably MockRequest or MockResponse from testcase is not equal that processed in handler", testCase.Responses)
 			}
 
 			if testCase.Headers != nil {
