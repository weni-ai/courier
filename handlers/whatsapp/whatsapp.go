package whatsapp

import (
	"bytes"
	"context"
	"encoding/json"
	"fmt"
	"net/http"
	"net/url"
	"strconv"
	"strings"
	"time"

	"github.com/buger/jsonparser"
	"github.com/nyaruka/courier"
	"github.com/nyaruka/courier/handlers"
	"github.com/nyaruka/courier/utils"
	"github.com/nyaruka/gocommon/rcache"
	"github.com/nyaruka/gocommon/urns"
	"github.com/patrickmn/go-cache"
	"github.com/pkg/errors"
	"github.com/sirupsen/logrus"
	"golang.org/x/mod/semver"
)

const (
	configNamespace  = "fb_namespace"
	configHSMSupport = "hsm_support"

	d3AuthorizationKey = "D360-API-KEY"

	channelTypeWa  = "WA"
	channelTypeD3  = "D3"
	channelTypeTXW = "TXW"

	mediaCacheKeyPattern = "whatsapp_media_%s"

	interactiveMsgMinSupVersion = "v2.35.2"
)

var (
	retryParam = ""
)

var failedMediaCache *cache.Cache

func init() {
	courier.RegisterHandler(newWAHandler(courier.ChannelType(channelTypeWa), "WhatsApp"))
	courier.RegisterHandler(newWAHandler(courier.ChannelType(channelTypeD3), "360Dialog"))
	courier.RegisterHandler(newWAHandler(courier.ChannelType(channelTypeTXW), "TextIt"))

	failedMediaCache = cache.New(15*time.Minute, 15*time.Minute)
}

type handler struct {
	handlers.BaseHandler
}

func newWAHandler(channelType courier.ChannelType, name string) courier.ChannelHandler {
	return &handler{handlers.NewBaseHandler(channelType, name)}
}

// Initialize is called by the engine once everything is loaded
func (h *handler) Initialize(s courier.Server) error {
	h.SetServer(s)
	s.AddHandlerRoute(h, http.MethodPost, "receive", h.receiveEvent)
	return nil
}

// {
//   "statuses": [{
//     "id": "9712A34B4A8B6AD50F",
//     "recipient_id": "16315555555",
//     "status": "sent",
//     "timestamp": "1518694700"
//   }],
//   "messages": [ {
//     "from": "16315555555",
//     "id": "3AF99CB6BE490DCAF641",
//     "timestamp": "1518694235",
//     "text": {
//       "body": "Hello this is an answer"
//     },
//     "type": "text"
//   }]
// }
type eventPayload struct {
	Contacts []struct {
		Profile struct {
			Name string `json:"name"`
		} `json:"profile"`
		WaID string `json:"wa_id"`
	} `json:"contacts"`
	Messages []struct {
		From      string `json:"from"      validate:"required"`
		ID        string `json:"id"        validate:"required"`
		Timestamp string `json:"timestamp" validate:"required"`
		Type      string `json:"type"      validate:"required"`
		Text      struct {
			Body string `json:"body"`
		} `json:"text"`
		Audio *struct {
			File     string `json:"file"      validate:"required"`
			ID       string `json:"id"        validate:"required"`
			Link     string `json:"link"`
			MimeType string `json:"mime_type" validate:"required"`
			Sha256   string `json:"sha256"    validate:"required"`
		} `json:"audio"`
		Button *struct {
			Payload string `json:"payload"`
			Text    string `json:"text"    validate:"required"`
		} `json:"button"`
		Document *struct {
			File     string `json:"file"      validate:"required"`
			ID       string `json:"id"        validate:"required"`
			Link     string `json:"link"`
			MimeType string `json:"mime_type" validate:"required"`
			Sha256   string `json:"sha256"    validate:"required"`
			Caption  string `json:"caption"`
			Filename string `json:"filename"`
		} `json:"document"`
		Image *struct {
			File     string `json:"file"      validate:"required"`
			ID       string `json:"id"        validate:"required"`
			Link     string `json:"link"`
			MimeType string `json:"mime_type" validate:"required"`
			Sha256   string `json:"sha256"    validate:"required"`
			Caption  string `json:"caption"`
		} `json:"image"`
		Interactive *struct {
			ButtonReply *struct {
				ID    string `json:"id"`
				Title string `json:"title"`
			} `json:"button_reply"`
			ListReply *struct {
				ID          string `json:"id"`
				Title       string `json:"title"`
				Description string `json:"description"`
			} `json:"list_reply"`
			Type string `json:"type"`
		}
		Location *struct {
			Address   string  `json:"address"   validate:"required"`
			Latitude  float32 `json:"latitude"  validate:"required"`
			Longitude float32 `json:"longitude" validate:"required"`
			Name      string  `json:"name"      validate:"required"`
			URL       string  `json:"url"       validate:"required"`
		} `json:"location"`
		Video *struct {
			File     string `json:"file"      validate:"required"`
			ID       string `json:"id"        validate:"required"`
			Link     string `json:"link"`
			MimeType string `json:"mime_type" validate:"required"`
			Sha256   string `json:"sha256"    validate:"required"`
		} `json:"video"`
		Voice *struct {
			File     string `json:"file"      validate:"required"`
			ID       string `json:"id"        validate:"required"`
			Link     string `json:"link"`
			MimeType string `json:"mime_type" validate:"required"`
			Sha256   string `json:"sha256"    validate:"required"`
		} `json:"voice"`
		Contacts []struct{
			Phones []struct{
				Phone string `json:"phone"`
			} `json:"phones"`
		} `json:"contacts"`
	} `json:"messages"`
	Statuses []struct {
		ID          string `json:"id"           validate:"required"`
		RecipientID string `json:"recipient_id" validate:"required"`
		Timestamp   string `json:"timestamp"    validate:"required"`
		Status      string `json:"status"       validate:"required"`
	} `json:"statuses"`
}

<<<<<<< HEAD
// checkBlockedContact is a function to verify if the contact from msg has status blocked to return an error or not if it is active
func checkBlockedContact(payload *eventPayload, ctx context.Context, channel courier.Channel, h *handler) error {
	if len(payload.Contacts) > 0 {
		if contactURN, err := urns.NewWhatsAppURN(payload.Contacts[0].WaID); err == nil {
			if contact, err := h.Backend().GetContact(ctx, channel, contactURN, channel.StringConfigForKey(courier.ConfigAuthToken, ""), payload.Contacts[0].Profile.Name); err == nil {
				c, err := json.Marshal(contact)
				if err != nil {
					return err
				}
				var dbc rapidpro.DBContact
				if err = json.Unmarshal(c, &dbc); err != nil {
					return err
				}
				if dbc.Status_ == "B" {
					return errors.New("blocked contact sending message")
				}
			}
		}
	}
	return nil
}

=======
>>>>>>> dc629b14
// receiveMessage is our HTTP handler function for incoming messages
func (h *handler) receiveEvent(ctx context.Context, channel courier.Channel, w http.ResponseWriter, r *http.Request) ([]courier.Event, error) {
	payload := &eventPayload{}

	err := handlers.DecodeAndValidateJSON(payload, r)
	if err != nil {
		if r.ContentLength > 999999 {
			return nil, errors.New("too large body")
		}
		return nil, handlers.WriteAndLogRequestError(ctx, h, channel, w, r, err)
	}

	err = checkBlockedContact(payload, ctx, channel, h)
	if err != nil {
		return nil, err
	}
	// the list of events we deal with
	events := make([]courier.Event, 0, 2)

	// the list of data we will return in our response
	data := make([]interface{}, 0, 2)

	var contactNames = make(map[string]string)
	for _, contact := range payload.Contacts {
		contactNames[contact.WaID] = contact.Profile.Name
	}

	// first deal with any received messages
	for _, msg := range payload.Messages {
		// create our date from the timestamp
		ts, err := strconv.ParseInt(msg.Timestamp, 10, 64)
		if err != nil {
			return nil, handlers.WriteAndLogRequestError(ctx, h, channel, w, r, fmt.Errorf("invalid timestamp: %s", msg.Timestamp))
		}
		date := time.Unix(ts, 0).UTC()

		// create our URN
		urn, err := urns.NewWhatsAppURN(msg.From)
		if err != nil {
			return nil, handlers.WriteAndLogRequestError(ctx, h, channel, w, r, err)
		}

		text := ""
		mediaURL := ""

		if msg.Type == "text" {
			text = msg.Text.Body
		} else if msg.Type == "audio" && msg.Audio != nil {
			mediaURL, err = resolveMediaURL(channel, msg.Audio.ID)
		} else if msg.Type == "button" && msg.Button != nil {
			text = msg.Button.Text
		} else if msg.Type == "document" && msg.Document != nil {
			text = msg.Document.Caption
			mediaURL, err = resolveMediaURL(channel, msg.Document.ID)
		} else if msg.Type == "image" && msg.Image != nil {
			text = msg.Image.Caption
			mediaURL, err = resolveMediaURL(channel, msg.Image.ID)
		} else if msg.Type == "interactive" {
			if msg.Interactive.Type == "button_reply" {
				text = msg.Interactive.ButtonReply.Title
			} else {
				text = msg.Interactive.ListReply.Title
			}
		} else if msg.Type == "location" && msg.Location != nil {
			mediaURL = fmt.Sprintf("geo:%f,%f", msg.Location.Latitude, msg.Location.Longitude)
		} else if msg.Type == "video" && msg.Video != nil {
			mediaURL, err = resolveMediaURL(channel, msg.Video.ID)
		} else if msg.Type == "voice" && msg.Voice != nil {
			mediaURL, err = resolveMediaURL(channel, msg.Voice.ID)
		} else if msg.Type == "contacts" {
			if len(msg.Contacts) == 0 {
				return nil, handlers.WriteAndLogRequestError(ctx, h, channel, w, r, errors.New("no shared contact"))
			}

			// put phones in a comma-separated string
			var phones []string
			for _, phone := range msg.Contacts[0].Phones {
				phones = append(phones, phone.Phone)
			}
			text = strings.Join(phones, ", ")
		}else {
			// we received a message type we do not support.
			courier.LogRequestError(r, channel, fmt.Errorf("unsupported message type %s", msg.Type))
		}

		// create our message
		ev := h.Backend().NewIncomingMsg(channel, urn, text).WithReceivedOn(date).WithExternalID(msg.ID).WithContactName(contactNames[msg.From])
		event := h.Backend().CheckExternalIDSeen(ev)

		// we had an error downloading media
		if err != nil {
			courier.LogRequestError(r, channel, err)
		}

		if mediaURL != "" {
			event.WithAttachment(mediaURL)
		}

		err = h.Backend().WriteMsg(ctx, event)
		if err != nil {
			return nil, err
		}

		h.Backend().WriteExternalIDSeen(event)

		events = append(events, event)
		data = append(data, courier.NewMsgReceiveData(event))
	}

	// now with any status updates
	for _, status := range payload.Statuses {
		msgStatus, found := waStatusMapping[status.Status]
		if !found {
			if waIgnoreStatuses[status.Status] {
				data = append(data, courier.NewInfoData(fmt.Sprintf("ignoring status: %s", status.Status)))
			} else {
				handlers.WriteAndLogRequestError(ctx, h, channel, w, r, fmt.Errorf("unknown status: %s", status.Status))
			}
			continue
		}

		event := h.Backend().NewMsgStatusForExternalID(channel, status.ID, msgStatus)
		err := h.Backend().WriteMsgStatus(ctx, event)

		// we don't know about this message, just tell them we ignored it
		if err == courier.ErrMsgNotFound {
			data = append(data, courier.NewInfoData(fmt.Sprintf("message id: %s not found, ignored", status.ID)))
			continue
		}

		if err != nil {
			return nil, err
		}

		events = append(events, event)
		data = append(data, courier.NewStatusData(event))
	}

	return events, courier.WriteDataResponse(ctx, w, http.StatusOK, "Events Handled", data)
}

func resolveMediaURL(channel courier.Channel, mediaID string) (string, error) {
	urlStr := channel.StringConfigForKey(courier.ConfigBaseURL, "")
	url, err := url.Parse(urlStr)
	if err != nil {
		return "", fmt.Errorf("invalid base url set for WA channel: %s", err)
	}

	mediaPath, _ := url.Parse("/v1/media")
	mediaEndpoint := url.ResolveReference(mediaPath).String()

	fileURL := fmt.Sprintf("%s/%s", mediaEndpoint, mediaID)

	return fileURL, nil
}

// BuildDownloadMediaRequest to download media for message attachment with Bearer token set
func (h *handler) BuildDownloadMediaRequest(ctx context.Context, b courier.Backend, channel courier.Channel, attachmentURL string) (*http.Request, error) {
	token := channel.StringConfigForKey(courier.ConfigAuthToken, "")
	if token == "" {
		return nil, fmt.Errorf("missing token for WA channel")
	}

	// set the access token as the authorization header
	req, _ := http.NewRequest(http.MethodGet, attachmentURL, nil)
	req.Header.Set("User-Agent", utils.HTTPUserAgent)
	setWhatsAppAuthHeader(&req.Header, channel)
	return req, nil
}

var waStatusMapping = map[string]courier.MsgStatusValue{
	"sending":   courier.MsgWired,
	"sent":      courier.MsgSent,
	"delivered": courier.MsgDelivered,
	"read":      courier.MsgDelivered,
	"failed":    courier.MsgFailed,
}

var waIgnoreStatuses = map[string]bool{
	"deleted": true,
}

// {
//   "to": "16315555555",
//   "type": "text | audio | document | image",
//   "text": {
//     "body": "text message"
//   }
//	 "audio": {
//     "id": "the-audio-id"
// 	 }
//	 "document": {
//     "id": "the-document-id"
//     "caption": "the optional document caption"
// 	 }
//	 "image": {
//     "id": "the-image-id"
//     "caption": "the optional image caption"
// 	 }
//	 "video": {
//     "id": "the-video-id"
//     "caption": "the optional video caption"
//   }
// }

type mtTextPayload struct {
	To   string `json:"to"    validate:"required"`
	Type string `json:"type"  validate:"required"`
	Text struct {
		Body string `json:"body" validate:"required"`
	} `json:"text"`
}

type mtInteractivePayload struct {
	To          string `json:"to" validate:"required"`
	Type        string `json:"type" validate:"required"`
	Interactive struct {
		Type   string `json:"type" validate:"required"` //"text" | "image" | "video" | "document"
		Header *struct {
			Type     string `json:"type"`
			Text     string `json:"text,omitempty"`
			Video    string `json:"video,omitempty"`
			Image    string `json:"image,omitempty"`
			Document string `json:"document,omitempty"`
		} `json:"header,omitempty"`
		Body struct {
			Text string `json:"text"`
		} `json:"body" validate:"required"`
		Footer *struct {
			Text string `json:"text"`
		} `json:"footer,omitempty"`
		Action struct {
			Button   string      `json:"button,omitempty"`
			Sections []mtSection `json:"sections,omitempty"`
			Buttons  []mtButton  `json:"buttons,omitempty"`
		} `json:"action" validate:"required"`
	} `json:"interactive"`
}

type mtSection struct {
	Title string         `json:"title,omitempty"`
	Rows  []mtSectionRow `json:"rows" validate:"required"`
}

type mtSectionRow struct {
	ID          string `json:"id" validate:"required"`
	Title       string `json:"title,omitempty"`
	Description string `json:"description,omitempty"`
}

type mtButton struct {
	Type  string `json:"type" validate:"required"`
	Reply struct {
		ID    string `json:"id" validate:"required"`
		Title string `json:"title" validate:"required"`
	} `json:"reply" validate:"required"`
}

type mediaObject struct {
	ID       string `json:"id,omitempty"`
	Link     string `json:"link,omitempty"`
	Caption  string `json:"caption,omitempty"`
	Filename string `json:"filename,omitempty"`
}

type LocalizableParam struct {
	Default string `json:"default"`
}

type mmtImage struct {
	Link string `json:"link,omitempty"`
}

type mmtDocument struct {
	Link string `json:"link,omitempty"`
}

type mmtVideo struct {
	Link string `json:"link,omitempty"`
}

type Param struct {
	Type     string       `json:"type"`
	Text     string       `json:"text,omitempty"`
	Image    *mmtImage    `json:"image,omitempty"`
	Document *mmtDocument `json:"document,omitempty"`
	Video    *mmtVideo    `json:"video,omitempty"`
}

type Component struct {
	Type       string  `json:"type"`
	Parameters []Param `json:"parameters"`
}

type templatePayload struct {
	To       string `json:"to"`
	Type     string `json:"type"`
	Template struct {
		Namespace string `json:"namespace"`
		Name      string `json:"name"`
		Language  struct {
			Policy string `json:"policy"`
			Code   string `json:"code"`
		} `json:"language"`
		Components []Component `json:"components"`
	} `json:"template"`
}

type hsmPayload struct {
	To   string `json:"to"`
	Type string `json:"type"`
	HSM  struct {
		Namespace   string `json:"namespace"`
		ElementName string `json:"element_name"`
		Language    struct {
			Policy string `json:"policy"`
			Code   string `json:"code"`
		} `json:"language"`
		LocalizableParams []LocalizableParam `json:"localizable_params"`
	} `json:"hsm"`
}

type mtAudioPayload struct {
	To    string       `json:"to"    validate:"required"`
	Type  string       `json:"type"  validate:"required"`
	Audio *mediaObject `json:"audio"`
}

type mtDocumentPayload struct {
	To       string       `json:"to"    validate:"required"`
	Type     string       `json:"type"  validate:"required"`
	Document *mediaObject `json:"document"`
}

type mtImagePayload struct {
	To    string       `json:"to"    validate:"required"`
	Type  string       `json:"type"  validate:"required"`
	Image *mediaObject `json:"image"`
}

type mtVideoPayload struct {
	To    string       `json:"to" validate:"required"`
	Type  string       `json:"type" validate:"required"`
	Video *mediaObject `json:"video"`
}

type mtErrorPayload struct {
	Errors []struct {
		Code    int    `json:"code"`
		Title   string `json:"title"`
		Details string `json:"details"`
	} `json:"errors"`
}

// whatsapp only allows messages up to 4096 chars
const maxMsgLength = 4096

// SendMsg sends the passed in message, returning any error
func (h *handler) SendMsg(ctx context.Context, msg courier.Msg) (courier.MsgStatus, error) {
	start := time.Now()

	// get our token
	token := msg.Channel().StringConfigForKey(courier.ConfigAuthToken, "")
	if token == "" {
		return nil, fmt.Errorf("missing token for WA channel")
	}

	urlStr := msg.Channel().StringConfigForKey(courier.ConfigBaseURL, "")
	url, err := url.Parse(urlStr)
	if err != nil {
		return nil, fmt.Errorf("invalid base url set for WA channel: %s", err)
	}
	sendPath, _ := url.Parse("/v1/messages")

	status := h.Backend().NewMsgStatusForID(msg.Channel(), msg.ID(), courier.MsgErrored)

	var wppID string
	var logs []*courier.ChannelLog

	payloads, logs, err := buildPayloads(msg, h)

	fail := payloads == nil && err != nil
	if fail {
		return nil, err
	}
	for _, log := range logs {
		status.AddLog(log)
	}

	for i, payload := range payloads {
		externalID := ""

		wppID, externalID, logs, err = sendWhatsAppMsg(msg, sendPath, payload)
		// add logs to our status
		for _, log := range logs {
			status.AddLog(log)
		}
		if err != nil {
			break
		}

		// if this is our first message, record the external id
		if i == 0 {
			status.SetExternalID(externalID)
		}
	}

	// we are wired it there were no errors
	if err == nil {
		if wppID != "" {
			newURN, _ := urns.NewWhatsAppURN(wppID)
			err = status.SetUpdatedURN(msg.URN(), newURN)

			if err != nil {
				elapsed := time.Since(start)
				log := courier.NewChannelLogFromError("unable to update contact URN", msg.Channel(), msg.ID(), elapsed, err)
				status.AddLog(log)
			}
		}
		status.SetStatus(courier.MsgWired)
	}

	return status, nil
}

func buildPayloads(msg courier.Msg, h *handler) ([]interface{}, []*courier.ChannelLog, error) {
	start := time.Now()
	var payloads []interface{}
	var logs []*courier.ChannelLog
	var err error

	// do we have a template?
	templating, err := h.getTemplate(msg)
	if templating != nil || len(msg.Attachments()) == 0 {

		if err != nil {
			return nil, nil, errors.Wrapf(err, "unable to decode template: %s for channel: %s", string(msg.Metadata()), msg.Channel().UUID())
		}
		if templating != nil {
			namespace := templating.Namespace
			if namespace == "" {
				namespace = msg.Channel().StringConfigForKey(configNamespace, "")
			}
			if namespace == "" {
				return nil, nil, errors.Errorf("cannot send template message without Facebook namespace for channel: %s", msg.Channel().UUID())
			}

			if msg.Channel().BoolConfigForKey(configHSMSupport, false) {
				payload := hsmPayload{
					To:   msg.URN().Path(),
					Type: "hsm",
				}
				payload.HSM.Namespace = namespace
				payload.HSM.ElementName = templating.Template.Name
				payload.HSM.Language.Policy = "deterministic"
				payload.HSM.Language.Code = templating.Language
				for _, v := range templating.Variables {
					payload.HSM.LocalizableParams = append(payload.HSM.LocalizableParams, LocalizableParam{Default: v})
				}
				payloads = append(payloads, payload)
			} else {
				payload := templatePayload{
					To:   msg.URN().Path(),
					Type: "template",
				}
				payload.Template.Namespace = namespace
				payload.Template.Name = templating.Template.Name
				payload.Template.Language.Policy = "deterministic"
				payload.Template.Language.Code = templating.Language

				component := &Component{Type: "body"}

				for _, v := range templating.Variables {
					component.Parameters = append(component.Parameters, Param{Type: "text", Text: v})
				}
				payload.Template.Components = append(payload.Template.Components, *component)

				if len(msg.Attachments()) > 0 {

					header := &Component{Type: "header"}

					for _, attachment := range msg.Attachments() {

						mimeType, mediaURL := handlers.SplitAttachment(attachment)
						mediaID, mediaLogs, err := h.fetchMediaID(msg, mimeType, mediaURL)
						if len(mediaLogs) > 0 {
							logs = append(logs, mediaLogs...)
						}
						if err != nil {
							logrus.WithField("channel_uuid", msg.Channel().UUID().String()).WithError(err).Error("error while uploading media to whatsapp")
						}
						if err != nil && mediaID != "" {
							mediaURL = ""
						}
						if strings.HasPrefix(mimeType, "image") {
							image := &mmtImage{
								Link: mediaURL,
							}
							header.Parameters = append(header.Parameters, Param{Type: "image", Image: image})
							payload.Template.Components = append(payload.Template.Components, *header)
						} else if strings.HasPrefix(mimeType, "application") {
							document := &mmtDocument{
								Link: mediaURL,
							}
							header.Parameters = append(header.Parameters, Param{Type: "document", Document: document})
							payload.Template.Components = append(payload.Template.Components, *header)
						} else if strings.HasPrefix(mimeType, "video") {
							video := &mmtVideo{
								Link: mediaURL,
							}
							header.Parameters = append(header.Parameters, Param{Type: "video", Video: video})
							payload.Template.Components = append(payload.Template.Components, *header)
						} else {
							duration := time.Since(start)
							err = fmt.Errorf("unknown attachment mime type: %s", mimeType)
							attachmentLogs := []*courier.ChannelLog{courier.NewChannelLogFromError("Error sending message", msg.Channel(), msg.ID(), duration, err)}
							logs = append(logs, attachmentLogs...)
							break
						}
					}
				}
				payloads = append(payloads, payload)
			}
		} else {
			parts := handlers.SplitMsgByChannel(msg.Channel(), msg.Text(), maxMsgLength)

			qrs := msg.QuickReplies()
			wppVersion := msg.Channel().ConfigForKey("version", "0").(string)
			isInteractiveMsgCompatible := semver.Compare(wppVersion, interactiveMsgMinSupVersion)
			isInteractiveMsg := (isInteractiveMsgCompatible >= 0) && (len(qrs) > 0)

			if isInteractiveMsg {
				for i, part := range parts {
					if i < (len(parts) - 1) { //if split into more than one message, the first parts will be text and the last interactive
						payload := mtTextPayload{
							To:   msg.URN().Path(),
							Type: "text",
						}
						payload.Text.Body = part
						payloads = append(payloads, payload)

					} else {
						payload := mtInteractivePayload{
							To:   msg.URN().Path(),
							Type: "interactive",
						}

						// up to 3 qrs the interactive message will be button type, otherwise it will be list
						if len(qrs) <= 3 {
							payload.Interactive.Type = "button"
							payload.Interactive.Body.Text = part
							btns := make([]mtButton, len(qrs))
							for i, qr := range qrs {
								btns[i] = mtButton{
									Type: "reply",
								}
								btns[i].Reply.ID = fmt.Sprint(i)
								btns[i].Reply.Title = qr
							}
							payload.Interactive.Action.Buttons = btns
							payloads = append(payloads, payload)
						} else {
							payload.Interactive.Type = "list"
							payload.Interactive.Body.Text = part
							payload.Interactive.Action.Button = "Menu"
							section := mtSection{
								Rows: make([]mtSectionRow, len(qrs)),
							}
							for i, qr := range qrs {
								section.Rows[i] = mtSectionRow{
									ID:    fmt.Sprint(i),
									Title: qr,
								}
							}
							payload.Interactive.Action.Sections = []mtSection{
								section,
							}
							payloads = append(payloads, payload)
						}
					}
				}
			} else {
				for _, part := range parts {
					payload := mtTextPayload{
						To:   msg.URN().Path(),
						Type: "text",
					}
					payload.Text.Body = part
					payloads = append(payloads, payload)
				}
			}
		}
	} else {

		if len(msg.Attachments()) > 0 {
			for attachmentCount, attachment := range msg.Attachments() {

				mimeType, mediaURL := handlers.SplitAttachment(attachment)
				mediaID, mediaLogs, err := h.fetchMediaID(msg, mimeType, mediaURL)
				if len(mediaLogs) > 0 {
					logs = append(logs, mediaLogs...)
				}
				if err != nil {
					logrus.WithField("channel_uuid", msg.Channel().UUID().String()).WithError(err).Error("error while uploading media to whatsapp")
				}
				if err == nil && mediaID != "" {
					mediaURL = ""
				}
				mediaPayload := &mediaObject{ID: mediaID, Link: mediaURL}
				if strings.HasPrefix(mimeType, "audio") {
					payload := mtAudioPayload{
						To:   msg.URN().Path(),
						Type: "audio",
					}
					payload.Audio = mediaPayload
					payloads = append(payloads, payload)
				} else if strings.HasPrefix(mimeType, "application") {
					payload := mtDocumentPayload{
						To:   msg.URN().Path(),
						Type: "document",
					}
					if attachmentCount == 0 {
						mediaPayload.Caption = msg.Text()
					}
					mediaPayload.Filename, err = utils.BasePathForURL(mediaURL)

					// Logging error
					if err != nil {
						logrus.WithField("channel_uuid", msg.Channel().UUID().String()).WithError(err).Error("Error while parsing the media URL")
					}
					payload.Document = mediaPayload
					payloads = append(payloads, payload)
				} else if strings.HasPrefix(mimeType, "image") {
					payload := mtImagePayload{
						To:   msg.URN().Path(),
						Type: "image",
					}
					if attachmentCount == 0 {
						mediaPayload.Caption = msg.Text()
					}
					payload.Image = mediaPayload
					payloads = append(payloads, payload)
				} else if strings.HasPrefix(mimeType, "video") {
					payload := mtVideoPayload{
						To:   msg.URN().Path(),
						Type: "video",
					}
					if attachmentCount == 0 {
						mediaPayload.Caption = msg.Text()
					}
					payload.Video = mediaPayload
					payloads = append(payloads, payload)
				} else {
					duration := time.Since(start)
					err = fmt.Errorf("unknown attachment mime type: %s", mimeType)
					attachmentLogs := []*courier.ChannelLog{courier.NewChannelLogFromError("Error sending message", msg.Channel(), msg.ID(), duration, err)}
					logs = append(logs, attachmentLogs...)
					break
				}
			}
		}
	}
	return payloads, logs, err
}

// fetchMediaID tries to fetch the id for the uploaded media, setting the result in redis.
func (h *handler) fetchMediaID(msg courier.Msg, mimeType, mediaURL string) (string, []*courier.ChannelLog, error) {
	var logs []*courier.ChannelLog

	// check in cache first
	rc := h.Backend().RedisPool().Get()
	defer rc.Close()

	cacheKey := fmt.Sprintf(mediaCacheKeyPattern, msg.Channel().UUID().String())
	mediaID, err := rcache.Get(rc, cacheKey, mediaURL)
	if err != nil {
		return "", logs, errors.Wrapf(err, "error reading media id from redis: %s : %s", cacheKey, mediaURL)
	} else if mediaID != "" {
		return mediaID, logs, nil
	}

	// check in failure cache
	failKey := fmt.Sprintf("%s-%s", msg.Channel().UUID().String(), mediaURL)
	found, _ := failedMediaCache.Get(failKey)

	// any non nil value means we cached a failure, don't try again until our cache expires
	if found != nil {
		return "", logs, nil
	}

	// download media
	req, err := http.NewRequest("GET", mediaURL, nil)
	if err != nil {
		return "", logs, errors.Wrapf(err, "error building media request")
	}
	rr, err := utils.MakeHTTPRequest(req)
	log := courier.NewChannelLogFromRR("Fetching media", msg.Channel(), msg.ID(), rr).WithError("error fetching media", err)
	logs = append(logs, log)
	if err != nil {
		failedMediaCache.Set(failKey, true, cache.DefaultExpiration)
		return "", logs, nil
	}

	// upload media to WhatsApp
	baseURL := msg.Channel().StringConfigForKey(courier.ConfigBaseURL, "")
	url, err := url.Parse(baseURL)
	if err != nil {
		return "", logs, errors.Wrapf(err, "invalid base url set for WA channel: %s", baseURL)
	}
	dockerMediaURL, _ := url.Parse("/v1/media")

	req, err = http.NewRequest("POST", dockerMediaURL.String(), bytes.NewReader(rr.Body))
	if err != nil {
		return "", logs, errors.Wrapf(err, "error building request to media endpoint")
	}
	setWhatsAppAuthHeader(&req.Header, msg.Channel())
	req.Header.Add("Content-Type", http.DetectContentType(rr.Body))
	rr, err = utils.MakeHTTPRequest(req)
	log = courier.NewChannelLogFromRR("Uploading media to WhatsApp", msg.Channel(), msg.ID(), rr).WithError("Error uploading media to WhatsApp", err)
	logs = append(logs, log)
	if err != nil {
		failedMediaCache.Set(failKey, true, cache.DefaultExpiration)
		return "", logs, errors.Wrapf(err, "error uploading media to whatsapp")
	}

	// take uploaded media id
	mediaID, err = jsonparser.GetString(rr.Body, "media", "[0]", "id")
	if err != nil {
		return "", logs, errors.Wrapf(err, "error reading media id from response")
	}

	// put in cache
	err = rcache.Set(rc, cacheKey, mediaURL, mediaID)
	if err != nil {
		return "", logs, errors.Wrapf(err, "error setting media id in cache")
	}

	return mediaID, logs, nil
}

func sendWhatsAppMsg(msg courier.Msg, sendPath *url.URL, payload interface{}) (string, string, []*courier.ChannelLog, error) {
	start := time.Now()
	jsonBody, err := json.Marshal(payload)

	if err != nil {
		elapsed := time.Now().Sub(start)
		log := courier.NewChannelLogFromError("unable to build JSON body", msg.Channel(), msg.ID(), elapsed, err)
		return "", "", []*courier.ChannelLog{log}, err
	}

	req, _ := http.NewRequest(http.MethodPost, sendPath.String(), bytes.NewReader(jsonBody))
	req.Header = buildWhatsAppHeaders(msg.Channel())
	rr, err := utils.MakeHTTPRequest(req)
	log := courier.NewChannelLogFromRR("Message Sent", msg.Channel(), msg.ID(), rr).WithError("Message Send Error", err)
	errPayload := &mtErrorPayload{}
	err = json.Unmarshal(rr.Body, errPayload)

	// handle send msg errors
	if err == nil && len(errPayload.Errors) > 0 {
		if !hasWhatsAppContactError(*errPayload) {
			err := errors.Errorf("received error from send endpoint: %s", errPayload.Errors[0].Title)
			return "", "", []*courier.ChannelLog{log}, err
		}
		// check contact
		baseURL := fmt.Sprintf("%s://%s", sendPath.Scheme, sendPath.Host)
		rrCheck, err := checkWhatsAppContact(msg.Channel(), baseURL, msg.URN())

		if rrCheck == nil {
			elapsed := time.Now().Sub(start)
			checkLog := courier.NewChannelLogFromError("unable to build contact check request", msg.Channel(), msg.ID(), elapsed, err)
			return "", "", []*courier.ChannelLog{log, checkLog}, err
		}
		checkLog := courier.NewChannelLogFromRR("Contact check", msg.Channel(), msg.ID(), rrCheck).WithError("Status Error", err)

		if err != nil {
			return "", "", []*courier.ChannelLog{log, checkLog}, err
		}
		// update contact URN and msg destiny with returned wpp id
		wppID, err := jsonparser.GetString(rrCheck.Body, "contacts", "[0]", "wa_id")

		if err == nil {
			var updatedPayload interface{}

			// handle msg type casting
			switch v := payload.(type) {
			case mtTextPayload:
				v.To = wppID
				updatedPayload = v
			case mtImagePayload:
				v.To = wppID
				updatedPayload = v
			case mtVideoPayload:
				v.To = wppID
				updatedPayload = v
			case mtAudioPayload:
				v.To = wppID
				updatedPayload = v
			case mtDocumentPayload:
				v.To = wppID
				updatedPayload = v
			case templatePayload:
				v.To = wppID
				updatedPayload = v
			case hsmPayload:
				v.To = wppID
				updatedPayload = v
			}
			// marshal updated payload
			if updatedPayload != nil {
				payload = updatedPayload
				jsonBody, err = json.Marshal(payload)

				if err != nil {
					elapsed := time.Now().Sub(start)
					log := courier.NewChannelLogFromError("unable to build JSON body", msg.Channel(), msg.ID(), elapsed, err)
					return "", "", []*courier.ChannelLog{log, checkLog}, err
				}
			}
		}
		// try send msg again
		reqRetry, err := http.NewRequest(http.MethodPost, sendPath.String(), bytes.NewReader(jsonBody))
		if err != nil {
			return "", "", nil, err
		}
		reqRetry.Header = buildWhatsAppHeaders(msg.Channel())

		if retryParam != "" {
			reqRetry.URL.RawQuery = fmt.Sprintf("%s=1", retryParam)
		}

		rrRetry, err := utils.MakeHTTPRequest(reqRetry)
		retryLog := courier.NewChannelLogFromRR("Message Sent", msg.Channel(), msg.ID(), rrRetry).WithError("Message Send Error", err)

		if err != nil {
			return "", "", []*courier.ChannelLog{log, checkLog, retryLog}, err
		}
		externalID, err := getSendWhatsAppMsgId(rrRetry)
		return wppID, externalID, []*courier.ChannelLog{log, checkLog, retryLog}, err
	}
	externalID, err := getSendWhatsAppMsgId(rr)
	return "", externalID, []*courier.ChannelLog{log}, err
}

func setWhatsAppAuthHeader(header *http.Header, channel courier.Channel) {
	authToken := channel.StringConfigForKey(courier.ConfigAuthToken, "")

	if channel.ChannelType() == channelTypeD3 {
		header.Set(d3AuthorizationKey, authToken)
	} else {
		header.Set("Authorization", fmt.Sprintf("Bearer %s", authToken))
	}
}

func buildWhatsAppHeaders(channel courier.Channel) http.Header {
	header := http.Header{
		"Content-Type": []string{"application/json"},
		"Accept":       []string{"application/json"},
		"User-Agent":   []string{utils.HTTPUserAgent},
	}
	setWhatsAppAuthHeader(&header, channel)
	return header
}

func hasWhatsAppContactError(payload mtErrorPayload) bool {
	for _, err := range payload.Errors {
		if err.Code == 1006 && err.Title == "Resource not found" && err.Details == "unknown contact" {
			return true
		}
	}
	return false
}

func getSendWhatsAppMsgId(rr *utils.RequestResponse) (string, error) {
	if externalID, err := jsonparser.GetString(rr.Body, "messages", "[0]", "id"); err == nil {
		return externalID, nil
	} else {
		return "", errors.Errorf("unable to get message id from response body")
	}
}

type mtContactCheckPayload struct {
	Blocking   string   `json:"blocking"`
	Contacts   []string `json:"contacts"`
	ForceCheck bool     `json:"force_check"`
}

func checkWhatsAppContact(channel courier.Channel, baseURL string, urn urns.URN) (*utils.RequestResponse, error) {
	payload := mtContactCheckPayload{
		Blocking:   "wait",
		Contacts:   []string{fmt.Sprintf("+%s", urn.Path())},
		ForceCheck: true,
	}
	reqBody, err := json.Marshal(payload)

	if err != nil {
		return nil, err
	}
	sendURL := fmt.Sprintf("%s/v1/contacts", baseURL)
	req, _ := http.NewRequest(http.MethodPost, sendURL, bytes.NewReader(reqBody))
	req.Header = buildWhatsAppHeaders(channel)
	rr, err := utils.MakeHTTPRequest(req)

	if err != nil {
		return rr, err
	}
	// check contact status
	if status, err := jsonparser.GetString(rr.Body, "contacts", "[0]", "status"); err == nil {
		if status == "valid" {
			return rr, nil
		} else {
			return rr, errors.Errorf(`contact status is "%s"`, status)
		}
	} else {
		return rr, err
	}
}

func (h *handler) getTemplate(msg courier.Msg) (*MsgTemplating, error) {
	mdJSON := msg.Metadata()
	if len(mdJSON) == 0 {
		return nil, nil
	}
	metadata := &TemplateMetadata{}
	err := json.Unmarshal(mdJSON, metadata)
	if err != nil {
		return nil, err
	}
	templating := metadata.Templating
	if templating == nil {
		return nil, nil
	}

	// check our template is valid
	err = handlers.Validate(templating)
	if err != nil {
		return nil, errors.Wrapf(err, "invalid templating definition")
	}
	// check country
	if templating.Country != "" {
		templating.Language = fmt.Sprintf("%s_%s", templating.Language, templating.Country)
	}

	// map our language from iso639-3_iso3166-2 to the WA country / iso638-2 pair
	language, found := languageMap[templating.Language]
	if !found {
		return nil, fmt.Errorf("unable to find mapping for language: %s", templating.Language)
	}
	templating.Language = language

	return templating, err
}

type TemplateMetadata struct {
	Templating *MsgTemplating `json:"templating"`
}

type MsgTemplating struct {
	Template struct {
		Name string `json:"name" validate:"required"`
		UUID string `json:"uuid" validate:"required"`
	} `json:"template" validate:"required,dive"`
	Language  string   `json:"language" validate:"required"`
	Country   string   `json:"country"`
	Namespace string   `json:"namespace"`
	Variables []string `json:"variables"`
}

// mapping from iso639-3_iso3166-2 to WA language code
var languageMap = map[string]string{
	"afr":    "af",    // Afrikaans
	"sqi":    "sq",    // Albanian
	"ara":    "ar",    // Arabic
	"aze":    "az",    // Azerbaijani
	"ben":    "bn",    // Bengali
	"bul":    "bg",    // Bulgarian
	"cat":    "ca",    // Catalan
	"zho":    "zh_CN", // Chinese
	"zho_CN": "zh_CN", // Chinese (CHN)
	"zho_HK": "zh_HK", // Chinese (HKG)
	"zho_TW": "zh_TW", // Chinese (TAI)
	"hrv":    "hr",    // Croatian
	"ces":    "cs",    // Czech
	"dah":    "da",    // Danish
	"nld":    "nl",    // Dutch
	"eng":    "en",    // English
	"eng_GB": "en_GB", // English (UK)
	"eng_US": "en_US", // English (US)
	"est":    "et",    // Estonian
	"fil":    "fil",   // Filipino
	"fin":    "fi",    // Finnish
	"fra":    "fr",    // French
	"deu":    "de",    // German
	"ell":    "el",    // Greek
	"gul":    "gu",    // Gujarati
	"hau":    "ha",    // Hausa
	"enb":    "he",    // Hebrew
	"hin":    "hi",    // Hindi
	"hun":    "hu",    // Hungarian
	"ind":    "id",    // Indonesian
	"gle":    "ga",    // Irish
	"ita":    "it",    // Italian
	"jpn":    "ja",    // Japanese
	"kan":    "kn",    // Kannada
	"kaz":    "kk",    // Kazakh
	"kor":    "ko",    // Korean
	"lao":    "lo",    // Lao
	"lav":    "lv",    // Latvian
	"lit":    "lt",    // Lithuanian
	"mal":    "ml",    // Malayalam
	"mkd":    "mk",    // Macedonian
	"msa":    "ms",    // Malay
	"mar":    "mr",    // Marathi
	"nob":    "nb",    // Norwegian
	"fas":    "fa",    // Persian
	"pol":    "pl",    // Polish
	"por":    "pt_PT", // Portuguese
	"por_BR": "pt_BR", // Portuguese (BR)
	"por_PT": "pt_PT", // Portuguese (POR)
	"pan":    "pa",    // Punjabi
	"ron":    "ro",    // Romanian
	"rus":    "ru",    // Russian
	"srp":    "sr",    // Serbian
	"slk":    "sk",    // Slovak
	"slv":    "sl",    // Slovenian
	"spa":    "es",    // Spanish
	"spa_AR": "es_AR", // Spanish (ARG)
	"spa_ES": "es_ES", // Spanish (SPA)
	"spa_MX": "es_MX", // Spanish (MEX)
	"swa":    "sw",    // Swahili
	"swe":    "sv",    // Swedish
	"tam":    "ta",    // Tamil
	"tel":    "te",    // Telugu
	"tha":    "th",    // Thai
	"tur":    "tr",    // Turkish
	"ukr":    "uk",    // Ukrainian
	"urd":    "ur",    // Urdu
	"uzb":    "uz",    // Uzbek
	"vie":    "vi",    // Vietnamese
	"zul":    "zu",    // Zulu
}<|MERGE_RESOLUTION|>--- conflicted
+++ resolved
@@ -174,7 +174,6 @@
 	} `json:"statuses"`
 }
 
-<<<<<<< HEAD
 // checkBlockedContact is a function to verify if the contact from msg has status blocked to return an error or not if it is active
 func checkBlockedContact(payload *eventPayload, ctx context.Context, channel courier.Channel, h *handler) error {
 	if len(payload.Contacts) > 0 {
@@ -197,8 +196,6 @@
 	return nil
 }
 
-=======
->>>>>>> dc629b14
 // receiveMessage is our HTTP handler function for incoming messages
 func (h *handler) receiveEvent(ctx context.Context, channel courier.Channel, w http.ResponseWriter, r *http.Request) ([]courier.Event, error) {
 	payload := &eventPayload{}
