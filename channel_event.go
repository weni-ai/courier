package courier

import (
	"time"

	"github.com/nyaruka/gocommon/urns"
)

// ChannelEventType is the type of channel event this is
type ChannelEventType string

// Possible values for ChannelEventTypes
const (
	NewConversation ChannelEventType = "new_conversation"
	Referral        ChannelEventType = "referral"
	StopContact     ChannelEventType = "stop_contact"
	WelcomeMessage  ChannelEventType = "welcome_message"
<<<<<<< HEAD
	ContactUpdate   ChannelEventType = "contact_update"
=======
	PaymentMethod   ChannelEventType = "payment_method"
>>>>>>> 40f5196e
)

//-----------------------------------------------------------------------------
// ChannelEvent Interface
//-----------------------------------------------------------------------------

// ChannelEvent represents an event on a channel, such as a follow, new conversation or referral
type ChannelEvent interface {
	ChannelUUID() ChannelUUID
	URN() urns.URN
	EventType() ChannelEventType
	Extra() map[string]interface{}
	CreatedOn() time.Time
	OccurredOn() time.Time

	Logs() []*ChannelLog
	AddLog(log *ChannelLog)

	WithContactName(name string) ChannelEvent
	WithExtra(extra map[string]interface{}) ChannelEvent
	WithOccurredOn(time.Time) ChannelEvent

	EventID() int64
}<|MERGE_RESOLUTION|>--- conflicted
+++ resolved
@@ -15,11 +15,8 @@
 	Referral        ChannelEventType = "referral"
 	StopContact     ChannelEventType = "stop_contact"
 	WelcomeMessage  ChannelEventType = "welcome_message"
-<<<<<<< HEAD
 	ContactUpdate   ChannelEventType = "contact_update"
-=======
 	PaymentMethod   ChannelEventType = "payment_method"
->>>>>>> 40f5196e
 )
 
 //-----------------------------------------------------------------------------
