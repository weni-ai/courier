--- conflicted
+++ resolved
@@ -175,7 +175,6 @@
 						Text    string `json:"text"`
 						Payload string `json:"payload"`
 					} `json:"button"`
-<<<<<<< HEAD
 					Interactive struct {
 						Type        string `json:"type"`
 						ButtonReply struct {
@@ -187,8 +186,6 @@
 							Title string `json:"title"`
 						} `json:"list_reply,omitempty"`
 					} `json:"interactive,omitempty"`
-=======
->>>>>>> 57732ae1
 				} `json:"messages"`
 				Statuses []struct {
 					ID           string `json:"id"`
@@ -201,10 +198,6 @@
 						Origin *struct {
 							Type string `json:"type"`
 						} `json:"origin"`
-<<<<<<< HEAD
-=======
-						ExpirationTimestamp int64 `json:"expiration_timestamp"`
->>>>>>> 57732ae1
 					} `json:"conversation"`
 					Pricing *struct {
 						PricingModel string `json:"pricing_model"`
@@ -360,17 +353,10 @@
 	return nil, err
 }
 
-<<<<<<< HEAD
 func resolveMediaURL(channel courier.Channel, mediaID string, token string) (string, error) {
 
 	if token == "" {
 		return "", fmt.Errorf("missing token for WAC channel")
-=======
-func resolveMediaURL(channel courier.Channel, mediaID string) (string, error) {
-	token := channel.StringConfigForKey(courier.ConfigAuthToken, "")
-	if token == "" {
-		return "", fmt.Errorf("missing token for WA channel")
->>>>>>> 57732ae1
 	}
 
 	base, _ := url.Parse(graphURL)
@@ -435,11 +421,8 @@
 	// the list of events we deal with
 	events := make([]courier.Event, 0, 2)
 
-<<<<<<< HEAD
 	token := h.Server().Config().WhatsappAdminSystemUserToken
 
-=======
->>>>>>> 57732ae1
 	// the list of data we will return in our response
 	data := make([]interface{}, 0, 2)
 
@@ -477,22 +460,14 @@
 					text = msg.Text.Body
 				} else if msg.Type == "audio" && msg.Audio != nil {
 					text = msg.Audio.Caption
-<<<<<<< HEAD
 					mediaURL, err = resolveMediaURL(channel, msg.Audio.ID, token)
 				} else if msg.Type == "voice" && msg.Voice != nil {
 					text = msg.Voice.Caption
 					mediaURL, err = resolveMediaURL(channel, msg.Voice.ID, token)
-=======
-					mediaURL, err = resolveMediaURL(channel, msg.Audio.ID)
-				} else if msg.Type == "voice" && msg.Voice != nil {
-					text = msg.Voice.Caption
-					mediaURL, err = resolveMediaURL(channel, msg.Voice.ID)
->>>>>>> 57732ae1
 				} else if msg.Type == "button" && msg.Button != nil {
 					text = msg.Button.Text
 				} else if msg.Type == "document" && msg.Document != nil {
 					text = msg.Document.Caption
-<<<<<<< HEAD
 					mediaURL, err = resolveMediaURL(channel, msg.Document.ID, token)
 				} else if msg.Type == "image" && msg.Image != nil {
 					text = msg.Image.Caption
@@ -506,17 +481,6 @@
 					text = msg.Interactive.ButtonReply.Title
 				} else if msg.Type == "interactive" && msg.Interactive.Type == "list_reply" {
 					text = msg.Interactive.ListReply.Title
-=======
-					mediaURL, err = resolveMediaURL(channel, msg.Document.ID)
-				} else if msg.Type == "image" && msg.Image != nil {
-					text = msg.Image.Caption
-					mediaURL, err = resolveMediaURL(channel, msg.Image.ID)
-				} else if msg.Type == "video" && msg.Video != nil {
-					text = msg.Video.Caption
-					mediaURL, err = resolveMediaURL(channel, msg.Video.ID)
-				} else if msg.Type == "location" && msg.Location != nil {
-					mediaURL = fmt.Sprintf("geo:%f,%f", msg.Location.Latitude, msg.Location.Longitude)
->>>>>>> 57732ae1
 				} else {
 					// we received a message type we do not support.
 					courier.LogRequestError(r, channel, fmt.Errorf("unsupported message type %s", msg.Type))
@@ -843,22 +807,22 @@
 	return events, data, nil
 }
 
-// {
-//     "messaging_type": "<MESSAGING_TYPE>"
-//     "recipient":{
-//         "id":"<PSID>"
-//     },
-//     "message":{
-//	       "text":"hello, world!"
-//         "attachment":{
-//             "type":"image",
-//             "payload":{
-//                 "url":"http://www.messenger-rocks.com/image.jpg",
-//                 "is_reusable":true
-//             }
-//         }
-//     }
-// }
+//	{
+//	    "messaging_type": "<MESSAGING_TYPE>"
+//	    "recipient":{
+//	        "id":"<PSID>"
+//	    },
+//	    "message":{
+//		       "text":"hello, world!"
+//	        "attachment":{
+//	            "type":"image",
+//	            "payload":{
+//	                "url":"http://www.messenger-rocks.com/image.jpg",
+//	                "is_reusable":true
+//	            }
+//	        }
+//	    }
+//	}
 type mtPayload struct {
 	MessagingType string `json:"messaging_type"`
 	Tag           string `json:"tag,omitempty"`
@@ -1185,37 +1149,23 @@
 }
 
 type wacParam struct {
-<<<<<<< HEAD
 	Type     string      `json:"type"`
 	Text     string      `json:"text,omitempty"`
 	Image    *wacMTMedia `json:"image,omitempty"`
 	Document *wacMTMedia `json:"document,omitempty"`
 	Video    *wacMTMedia `json:"video,omitempty"`
-=======
-	Type string `json:"type"`
-	Text string `json:"text"`
->>>>>>> 57732ae1
 }
 
 type wacComponent struct {
 	Type    string      `json:"type"`
-<<<<<<< HEAD
 	SubType string      `json:"sub_type,omitempty"`
 	Index   string      `json:"index,omitempty"`
-=======
-	SubType string      `json:"sub_type"`
-	Index   string      `json:"index"`
->>>>>>> 57732ae1
 	Params  []*wacParam `json:"parameters"`
 }
 
 type wacText struct {
-<<<<<<< HEAD
 	Body       string `json:"body"`
 	PreviewURL bool   `json:"preview_url,omitempty"`
-=======
-	Body string `json:"body"`
->>>>>>> 57732ae1
 }
 
 type wacLanguage struct {
@@ -1232,19 +1182,11 @@
 type wacInteractive struct {
 	Type   string `json:"type"`
 	Header *struct {
-<<<<<<< HEAD
 		Type     string     `json:"type"`
 		Text     string     `json:"text,omitempty"`
 		Video    wacMTMedia `json:"video,omitempty"`
 		Image    wacMTMedia `json:"image,omitempty"`
 		Document wacMTMedia `json:"document,omitempty"`
-=======
-		Type     string `json:"type"`
-		Text     string `json:"text,omitempty"`
-		Video    string `json:"video,omitempty"`
-		Image    string `json:"image,omitempty"`
-		Document string `json:"document,omitempty"`
->>>>>>> 57732ae1
 	} `json:"header,omitempty"`
 	Body struct {
 		Text string `json:"text"`
@@ -1261,10 +1203,6 @@
 
 type wacMTPayload struct {
 	MessagingProduct string `json:"messaging_product"`
-<<<<<<< HEAD
-=======
-	PreviewURL       bool   `json:"preview_url"`
->>>>>>> 57732ae1
 	RecipientType    string `json:"recipient_type"`
 	To               string `json:"to"`
 	Type             string `json:"type"`
@@ -1285,26 +1223,20 @@
 	Messages []*struct {
 		ID string `json:"id"`
 	} `json:"messages"`
-<<<<<<< HEAD
 	Contacts []*struct {
 		Input string `json:"input,omitempty"`
 		WaID  string `json:"wa_id,omitempty"`
 	} `json:"contacts,omitempty"`
-=======
->>>>>>> 57732ae1
 }
 
 func (h *handler) sendCloudAPIWhatsappMsg(ctx context.Context, msg courier.Msg) (courier.MsgStatus, error) {
 	// can't do anything without an access token
 	accessToken := h.Server().Config().WhatsappAdminSystemUserToken
 
-<<<<<<< HEAD
 	start := time.Now()
 	hasNewURN := false
 	hasCaption := false
 
-=======
->>>>>>> 57732ae1
 	base, _ := url.Parse(graphURL)
 	path, _ := url.Parse(fmt.Sprintf("/%s/messages", msg.Channel().Address()))
 	wacPhoneURL := base.ResolveReference(path)
@@ -1317,7 +1249,6 @@
 	}
 	qrs := msg.QuickReplies()
 
-<<<<<<< HEAD
 	var payloadAudio wacMTPayload
 
 	for i := 0; i < len(msgParts)+len(msg.Attachments()); i++ {
@@ -1328,15 +1259,6 @@
 		templating, err := h.getTemplate(msg)
 		if templating != nil || len(msg.Attachments()) == 0 {
 
-=======
-	for i := 0; i < len(msgParts)+len(msg.Attachments()); i++ {
-		payload := wacMTPayload{MessagingProduct: "whatsapp", RecipientType: "individual", To: msg.URN().Path()}
-
-		if len(msg.Attachments()) == 0 {
-			// do we have a template?
-			var templating *MsgTemplating
-			templating, err := h.getTemplate(msg)
->>>>>>> 57732ae1
 			if err != nil {
 				return nil, errors.Wrapf(err, "unable to decode template: %s for channel: %s", string(msg.Metadata()), msg.Channel().UUID())
 			}
@@ -1347,7 +1269,6 @@
 				template := wacTemplate{Name: templating.Template.Name, Language: &wacLanguage{Policy: "deterministic", Code: templating.Language}}
 				payload.Template = &template
 
-<<<<<<< HEAD
 				if len(templating.Variables) > 0 {
 					component := &wacComponent{Type: "body"}
 					for _, v := range templating.Variables {
@@ -1385,19 +1306,10 @@
 					}
 					payload.Template.Components = append(payload.Template.Components, header)
 				}
-=======
-				component := &wacComponent{Type: "body"}
-
-				for _, v := range templating.Variables {
-					component.Params = append(component.Params, &wacParam{Type: "text", Text: v})
-				}
-				template.Components = append(payload.Template.Components, component)
->>>>>>> 57732ae1
 
 			} else {
 				if i < (len(msgParts) + len(msg.Attachments()) - 1) {
 					// this is still a msg part
-<<<<<<< HEAD
 					text := &wacText{}
 					payload.Type = "text"
 					if strings.Contains(msgParts[i-len(msg.Attachments())], "https://") || strings.Contains(msgParts[i-len(msg.Attachments())], "http://") {
@@ -1405,10 +1317,6 @@
 					}
 					text.Body = msgParts[i-len(msg.Attachments())]
 					payload.Text = text
-=======
-					payload.Type = "text"
-					payload.Text = &wacText{Body: msgParts[i-len(msg.Attachments())]}
->>>>>>> 57732ae1
 				} else {
 					if len(qrs) > 0 {
 						payload.Type = "interactive"
@@ -1461,7 +1369,6 @@
 						}
 					} else {
 						// this is still a msg part
-<<<<<<< HEAD
 						text := &wacText{}
 						payload.Type = "text"
 						if strings.Contains(msgParts[i-len(msg.Attachments())], "https://") || strings.Contains(msgParts[i-len(msg.Attachments())], "http://") {
@@ -1480,30 +1387,15 @@
 			if err != nil {
 				return status, err
 			}
-=======
-						payload.Type = "text"
-						payload.Text = &wacText{Body: msgParts[i-len(msg.Attachments())]}
-					}
-				}
-			}
-
-		} else if i < len(msg.Attachments()) {
-			attType, attURL := handlers.SplitAttachment(msg.Attachments()[i])
-			attType = strings.Split(attType, "/")[0]
->>>>>>> 57732ae1
 			if attType == "application" {
 				attType = "document"
 			}
 			payload.Type = attType
-<<<<<<< HEAD
 			media := wacMTMedia{Link: parsedURL.String()}
 			if len(msgParts) == 1 && attType != "audio" && len(msg.Attachments()) == 1 && len(msg.QuickReplies()) == 0 {
 				media.Caption = msgParts[i]
 				hasCaption = true
 			}
-=======
-			media := wacMTMedia{Link: attURL}
->>>>>>> 57732ae1
 
 			if attType == "image" {
 				payload.Image = &media
@@ -1512,7 +1404,6 @@
 			} else if attType == "video" {
 				payload.Video = &media
 			} else if attType == "document" {
-<<<<<<< HEAD
 				media.Filename, err = utils.BasePathForURL(attURL)
 				if err != nil {
 					return nil, err
@@ -1648,81 +1539,10 @@
 		}
 
 		status, respPayload, err := requestWAC(payload, accessToken, msg, status, wacPhoneURL, zeroIndex)
-=======
-				payload.Document = &media
-			}
-		} else {
-			if i < (len(msgParts) + len(msg.Attachments()) - 1) {
-				// this is still a msg part
-				payload.Type = "text"
-				payload.Text = &wacText{Body: msgParts[i-len(msg.Attachments())]}
-			} else {
-				if len(qrs) > 0 {
-					payload.Type = "interactive"
-					// We can use buttons
-					if len(qrs) <= 3 {
-						interactive := wacInteractive{Type: "button", Body: struct {
-							Text string "json:\"text\""
-						}{Text: msgParts[i-len(msg.Attachments())]}}
-
-						btns := make([]wacMTButton, len(qrs))
-						for i, qr := range qrs {
-							btns[i] = wacMTButton{
-								Type: "reply",
-							}
-							btns[i].Reply.ID = fmt.Sprint(i)
-							btns[i].Reply.Title = qr
-						}
-						interactive.Action = &struct {
-							Button   string         "json:\"button,omitempty\""
-							Sections []wacMTSection "json:\"sections,omitempty\""
-							Buttons  []wacMTButton  "json:\"buttons,omitempty\""
-						}{Buttons: btns}
-						payload.Interactive = &interactive
-
-					} else if len(qrs) <= 10 {
-						interactive := wacInteractive{Type: "list", Body: struct {
-							Text string "json:\"text\""
-						}{Text: msgParts[i-len(msg.Attachments())]}}
-
-						section := wacMTSection{
-							Rows: make([]wacMTSectionRow, len(qrs)),
-						}
-						for i, qr := range qrs {
-							section.Rows[i] = wacMTSectionRow{
-								ID:    fmt.Sprint(i),
-								Title: qr,
-							}
-						}
-
-						interactive.Action = &struct {
-							Button   string         "json:\"button,omitempty\""
-							Sections []wacMTSection "json:\"sections,omitempty\""
-							Buttons  []wacMTButton  "json:\"buttons,omitempty\""
-						}{Button: "Menu", Sections: []wacMTSection{
-							section,
-						}}
-
-						payload.Interactive = &interactive
-					} else {
-						return nil, fmt.Errorf("too many quick replies WAC supports only up to 10 quick replies")
-					}
-				} else {
-					// this is still a msg part
-					payload.Type = "text"
-					payload.Text = &wacText{Body: msgParts[i-len(msg.Attachments())]}
-				}
-			}
-
-		}
-
-		jsonBody, err := json.Marshal(payload)
->>>>>>> 57732ae1
 		if err != nil {
 			return status, err
 		}
 
-<<<<<<< HEAD
 		// if payload.contacts[0].wa_id != payload.contacts[0].input | to fix cases with 9 extra
 		if len(respPayload.Contacts) > 0 && respPayload.Contacts[0].WaID != msg.URN().Path() {
 			if !hasNewURN {
@@ -1784,40 +1604,6 @@
 	status.SetStatus(courier.MsgWired)
 
 	return status, respPayload, nil
-=======
-		req, err := http.NewRequest(http.MethodPost, wacPhoneURL.String(), bytes.NewReader(jsonBody))
-		if err != nil {
-			return nil, err
-		}
-		req.Header.Set("Authorization", fmt.Sprintf("Bearer %s", accessToken))
-		req.Header.Set("Content-Type", "application/json")
-		req.Header.Set("Accept", "application/json")
-
-		rr, err := utils.MakeHTTPRequest(req)
-
-		// record our status and log
-		log := courier.NewChannelLogFromRR("Message Sent", msg.Channel(), msg.ID(), rr).WithError("Message Send Error", err)
-		status.AddLog(log)
-		if err != nil {
-			return status, nil
-		}
-
-		respPayload := &wacMTResponse{}
-		err = json.Unmarshal(rr.Body, respPayload)
-		if err != nil {
-			log.WithError("Message Send Error", errors.Errorf("unable to unmarshal response body"))
-			return status, nil
-		}
-		externalID := respPayload.Messages[0].ID
-		if i == 0 && externalID != "" {
-			status.SetExternalID(externalID)
-		}
-		// this was wired successfully
-		status.SetStatus(courier.MsgWired)
-
-	}
-	return status, nil
->>>>>>> 57732ae1
 }
 
 // DescribeURN looks up URN metadata for new contacts
