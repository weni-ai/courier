--- conflicted
+++ resolved
@@ -520,48 +520,12 @@
 		bulkSize += count
 	}
 
-<<<<<<< HEAD
-	// get our DB and redis stats
-	dbStats := b.db.Stats()
-	redisStats := b.redisPool.Stats()
-
-	dbWaitDurationInPeriod := dbStats.WaitDuration - b.dbWaitDuration
-	dbWaitCountInPeriod := dbStats.WaitCount - b.dbWaitCount
-	redisWaitDurationInPeriod := redisStats.WaitDuration - b.redisWaitDuration
-	redisWaitCountInPeriod := redisStats.WaitCount - b.redisWaitCount
-
-	b.dbWaitDuration = dbStats.WaitDuration
-	b.dbWaitCount = dbStats.WaitCount
-	b.redisWaitDuration = redisStats.WaitDuration
-	b.redisWaitCount = redisStats.WaitCount
-
-	analytics.Gauge("courier.db_busy", float64(dbStats.InUse))
-	analytics.Gauge("courier.db_idle", float64(dbStats.Idle))
-	analytics.Gauge("courier.db_wait_ms", float64(dbWaitDurationInPeriod/time.Millisecond))
-	analytics.Gauge("courier.db_wait_count", float64(dbWaitCountInPeriod))
-	analytics.Gauge("courier.redis_wait_ms", float64(redisWaitDurationInPeriod/time.Millisecond))
-	analytics.Gauge("courier.redis_wait_count", float64(redisWaitCountInPeriod))
-	analytics.Gauge("courier.bulk_queue", float64(bulkSize))
-	analytics.Gauge("courier.priority_queue", float64(prioritySize))
-
-	logrus.WithFields(logrus.Fields{
-		"db_busy":          dbStats.InUse,
-		"db_idle":          dbStats.Idle,
-		"db_wait_time":     dbWaitDurationInPeriod,
-		"db_wait_count":    dbWaitCountInPeriod,
-		"redis_wait_time":  dbWaitDurationInPeriod,
-		"redis_wait_count": dbWaitCountInPeriod,
-		"priority_size":    prioritySize,
-		"bulk_size":        bulkSize,
-	}).Info("current analytics")
-=======
 	// log our total
 	librato.Gauge("courier.bulk_queue", float64(bulkSize))
 	librato.Gauge("courier.priority_queue", float64(prioritySize))
 	metrics.SetBulkQueueSize(float64(bulkSize))
 	metrics.SetPriorityQueueSize(float64(prioritySize))
 	logrus.WithField("bulk_queue", bulkSize).WithField("priority_queue", prioritySize).Info("heartbeat queue sizes calculated")
->>>>>>> 180259f2
 
 	return nil
 }
@@ -893,14 +857,12 @@
 
 	stopChan  chan bool
 	waitGroup *sync.WaitGroup
-<<<<<<< HEAD
 
 	// both sqlx and redis provide wait stats which are cummulative that we need to convert into increments
 	dbWaitDuration    time.Duration
 	dbWaitCount       int64
 	redisWaitDuration time.Duration
 	redisWaitCount    int64
-=======
 }
 
 func (b *backend) GetRunEventsByMsgUUIDFromDB(ctx context.Context, msgUUID string) ([]courier.RunEvent, error) {
@@ -925,5 +887,4 @@
 
 func (b *backend) GetProjectUUIDFromChannelUUID(ctx context.Context, channelUUID courier.ChannelUUID) (string, error) {
 	return getProjectUUIDFromChannelUUID(ctx, b.db, channelUUID.String())
->>>>>>> 180259f2
 }