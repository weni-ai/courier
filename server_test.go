package courier

import (
	"net/http"
	"testing"
	"time"

	"github.com/nyaruka/courier/billing"
	"github.com/nyaruka/courier/utils"
	"github.com/sirupsen/logrus"
	"github.com/stretchr/testify/assert"
)

func TestServer(t *testing.T) {
	logger := logrus.New()
	config := NewConfig()
	config.StatusUsername = "admin"
	config.StatusPassword = "password123"

	server := NewServerWithLogger(config, NewMockBackend(), logger)
	server.Start()
	defer server.Stop()

	billingClient, err := billing.NewRMQBillingResilientClient(
		"amqp://localhost:5672/",
		config.RabbitmqRetryPubAttempts,
		config.RabbitmqRetryPubDelay,
<<<<<<< HEAD
		config.BillingQueueName,
=======
		config.BillingExchangeName,
>>>>>>> d8741371
	)
	if err != nil {
		logrus.Fatalf("Error creating billing RabbitMQ client: %v", err)
	}
	server.SetBilling(billingClient)

	// wait for server to come up
	time.Sleep(100 * time.Millisecond)

	// hit our main pages, this is admitedly mostly in the name of coverage
	req, _ := http.NewRequest("GET", "http://localhost:8080/", nil)
	rr, err := utils.MakeHTTPRequest(req)
	assert.NoError(t, err)
	assert.Contains(t, string(rr.Body), "courier")

	// status page without auth
	req, _ = http.NewRequest("GET", "http://localhost:8080/status", nil)
	rr, err = utils.MakeHTTPRequest(req)
	assert.Error(t, err)
	assert.Equal(t, 401, rr.StatusCode)

	// status page with auth
	req, _ = http.NewRequest("GET", "http://localhost:8080/status", nil)
	req.SetBasicAuth("admin", "password123")
	rr, err = utils.MakeHTTPRequest(req)
	assert.NoError(t, err)
	assert.Contains(t, string(rr.Body), "courier")

	// hit an invalid path
	req, _ = http.NewRequest("GET", "http://localhost:8080/notthere", nil)
	rr, err = utils.MakeHTTPRequest(req)
	assert.Error(t, err)
	assert.Contains(t, string(rr.Body), "not found")

	// invalid method
	req, _ = http.NewRequest("POST", "http://localhost:8080/", nil)
	rr, err = utils.MakeHTTPRequest(req)
	assert.Error(t, err)
	assert.Contains(t, string(rr.Body), "method not allowed")

	// health check
	req, _ = http.NewRequest("GET", "http://localhost:8080/c/health", nil)
	rr, err = utils.MakeHTTPRequest(req)
	assert.NoError(t, err)
	assert.Equal(t, 200, rr.StatusCode)
}

func TestSanitizeBody(t *testing.T) {
	tcs := []struct {
		Label  string
		Body   string
		Result string
	}{
		{
			"empty",
			"",
			"",
		},
		{
			"valid",
			"POST /v1/messages HTTP/1.1\r\nContent-Length: 125\r\n\r\nBody",
			"POST /v1/messages HTTP/1.1\r\nContent-Length: 125\r\n\r\nBody",
		},
		{
			"application/octet-stream",
			"POST /v1/messages HTTP/1.1\r\nContent-Length: 125\r\n\r\nJFIF``C",
			"POST /v1/messages HTTP/1.1\r\nContent-Length: 125\r\n\r\nOmitting non text body of type: application/octet-stream",
		},
	}

	for _, tc := range tcs {
		result := sanitizeBody(tc.Body)
		assert.Equal(t, tc.Result, result, "%s: unexpected result", tc.Label)
	}
}<|MERGE_RESOLUTION|>--- conflicted
+++ resolved
@@ -25,11 +25,7 @@
 		"amqp://localhost:5672/",
 		config.RabbitmqRetryPubAttempts,
 		config.RabbitmqRetryPubDelay,
-<<<<<<< HEAD
-		config.BillingQueueName,
-=======
 		config.BillingExchangeName,
->>>>>>> d8741371
 	)
 	if err != nil {
 		logrus.Fatalf("Error creating billing RabbitMQ client: %v", err)
