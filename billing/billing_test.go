--- conflicted
+++ resolved
@@ -13,9 +13,6 @@
 	"github.com/stretchr/testify/assert"
 )
 
-<<<<<<< HEAD
-const billingTestQueueName = "testqueue"
-=======
 const (
 	billingTestExchangeName = "test-exchange"
 	billingTestQueueName    = "test-queue"
@@ -58,7 +55,6 @@
 		log.Fatal(err)
 	}
 }
->>>>>>> d8741371
 
 func TestInitialization(t *testing.T) {
 	connURL := "amqp://localhost:5672/"
@@ -76,11 +72,7 @@
 	defer ch.QueueDelete(billingTestQueueName, false, false, false)
 	defer ch.ExchangeDelete(billingTestExchangeName, false, false)
 	defer ch.Close()
-<<<<<<< HEAD
-	defer ch.QueueDelete(billingTestQueueName, false, false, false)
-=======
-	defer conn.Close()
->>>>>>> d8741371
+	defer conn.Close()
 }
 
 func TestBillingResilientClient(t *testing.T) {
@@ -95,11 +87,7 @@
 	defer ch.QueueDelete(billingTestQueueName, false, false, false)
 	defer ch.ExchangeDelete(billingTestExchangeName, false, false)
 	defer ch.Close()
-<<<<<<< HEAD
-	defer ch.QueueDelete(billingTestQueueName, false, false, false)
-=======
-	defer conn.Close()
->>>>>>> d8741371
+	defer conn.Close()
 
 	msgUUID, _ := uuid.NewV4()
 	msg := NewMessage(
@@ -116,11 +104,7 @@
 		false,
 	)
 
-<<<<<<< HEAD
-	billingClient, err := NewRMQBillingResilientClient(connURL, 3, 1000, billingTestQueueName)
-=======
 	billingClient, err := NewRMQBillingResilientClient(connURL, 3, 1000, billingTestExchangeName)
->>>>>>> d8741371
 	time.Sleep(1 * time.Second)
 	assert.NoError(t, err)
 	err = billingClient.Send(msg, RoutingKeyCreate)
@@ -171,11 +155,7 @@
 	defer ch.QueueDelete(billingTestQueueName, false, false, false)
 	defer ch.ExchangeDelete(billingTestExchangeName, false, false)
 	defer ch.Close()
-<<<<<<< HEAD
-	defer ch.QueueDelete(billingTestQueueName, false, false, false)
-=======
-	defer conn.Close()
->>>>>>> d8741371
+	defer conn.Close()
 
 	msgUUID, _ := uuid.NewV4()
 	msg := NewMessage(
@@ -192,11 +172,7 @@
 		false,
 	)
 
-<<<<<<< HEAD
-	billingClient, err := NewRMQBillingResilientClient(connURL, 3, 1000, billingTestQueueName)
-=======
 	billingClient, err := NewRMQBillingResilientClient(connURL, 3, 1000, billingTestExchangeName)
->>>>>>> d8741371
 	time.Sleep(1 * time.Second)
 	assert.NoError(t, err)
 	// billingClient.SendAsync(msg, RoutingKeyCreate, nil, nil)
@@ -248,11 +224,7 @@
 	defer ch.QueueDelete(billingTestQueueName, false, false, false)
 	defer ch.ExchangeDelete(billingTestExchangeName, false, false)
 	defer ch.Close()
-<<<<<<< HEAD
-	defer ch.QueueDelete(billingTestQueueName, false, false, false)
-=======
-	defer conn.Close()
->>>>>>> d8741371
+	defer conn.Close()
 
 	msgUUID, _ := uuid.NewV4()
 	msg := NewMessage(
@@ -269,11 +241,7 @@
 		false,
 	)
 
-<<<<<<< HEAD
-	billingClient, err := NewRMQBillingResilientClient(connURL, 3, 1000, billingTestQueueName)
-=======
 	billingClient, err := NewRMQBillingResilientClient(connURL, 3, 1000, billingTestExchangeName)
->>>>>>> d8741371
 	time.Sleep(1 * time.Second)
 	assert.NoError(t, err)
 	time.Sleep(1 * time.Second)
