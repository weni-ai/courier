package facebookapp

import (
	"bytes"
	"context"
	"crypto/hmac"
	"crypto/sha256"
	"encoding/hex"
	"encoding/json"
	"fmt"
	"net/http"
	"net/url"
	"strconv"
	"strings"
	"time"

	"github.com/buger/jsonparser"
	"github.com/nyaruka/courier"
	"github.com/nyaruka/courier/handlers"
	"github.com/nyaruka/courier/utils"
	"github.com/nyaruka/gocommon/urns"
	"github.com/pkg/errors"
)

// Endpoints we hit
var (
	sendURL  = "https://graph.facebook.com/v12.0/me/messages"
	graphURL = "https://graph.facebook.com/v12.0/"

	signatureHeader = "X-Hub-Signature-256"

	maxRequestBodyBytes int64 = 1024 * 1024

	// max for the body
	maxMsgLengthIG  = 1000
	maxMsgLengthFBA = 2000
	maxMsgLengthWAC = 4096

	// Sticker ID substitutions
	stickerIDToEmoji = map[int64]string{
		369239263222822: "👍", // small
		369239343222814: "👍", // medium
		369239383222810: "👍", // big
	}

	tagByTopic = map[string]string{
		"event":    "CONFIRMED_EVENT_UPDATE",
		"purchase": "POST_PURCHASE_UPDATE",
		"account":  "ACCOUNT_UPDATE",
		"agent":    "HUMAN_AGENT",
	}
)

// keys for extra in channel events
const (
	referrerIDKey = "referrer_id"
	sourceKey     = "source"
	adIDKey       = "ad_id"
	typeKey       = "type"
	titleKey      = "title"
	payloadKey    = "payload"
)

var waStatusMapping = map[string]courier.MsgStatusValue{
	"sent":      courier.MsgSent,
	"delivered": courier.MsgDelivered,
	"read":      courier.MsgDelivered,
	"failed":    courier.MsgFailed,
}

var waIgnoreStatuses = map[string]bool{
	"deleted": true,
}

func newHandler(channelType courier.ChannelType, name string, useUUIDRoutes bool) courier.ChannelHandler {
	return &handler{handlers.NewBaseHandlerWithParams(channelType, name, useUUIDRoutes, []string{courier.ConfigAuthToken})}
}

func init() {
	courier.RegisterHandler(newHandler("IG", "Instagram", false))
	courier.RegisterHandler(newHandler("FBA", "Facebook", false))
	courier.RegisterHandler(newHandler("WAC", "WhatsApp Cloud", false))

}

type handler struct {
	handlers.BaseHandler
}

// Initialize is called by the engine once everything is loaded
func (h *handler) Initialize(s courier.Server) error {
	h.SetServer(s)
	s.AddHandlerRoute(h, http.MethodGet, "receive", h.receiveVerify)
	s.AddHandlerRoute(h, http.MethodPost, "receive", h.receiveEvent)
	return nil
}

type Sender struct {
	ID      string `json:"id"`
	UserRef string `json:"user_ref,omitempty"`
}

type User struct {
	ID string `json:"id"`
}

// {
//   "object":"page",
//   "entry":[{
//     "id":"180005062406476",
//     "time":1514924367082,
//     "messaging":[{
//       "sender":  {"id":"1630934236957797"},
//       "recipient":{"id":"180005062406476"},
//       "timestamp":1514924366807,
//       "message":{
//         "mid":"mid.$cAAD5QiNHkz1m6cyj11guxokwkhi2",
//         "seq":33116,
//         "text":"65863634"
//       }
//     }]
//   }]
// }

type wacMedia struct {
	Caption  string `json:"caption"`
	Filename string `json:"filename"`
	ID       string `json:"id"`
	Mimetype string `json:"mime_type"`
	SHA256   string `json:"sha256"`
}
type moPayload struct {
	Object string `json:"object"`
	Entry  []struct {
		ID      string `json:"id"`
		Time    int64  `json:"time"`
		Changes []struct {
			Field string `json:"field"`
			Value struct {
				MessagingProduct string `json:"messaging_product"`
				Metadata         *struct {
					DisplayPhoneNumber string `json:"display_phone_number"`
					PhoneNumberID      string `json:"phone_number_id"`
				} `json:"metadata"`
				Contacts []struct {
					Profile struct {
						Name string `json:"name"`
					} `json:"profile"`
					WaID string `json:"wa_id"`
				} `json:"contacts"`
				Messages []struct {
					ID        string `json:"id"`
					From      string `json:"from"`
					Timestamp string `json:"timestamp"`
					Type      string `json:"type"`
					Context   *struct {
						Forwarded           bool   `json:"forwarded"`
						FrequentlyForwarded bool   `json:"frequently_forwarded"`
						From                string `json:"from"`
						ID                  string `json:"id"`
					} `json:"context"`
					Text struct {
						Body string `json:"body"`
					} `json:"text"`
					Image    *wacMedia `json:"image"`
					Audio    *wacMedia `json:"audio"`
					Video    *wacMedia `json:"video"`
					Document *wacMedia `json:"document"`
					Voice    *wacMedia `json:"voice"`
					Location *struct {
						Latitude  float64 `json:"latitude"`
						Longitude float64 `json:"longitude"`
						Name      string  `json:"name"`
						Address   string  `json:"address"`
					} `json:"location"`
					Button *struct {
						Text    string `json:"text"`
						Payload string `json:"payload"`
					} `json:"button"`
					Interactive struct {
						Type        string `json:"type"`
						ButtonReply struct {
							ID    string `json:"id"`
							Title string `json:"title"`
						} `json:"button_reply,omitempty"`
						ListReply struct {
							ID    string `json:"id"`
							Title string `json:"title"`
						} `json:"list_reply,omitempty"`
					} `json:"interactive,omitempty"`
<<<<<<< HEAD
					Contacts []struct {
						Name struct {
							FirstName     string `json:"first_name"`
							LastName      string `json:"last_name"`
							FormattedName string `json:"formatted_name"`
						} `json:"name"`
						Phones []struct {
							Phone string `json:"phone"`
							WaID  string `json:"wa_id"`
							Type  string `json:"type"`
						} `json:"phones"`
					} `json:"contacts"`
=======
					Errors []struct {
						Code  int    `json:"code"`
						Title string `json:"title"`
					} `json:"errors"`
>>>>>>> 41529530
				} `json:"messages"`
				Statuses []struct {
					ID           string `json:"id"`
					RecipientID  string `json:"recipient_id"`
					Status       string `json:"status"`
					Timestamp    string `json:"timestamp"`
					Type         string `json:"type"`
					Conversation *struct {
						ID     string `json:"id"`
						Origin *struct {
							Type string `json:"type"`
						} `json:"origin"`
					} `json:"conversation"`
					Pricing *struct {
						PricingModel string `json:"pricing_model"`
						Billable     bool   `json:"billable"`
						Category     string `json:"category"`
					} `json:"pricing"`
					Errors []struct {
						Code  int    `json:"code"`
						Title string `json:"title"`
					} `json:"errors"`
				} `json:"statuses"`
				Errors []struct {
					Code  int    `json:"code"`
					Title string `json:"title"`
				} `json:"errors"`
			} `json:"value"`
		} `json:"changes"`
		Messaging []struct {
			Sender    Sender `json:"sender"`
			Recipient User   `json:"recipient"`
			Timestamp int64  `json:"timestamp"`

			OptIn *struct {
				Ref     string `json:"ref"`
				UserRef string `json:"user_ref"`
			} `json:"optin"`

			Referral *struct {
				Ref    string `json:"ref"`
				Source string `json:"source"`
				Type   string `json:"type"`
				AdID   string `json:"ad_id"`
			} `json:"referral"`

			Postback *struct {
				MID      string `json:"mid"`
				Title    string `json:"title"`
				Payload  string `json:"payload"`
				Referral struct {
					Ref    string `json:"ref"`
					Source string `json:"source"`
					Type   string `json:"type"`
					AdID   string `json:"ad_id"`
				} `json:"referral"`
			} `json:"postback"`

			Message *struct {
				IsEcho      bool   `json:"is_echo"`
				MID         string `json:"mid"`
				Text        string `json:"text"`
				IsDeleted   bool   `json:"is_deleted"`
				Attachments []struct {
					Type    string `json:"type"`
					Payload *struct {
						URL         string `json:"url"`
						StickerID   int64  `json:"sticker_id"`
						Coordinates *struct {
							Lat  float64 `json:"lat"`
							Long float64 `json:"long"`
						} `json:"coordinates"`
					}
				} `json:"attachments"`
			} `json:"message"`

			Delivery *struct {
				MIDs      []string `json:"mids"`
				Watermark int64    `json:"watermark"`
			} `json:"delivery"`

			MessagingFeedback *struct {
				FeedbackScreens []struct {
					ScreenID  int                         `json:"screen_id"`
					Questions map[string]FeedbackQuestion `json:"questions"`
				} `json:"feedback_screens"`
			} `json:"messaging_feedback"`
		} `json:"messaging"`
	} `json:"entry"`
}

<<<<<<< HEAD
type FeedbackQuestion struct {
	Type     string `json:"type"`
	Payload  string `json:"payload"`
	FollowUp *struct {
		Type    string `json:"type"`
		Payload string `json:"payload"`
	} `json:"follow_up"`
=======
func (h *handler) RedactValues(ch courier.Channel) []string {
	vals := h.BaseHandler.RedactValues(ch)
	vals = append(vals, h.Server().Config().FacebookApplicationSecret, h.Server().Config().FacebookWebhookSecret, h.Server().Config().WhatsappAdminSystemUserToken)
	return vals
}

// WriteRequestError writes the passed in error to our response writer
func (h *handler) WriteRequestError(ctx context.Context, w http.ResponseWriter, err error) error {
	return courier.WriteError(w, http.StatusOK, err)
>>>>>>> 41529530
}

// GetChannel returns the channel
func (h *handler) GetChannel(ctx context.Context, r *http.Request) (courier.Channel, error) {
	if r.Method == http.MethodGet {
		return nil, nil
	}

	payload := &moPayload{}
	err := handlers.DecodeAndValidateJSON(payload, r)
	if err != nil {
		return nil, err
	}

	// is not a 'page' and 'instagram' object? ignore it
	if payload.Object != "page" && payload.Object != "instagram" && payload.Object != "whatsapp_business_account" {
		return nil, fmt.Errorf("object expected 'page', 'instagram' or 'whatsapp_business_account', found %s", payload.Object)
	}

	// no entries? ignore this request
	if len(payload.Entry) == 0 {
		return nil, fmt.Errorf("no entries found")
	}

	var channelAddress string

	//if object is 'page' returns type FBA, if object is 'instagram' returns type IG
	if payload.Object == "page" {
		channelAddress = payload.Entry[0].ID
		return h.Backend().GetChannelByAddress(ctx, courier.ChannelType("FBA"), courier.ChannelAddress(channelAddress))
	} else if payload.Object == "instagram" {
		channelAddress = payload.Entry[0].ID
		return h.Backend().GetChannelByAddress(ctx, courier.ChannelType("IG"), courier.ChannelAddress(channelAddress))
	} else {
		if len(payload.Entry[0].Changes) == 0 {
			return nil, fmt.Errorf("no changes found")
		}

		channelAddress = payload.Entry[0].Changes[0].Value.Metadata.PhoneNumberID
		if channelAddress == "" {
			return nil, fmt.Errorf("no channel address found")
		}
		return h.Backend().GetChannelByAddress(ctx, courier.ChannelType("WAC"), courier.ChannelAddress(channelAddress))
	}
}

// receiveVerify handles Facebook's webhook verification callback
func (h *handler) receiveVerify(ctx context.Context, channel courier.Channel, w http.ResponseWriter, r *http.Request, clog *courier.ChannelLog) ([]courier.Event, error) {
	mode := r.URL.Query().Get("hub.mode")

	// this isn't a subscribe verification, that's an error
	if mode != "subscribe" {
		return nil, handlers.WriteAndLogRequestError(ctx, h, channel, w, r, fmt.Errorf("unknown request"))
	}

	// verify the token against our server facebook webhook secret, if the same return the challenge FB sent us
	secret := r.URL.Query().Get("hub.verify_token")

	if fmt.Sprint(h.ChannelType()) == "FBA" || fmt.Sprint(h.ChannelType()) == "IG" {
		if secret != h.Server().Config().FacebookWebhookSecret {
			return nil, handlers.WriteAndLogRequestError(ctx, h, channel, w, r, fmt.Errorf("token does not match secret"))
		}
	} else {
		if secret != h.Server().Config().WhatsappCloudWebhookSecret {
			return nil, handlers.WriteAndLogRequestError(ctx, h, channel, w, r, fmt.Errorf("token does not match secret"))
		}
	}

	// and respond with the challenge token
	_, err := fmt.Fprint(w, r.URL.Query().Get("hub.challenge"))
	return nil, err
}

<<<<<<< HEAD
func resolveMediaURL(channel courier.Channel, mediaID string, token string) (string, error) {

=======
func resolveMediaURL(mediaID string, token string, clog *courier.ChannelLog) (string, error) {
>>>>>>> 41529530
	if token == "" {
		return "", fmt.Errorf("missing token for WAC channel")
	}

	base, _ := url.Parse(graphURL)
	path, _ := url.Parse(fmt.Sprintf("/%s", mediaID))
	retrieveURL := base.ResolveReference(path)

	// set the access token as the authorization header
	req, _ := http.NewRequest(http.MethodGet, retrieveURL.String(), nil)
	//req.Header.Set("User-Agent", utils.HTTPUserAgent)
	req.Header.Set("Authorization", fmt.Sprintf("Bearer %s", token))

	resp, respBody, err := handlers.RequestHTTP(req, clog)
	if err != nil || resp.StatusCode/100 != 2 {
		return "", errors.New("error resolving media URL")
	}

	mediaURL, err := jsonparser.GetString(respBody, "url")
	return mediaURL, err
}

// receiveEvent is our HTTP handler function for incoming messages and status updates
func (h *handler) receiveEvent(ctx context.Context, channel courier.Channel, w http.ResponseWriter, r *http.Request, clog *courier.ChannelLog) ([]courier.Event, error) {
	err := h.validateSignature(r)
	if err != nil {
		return nil, handlers.WriteAndLogRequestError(ctx, h, channel, w, r, err)
	}

	payload := &moPayload{}
	err = handlers.DecodeAndValidateJSON(payload, r)
	if err != nil {
		return nil, handlers.WriteAndLogRequestError(ctx, h, channel, w, r, err)
	}

	// is not a 'page' and 'instagram' object? ignore it
	if payload.Object != "page" && payload.Object != "instagram" && payload.Object != "whatsapp_business_account" {
		return nil, handlers.WriteAndLogRequestIgnored(ctx, h, channel, w, r, "ignoring request")
	}

	// no entries? ignore this request
	if len(payload.Entry) == 0 {
		return nil, handlers.WriteAndLogRequestIgnored(ctx, h, channel, w, r, "ignoring request, no entries")
	}

	var events []courier.Event
	var data []interface{}

	if channel.ChannelType() == "FBA" || channel.ChannelType() == "IG" {
		events, data, err = h.processFacebookInstagramPayload(ctx, channel, payload, w, r, clog)
	} else {
<<<<<<< HEAD
		events, data, err = h.processCloudWhatsAppPayload(ctx, channel, payload, w, r)
		webhook := channel.ConfigForKey("webhook", nil)
		if webhook != nil {
			er := handlers.SendWebhooks(channel, r, webhook)
			if er != nil {
				courier.LogRequestError(r, channel, fmt.Errorf("could not send webhook: %s", er))
			}
		}
=======
		events, data, err = h.processCloudWhatsAppPayload(ctx, channel, payload, w, r, clog)

>>>>>>> 41529530
	}

	if err != nil {
		return nil, err
	}

	return events, courier.WriteDataResponse(w, http.StatusOK, "Events Handled", data)
}

func (h *handler) processCloudWhatsAppPayload(ctx context.Context, channel courier.Channel, payload *moPayload, w http.ResponseWriter, r *http.Request, clog *courier.ChannelLog) ([]courier.Event, []interface{}, error) {
	// the list of events we deal with
	events := make([]courier.Event, 0, 2)

	token := h.Server().Config().WhatsappAdminSystemUserToken

	// the list of data we will return in our response
	data := make([]interface{}, 0, 2)

	token := h.Server().Config().WhatsappAdminSystemUserToken

	var contactNames = make(map[string]string)

	// for each entry
	for _, entry := range payload.Entry {
		if len(entry.Changes) == 0 {
			continue
		}

		for _, change := range entry.Changes {

			for _, contact := range change.Value.Contacts {
				contactNames[contact.WaID] = contact.Profile.Name
			}

			for _, msg := range change.Value.Messages {
				// create our date from the timestamp
				ts, err := strconv.ParseInt(msg.Timestamp, 10, 64)
				if err != nil {
					return nil, nil, handlers.WriteAndLogRequestError(ctx, h, channel, w, r, fmt.Errorf("invalid timestamp: %s", msg.Timestamp))
				}
				date := time.Unix(ts, 0).UTC()

				urn, err := urns.NewWhatsAppURN(msg.From)
				if err != nil {
					return nil, nil, handlers.WriteAndLogRequestError(ctx, h, channel, w, r, err)
				}

				for _, msgError := range msg.Errors {
					clog.Error(courier.ErrorExternal(strconv.Itoa(msgError.Code), msgError.Title))
				}

				text := ""
				mediaURL := ""

				if msg.Type == "text" {
					text = msg.Text.Body
				} else if msg.Type == "audio" && msg.Audio != nil {
					text = msg.Audio.Caption
<<<<<<< HEAD
					mediaURL, err = resolveMediaURL(channel, msg.Audio.ID, token)
				} else if msg.Type == "voice" && msg.Voice != nil {
					text = msg.Voice.Caption
					mediaURL, err = resolveMediaURL(channel, msg.Voice.ID, token)
=======
					mediaURL, err = resolveMediaURL(msg.Audio.ID, token, clog)
				} else if msg.Type == "voice" && msg.Voice != nil {
					text = msg.Voice.Caption
					mediaURL, err = resolveMediaURL(msg.Voice.ID, token, clog)
>>>>>>> 41529530
				} else if msg.Type == "button" && msg.Button != nil {
					text = msg.Button.Text
				} else if msg.Type == "document" && msg.Document != nil {
					text = msg.Document.Caption
<<<<<<< HEAD
					mediaURL, err = resolveMediaURL(channel, msg.Document.ID, token)
				} else if msg.Type == "image" && msg.Image != nil {
					text = msg.Image.Caption
					mediaURL, err = resolveMediaURL(channel, msg.Image.ID, token)
				} else if msg.Type == "video" && msg.Video != nil {
					text = msg.Video.Caption
					mediaURL, err = resolveMediaURL(channel, msg.Video.ID, token)
=======
					mediaURL, err = resolveMediaURL(msg.Document.ID, token, clog)
				} else if msg.Type == "image" && msg.Image != nil {
					text = msg.Image.Caption
					mediaURL, err = resolveMediaURL(msg.Image.ID, token, clog)
				} else if msg.Type == "video" && msg.Video != nil {
					text = msg.Video.Caption
					mediaURL, err = resolveMediaURL(msg.Video.ID, token, clog)
>>>>>>> 41529530
				} else if msg.Type == "location" && msg.Location != nil {
					mediaURL = fmt.Sprintf("geo:%f,%f", msg.Location.Latitude, msg.Location.Longitude)
				} else if msg.Type == "interactive" && msg.Interactive.Type == "button_reply" {
					text = msg.Interactive.ButtonReply.Title
				} else if msg.Type == "interactive" && msg.Interactive.Type == "list_reply" {
					text = msg.Interactive.ListReply.Title
<<<<<<< HEAD
				} else if msg.Type == "contacts" {

					if len(msg.Contacts) == 0 {
						return nil, nil, handlers.WriteAndLogRequestError(ctx, h, channel, w, r, errors.New("no shared contact"))
					}

					// put phones in a comma-separated string
					var phones []string
					for _, phone := range msg.Contacts[0].Phones {
						phones = append(phones, phone.Phone)
					}
					text = strings.Join(phones, ", ")
=======
>>>>>>> 41529530
				} else {
					// we received a message type we do not support.
					courier.LogRequestError(r, channel, fmt.Errorf("unsupported message type %s", msg.Type))
					continue
				}

				// create our message
				ev := h.Backend().NewIncomingMsg(channel, urn, text, clog).WithReceivedOn(date).WithExternalID(msg.ID).WithContactName(contactNames[msg.From])
				event := h.Backend().CheckExternalIDSeen(ev)

				// we had an error downloading media
				if err != nil {
					courier.LogRequestError(r, channel, err)
				}

				if mediaURL != "" {
					event.WithAttachment(mediaURL)
				}

				err = h.Backend().WriteMsg(ctx, event, clog)
				if err != nil {
					return nil, nil, err
				}

				h.Backend().WriteExternalIDSeen(event)

				events = append(events, event)
				data = append(data, courier.NewMsgReceiveData(event))

			}

			for _, status := range change.Value.Statuses {

				msgStatus, found := waStatusMapping[status.Status]
				if !found {
					if waIgnoreStatuses[status.Status] {
						data = append(data, courier.NewInfoData(fmt.Sprintf("ignoring status: %s", status.Status)))
					} else {
						handlers.WriteAndLogRequestError(ctx, h, channel, w, r, fmt.Errorf("unknown status: %s", status.Status))
					}
					continue
				}

				for _, statusError := range status.Errors {
					clog.Error(courier.ErrorExternal(strconv.Itoa(statusError.Code), statusError.Title))
				}

				event := h.Backend().NewMsgStatusForExternalID(channel, status.ID, msgStatus, clog)
				err := h.Backend().WriteMsgStatus(ctx, event)

				// we don't know about this message, just tell them we ignored it
				if err == courier.ErrMsgNotFound {
					data = append(data, courier.NewInfoData(fmt.Sprintf("message id: %s not found, ignored", status.ID)))
					continue
				}

				if err != nil {
					return nil, nil, err
				}

				events = append(events, event)
				data = append(data, courier.NewStatusData(event))

			}

			for _, chError := range change.Value.Errors {
				clog.Error(courier.ErrorExternal(strconv.Itoa(chError.Code), chError.Title))
			}

		}

	}
	return events, data, nil
}

func (h *handler) processFacebookInstagramPayload(ctx context.Context, channel courier.Channel, payload *moPayload, w http.ResponseWriter, r *http.Request, clog *courier.ChannelLog) ([]courier.Event, []interface{}, error) {
	var err error

	// the list of events we deal with
	events := make([]courier.Event, 0, 2)

	// the list of data we will return in our response
	data := make([]interface{}, 0, 2)

	// for each entry
	for _, entry := range payload.Entry {
		// no entry, ignore
		if len(entry.Messaging) == 0 {
			continue
		}

		// grab our message, there is always a single one
		msg := entry.Messaging[0]

		// ignore this entry if it is to another page
		if channel.Address() != msg.Recipient.ID {
			continue
		}

		// create our date from the timestamp (they give us millis, arg is nanos)
		date := time.Unix(0, msg.Timestamp*1000000).UTC()

		sender := msg.Sender.UserRef
		if sender == "" {
			sender = msg.Sender.ID
		}

		var urn urns.URN

		// create our URN
		if payload.Object == "instagram" {
			urn, err = urns.NewInstagramURN(sender)
			if err != nil {
				return nil, nil, handlers.WriteAndLogRequestError(ctx, h, channel, w, r, err)
			}
		} else {
			urn, err = urns.NewFacebookURN(sender)
			if err != nil {
				return nil, nil, handlers.WriteAndLogRequestError(ctx, h, channel, w, r, err)
			}
		}

		if msg.OptIn != nil {
			// this is an opt in, if we have a user_ref, use that as our URN (this is a checkbox plugin)
			// TODO:
			//    We need to deal with the case of them responding and remapping the user_ref in that case:
			//    https://developers.facebook.com/docs/messenger-platform/discovery/checkbox-plugin
			//    Right now that we even support this isn't documented and I don't think anybody uses it, so leaving that out.
			//    (things will still work, we just will have dupe contacts, one with user_ref for the first contact, then with the real id when they reply)
			if msg.OptIn.UserRef != "" {
				urn, err = urns.NewFacebookURN(urns.FacebookRefPrefix + msg.OptIn.UserRef)
				if err != nil {
					return nil, nil, handlers.WriteAndLogRequestError(ctx, h, channel, w, r, err)
				}
			}

			event := h.Backend().NewChannelEvent(channel, courier.Referral, urn, clog).WithOccurredOn(date)

			// build our extra
			extra := map[string]interface{}{
				referrerIDKey: msg.OptIn.Ref,
			}
			event = event.WithExtra(extra)

			err := h.Backend().WriteChannelEvent(ctx, event, clog)
			if err != nil {
				return nil, nil, err
			}

			events = append(events, event)
			data = append(data, courier.NewEventReceiveData(event))

		} else if msg.Postback != nil {
			// by default postbacks are treated as new conversations, unless we have referral information
			eventType := courier.NewConversation
			if msg.Postback.Referral.Ref != "" {
				eventType = courier.Referral
			}
			event := h.Backend().NewChannelEvent(channel, eventType, urn, clog).WithOccurredOn(date)

			// build our extra
			extra := map[string]interface{}{
				titleKey:   msg.Postback.Title,
				payloadKey: msg.Postback.Payload,
			}

			// add in referral information if we have it
			if eventType == courier.Referral {
				extra[referrerIDKey] = msg.Postback.Referral.Ref
				extra[sourceKey] = msg.Postback.Referral.Source
				extra[typeKey] = msg.Postback.Referral.Type

				if msg.Postback.Referral.AdID != "" {
					extra[adIDKey] = msg.Postback.Referral.AdID
				}
			}

			event = event.WithExtra(extra)

			err := h.Backend().WriteChannelEvent(ctx, event, clog)
			if err != nil {
				return nil, nil, err
			}

			events = append(events, event)
			data = append(data, courier.NewEventReceiveData(event))

		} else if msg.Referral != nil {
			// this is an incoming referral
			event := h.Backend().NewChannelEvent(channel, courier.Referral, urn, clog).WithOccurredOn(date)

			// build our extra
			extra := map[string]interface{}{
				sourceKey: msg.Referral.Source,
				typeKey:   msg.Referral.Type,
			}

			// add referrer id if present
			if msg.Referral.Ref != "" {
				extra[referrerIDKey] = msg.Referral.Ref
			}

			// add ad id if present
			if msg.Referral.AdID != "" {
				extra[adIDKey] = msg.Referral.AdID
			}
			event = event.WithExtra(extra)

			err := h.Backend().WriteChannelEvent(ctx, event, clog)
			if err != nil {
				return nil, nil, err
			}

			events = append(events, event)
			data = append(data, courier.NewEventReceiveData(event))

		} else if msg.Message != nil {
			// this is an incoming message

			// ignore echos
			if msg.Message.IsEcho {
				data = append(data, courier.NewInfoData("ignoring echo"))
				continue
			}

			if msg.Message.IsDeleted {
				h.Backend().DeleteMsgWithExternalID(ctx, channel, msg.Message.MID)
				data = append(data, courier.NewInfoData("msg deleted"))
				continue
			}

			has_story_mentions := false

			text := msg.Message.Text

			attachmentURLs := make([]string, 0, 2)

			// if we have a sticker ID, use that as our text
			for _, att := range msg.Message.Attachments {
				if att.Type == "image" && att.Payload != nil && att.Payload.StickerID != 0 {
					text = stickerIDToEmoji[att.Payload.StickerID]
				}

				if att.Type == "location" {
					attachmentURLs = append(attachmentURLs, fmt.Sprintf("geo:%f,%f", att.Payload.Coordinates.Lat, att.Payload.Coordinates.Long))
				}

				if att.Type == "story_mention" {
					data = append(data, courier.NewInfoData("ignoring story_mention"))
					has_story_mentions = true
					continue
				}

				if att.Payload != nil && att.Payload.URL != "" {
					attachmentURLs = append(attachmentURLs, att.Payload.URL)
				}

			}

			// if we have a story mention, skip and do not save any message
			if has_story_mentions {
				continue
			}

			// create our message
			ev := h.Backend().NewIncomingMsg(channel, urn, text, clog).WithExternalID(msg.Message.MID).WithReceivedOn(date)
			event := h.Backend().CheckExternalIDSeen(ev)

			// add any attachment URL found
			for _, attURL := range attachmentURLs {
				event.WithAttachment(attURL)
			}

			err := h.Backend().WriteMsg(ctx, event, clog)
			if err != nil {
				return nil, nil, err
			}

			h.Backend().WriteExternalIDSeen(event)

			events = append(events, event)
			data = append(data, courier.NewMsgReceiveData(event))

		} else if msg.Delivery != nil {
			// this is a delivery report
			for _, mid := range msg.Delivery.MIDs {
				event := h.Backend().NewMsgStatusForExternalID(channel, mid, courier.MsgDelivered, clog)
				err := h.Backend().WriteMsgStatus(ctx, event)

				// we don't know about this message, just tell them we ignored it
				if err == courier.ErrMsgNotFound {
					data = append(data, courier.NewInfoData("message not found, ignored"))
					continue
				}

				if err != nil {
					return nil, nil, err
				}

				events = append(events, event)
				data = append(data, courier.NewStatusData(event))
			}

		} else if msg.MessagingFeedback != nil {

			payloads := []string{}
			for _, v := range msg.MessagingFeedback.FeedbackScreens[0].Questions {
				payloads = append(payloads, v.Payload)
				if v.FollowUp != nil {
					payloads = append(payloads, v.FollowUp.Payload)
				}
			}

			text := strings.Join(payloads[:], "|")

			ev := h.Backend().NewIncomingMsg(channel, urn, text).WithReceivedOn(date)
			event := h.Backend().CheckExternalIDSeen(ev)

			err := h.Backend().WriteMsg(ctx, event)
			if err != nil {
				return nil, nil, err
			}

			h.Backend().WriteExternalIDSeen(event)
			events = append(events, event)
			data = append(data, courier.NewMsgReceiveData(event))

		} else {
			data = append(data, courier.NewInfoData("ignoring unknown entry type"))
		}
	}

	return events, data, nil
}

//	{
<<<<<<< HEAD
//	    "messaging_type": "<MESSAGING_TYPE>"
//	    "recipient":{
//	        "id":"<PSID>"
//	    },
//	    "message":{
//		       "text":"hello, world!"
//	        "attachment":{
//	            "type":"image",
//	            "payload":{
//	                "url":"http://www.messenger-rocks.com/image.jpg",
//	                "is_reusable":true
//	            }
//	        }
//	    }
=======
//	  "messaging_type": "<MESSAGING_TYPE>"
//	  "recipient": {
//	    "id":"<PSID>"
//	  },
//	  "message": {
//	    "text":"hello, world!"
//	    "attachment":{
//	      "type":"image",
//	      "payload":{
//	        "url":"http://www.messenger-rocks.com/image.jpg",
//	        "is_reusable":true
//	      }
//	    }
//	  }
>>>>>>> 41529530
//	}
type mtPayload struct {
	MessagingType string `json:"messaging_type"`
	Tag           string `json:"tag,omitempty"`
	Recipient     struct {
		UserRef string `json:"user_ref,omitempty"`
		ID      string `json:"id,omitempty"`
	} `json:"recipient"`
	Message struct {
		Text         string         `json:"text,omitempty"`
		QuickReplies []mtQuickReply `json:"quick_replies,omitempty"`
		Attachment   *mtAttachment  `json:"attachment,omitempty"`
	} `json:"message"`
}

type mtAttachment struct {
	Type    string `json:"type"`
	Payload struct {
		URL        string `json:"url"`
		IsReusable bool   `json:"is_reusable"`
	} `json:"payload"`
}

type mtQuickReply struct {
	Title       string `json:"title"`
	Payload     string `json:"payload"`
	ContentType string `json:"content_type"`
}

func (h *handler) Send(ctx context.Context, msg courier.Msg, clog *courier.ChannelLog) (courier.MsgStatus, error) {
	if msg.Channel().ChannelType() == "FBA" || msg.Channel().ChannelType() == "IG" {
		return h.sendFacebookInstagramMsg(ctx, msg, clog)
	} else if msg.Channel().ChannelType() == "WAC" {
		return h.sendCloudAPIWhatsappMsg(ctx, msg, clog)
	}

	return nil, fmt.Errorf("unssuported channel type")
}

type fbaMTResponse struct {
	ExternalID  string `json:"message_id"`
	RecipientID string `json:"recipient_id"`
	Error       struct {
		Message string `json:"message"`
		Code    int    `json:"code"`
	} `json:"error"`
}

func (h *handler) sendFacebookInstagramMsg(ctx context.Context, msg courier.Msg, clog *courier.ChannelLog) (courier.MsgStatus, error) {
	// can't do anything without an access token
	accessToken := msg.Channel().StringConfigForKey(courier.ConfigAuthToken, "")
	if accessToken == "" {
		return nil, fmt.Errorf("missing access token")
	}

	topic := msg.Topic()
	payload := mtPayload{}

	// set our message type
	if msg.ResponseToExternalID() != "" {
		payload.MessagingType = "RESPONSE"
	} else if topic != "" {
		payload.MessagingType = "MESSAGE_TAG"
		payload.Tag = tagByTopic[topic]
	} else {
		payload.MessagingType = "UPDATE"
	}

	// build our recipient
	if msg.URN().IsFacebookRef() {
		payload.Recipient.UserRef = msg.URN().FacebookRef()
	} else {
		payload.Recipient.ID = msg.URN().Path()
	}

	msgURL, _ := url.Parse(sendURL)
	query := url.Values{}
	query.Set("access_token", accessToken)
	msgURL.RawQuery = query.Encode()

	status := h.Backend().NewMsgStatusForID(msg.Channel(), msg.ID(), courier.MsgErrored, clog)

	isCustomerFeedbackTemplateMsg := strings.Contains(msg.Text(), "{customer_feedback_template}")

	if isCustomerFeedbackTemplateMsg {
		if msg.Text() != "" {
			text := strings.ReplaceAll(strings.ReplaceAll(msg.Text(), "\n", ""), "\t", "")

			splited := strings.Split(text, "|")
			templateMap := make(map[string]string)
			for i := 1; i < len(splited); i++ {
				field := strings.Split(splited[i], ":")
				templateMap[strings.TrimSpace(field[0])] = strings.TrimSpace(field[1])
			}

			var payloadMap map[string]interface{}

			if templateMap["follow_up"] != "" {
				payloadMap = map[string]interface{}{
					"recipient": map[string]string{
						"id": msg.URN().Path(),
					},
					"message": map[string]interface{}{
						"attachment": map[string]interface{}{
							"type": "template",
							"payload": map[string]interface{}{
								"template_type": "customer_feedback",
								"title":         templateMap["title"],
								"subtitle":      templateMap["subtitle"],
								"button_title":  templateMap["button_title"],
								"feedback_screens": []map[string]interface{}{
									{
										"questions": []map[string]interface{}{
											{
												"id":           templateMap["question_id"],
												"type":         templateMap["type"],
												"title":        templateMap["question_title"],
												"score_label":  templateMap["score_label"],
												"score_option": templateMap["score_option"],
												"follow_up": map[string]interface{}{
													"type":        "free_form",
													"placeholder": templateMap["follow_up_placeholder"],
												},
											},
										},
									},
								},
								"business_privacy": map[string]string{
									"url": templateMap["business_privacy"],
								},
							},
						},
					},
				}
			} else {
				payloadMap = map[string]interface{}{
					"recipient": map[string]string{
						"id": msg.URN().Path(),
					},
					"message": map[string]interface{}{
						"attachment": map[string]interface{}{
							"type": "template",
							"payload": map[string]interface{}{
								"template_type": "customer_feedback",
								"title":         templateMap["title"],
								"subtitle":      templateMap["subtitle"],
								"button_title":  templateMap["button_title"],
								"feedback_screens": []map[string]interface{}{
									{
										"questions": []map[string]interface{}{
											{
												"id":           templateMap["question_id"],
												"type":         templateMap["type"],
												"title":        templateMap["question_title"],
												"score_label":  templateMap["score_label"],
												"score_option": templateMap["score_option"],
											},
										},
									},
								},
								"business_privacy": map[string]string{
									"url": templateMap["business_privacy"],
								},
							},
						},
					},
				}
			}

			jsonBody, err := json.Marshal(payloadMap)
			if err != nil {
				return status, err
			}

			msgURL, _ := url.Parse("https://graph.facebook.com/v12.0/me/messages")
			query := url.Values{}
			query.Set("access_token", accessToken)
			msgURL.RawQuery = query.Encode()

			req, err := http.NewRequest(http.MethodPost, msgURL.String(), bytes.NewReader(jsonBody))
			if err != nil {
				return nil, err
			}
			req.Header.Set("Content-Type", "application/json")
			req.Header.Set("Accept", "application/json")
			rr, err := utils.MakeHTTPRequest(req)

			log := courier.NewChannelLogFromRR("Message Sent", msg.Channel(), msg.ID(), rr).WithError("Message Send Error", err)
			status.AddLog(log)
			if err != nil {
				return status, nil
			}
			status.SetStatus(courier.MsgWired)
		}
		return status, nil
	}

	msgParts := make([]string, 0)
	if msg.Text() != "" {
		if msg.Channel().ChannelType() == "IG" {
			msgParts = handlers.SplitMsgByChannel(msg.Channel(), msg.Text(), maxMsgLengthIG)
		} else {
			msgParts = handlers.SplitMsgByChannel(msg.Channel(), msg.Text(), maxMsgLengthFBA)
		}

	}

	// send each part and each attachment separately. we send attachments first as otherwise quick replies
	// attached to text messages get hidden when images get delivered
	for i := 0; i < len(msgParts)+len(msg.Attachments()); i++ {
		if i < len(msg.Attachments()) {
			// this is an attachment
			payload.Message.Attachment = &mtAttachment{}
			attType, attURL := handlers.SplitAttachment(msg.Attachments()[i])
			attType = strings.Split(attType, "/")[0]
			if attType == "application" {
				attType = "file"
			}
			payload.Message.Attachment.Type = attType
			payload.Message.Attachment.Payload.URL = attURL
			payload.Message.Attachment.Payload.IsReusable = true
			payload.Message.Text = ""
		} else {
			// this is still a msg part
			payload.Message.Text = msgParts[i-len(msg.Attachments())]
			payload.Message.Attachment = nil
		}

		// include any quick replies on the last piece we send
		if i == (len(msgParts)+len(msg.Attachments()))-1 {
			for _, qr := range msg.QuickReplies() {
				payload.Message.QuickReplies = append(payload.Message.QuickReplies, mtQuickReply{qr, qr, "text"})
			}
		} else {
			payload.Message.QuickReplies = nil
		}

		jsonBody, err := json.Marshal(payload)
		if err != nil {
			return status, err
		}

		req, err := http.NewRequest(http.MethodPost, msgURL.String(), bytes.NewReader(jsonBody))
		if err != nil {
			return nil, err
		}
		req.Header.Set("Content-Type", "application/json")
		req.Header.Set("Accept", "application/json")

		_, respBody, _ := handlers.RequestHTTP(req, clog)
		respPayload := &fbaMTResponse{}
		err = json.Unmarshal(respBody, respPayload)
		if err != nil {
			clog.Error(courier.ErrorResponseUnparseable("JSON"))
			return status, nil
		}

		if respPayload.Error.Code != 0 {
			clog.Error(courier.ErrorExternal(strconv.Itoa(respPayload.Error.Code), respPayload.Error.Message))
			return status, nil
		}

		if respPayload.ExternalID == "" {
			clog.Error(courier.ErrorResponseValueMissing("message_id"))
			return status, nil
		}

		// if this is our first message, record the external id
		if i == 0 {
			status.SetExternalID(respPayload.ExternalID)
			if msg.URN().IsFacebookRef() {
				recipientID := respPayload.RecipientID
				if recipientID == "" {
					clog.Error(courier.ErrorResponseValueMissing("recipient_id"))
					return status, nil
				}

				referralID := msg.URN().FacebookRef()

				realIDURN, err := urns.NewFacebookURN(recipientID)
				if err != nil {
					clog.RawError(errors.Errorf("unable to make facebook urn from %s", recipientID))
				}

				contact, err := h.Backend().GetContact(ctx, msg.Channel(), msg.URN(), "", "", clog)
				if err != nil {
					clog.RawError(errors.Errorf("unable to get contact for %s", msg.URN().String()))
				}
				realURN, err := h.Backend().AddURNtoContact(ctx, msg.Channel(), contact, realIDURN)
				if err != nil {
					clog.RawError(errors.Errorf("unable to add real facebook URN %s to contact with uuid %s", realURN.String(), contact.UUID()))
				}
				referralIDExtURN, err := urns.NewURNFromParts(urns.ExternalScheme, referralID, "", "")
				if err != nil {
					clog.RawError(errors.Errorf("unable to make ext urn from %s", referralID))
				}
				extURN, err := h.Backend().AddURNtoContact(ctx, msg.Channel(), contact, referralIDExtURN)
				if err != nil {
					clog.RawError(errors.Errorf("unable to add URN %s to contact with uuid %s", extURN.String(), contact.UUID()))
				}

				referralFacebookURN, err := h.Backend().RemoveURNfromContact(ctx, msg.Channel(), contact, msg.URN())
				if err != nil {
					clog.RawError(errors.Errorf("unable to remove referral facebook URN %s from contact with uuid %s", referralFacebookURN.String(), contact.UUID()))
				}

			}

		}

		// this was wired successfully
		status.SetStatus(courier.MsgWired)
	}

	return status, nil
}

type wacMTMedia struct {
	ID       string `json:"id,omitempty"`
	Link     string `json:"link,omitempty"`
	Caption  string `json:"caption,omitempty"`
	Filename string `json:"filename,omitempty"`
}

type wacMTSection struct {
	Title string            `json:"title,omitempty"`
	Rows  []wacMTSectionRow `json:"rows" validate:"required"`
}

type wacMTSectionRow struct {
	ID          string `json:"id" validate:"required"`
	Title       string `json:"title,omitempty"`
	Description string `json:"description,omitempty"`
}

type wacMTButton struct {
	Type  string `json:"type" validate:"required"`
	Reply struct {
		ID    string `json:"id" validate:"required"`
		Title string `json:"title" validate:"required"`
	} `json:"reply" validate:"required"`
}

type wacParam struct {
	Type     string      `json:"type"`
	Text     string      `json:"text,omitempty"`
	Image    *wacMTMedia `json:"image,omitempty"`
	Document *wacMTMedia `json:"document,omitempty"`
	Video    *wacMTMedia `json:"video,omitempty"`
}

type wacComponent struct {
	Type    string      `json:"type"`
	SubType string      `json:"sub_type,omitempty"`
	Index   string      `json:"index,omitempty"`
	Params  []*wacParam `json:"parameters"`
}

type wacText struct {
	Body       string `json:"body"`
<<<<<<< HEAD
	PreviewURL bool   `json:"preview_url,omitempty"`
=======
	PreviewURL bool   `json:"preview_url"`
>>>>>>> 41529530
}

type wacLanguage struct {
	Policy string `json:"policy"`
	Code   string `json:"code"`
}

type wacTemplate struct {
	Name       string          `json:"name"`
	Language   *wacLanguage    `json:"language"`
	Components []*wacComponent `json:"components"`
}

type wacInteractive struct {
	Type   string `json:"type"`
	Header *struct {
<<<<<<< HEAD
		Type     string     `json:"type"`
		Text     string     `json:"text,omitempty"`
		Video    wacMTMedia `json:"video,omitempty"`
		Image    wacMTMedia `json:"image,omitempty"`
		Document wacMTMedia `json:"document,omitempty"`
=======
		Type     string      `json:"type"`
		Text     string      `json:"text,omitempty"`
		Video    *wacMTMedia `json:"video,omitempty"`
		Image    *wacMTMedia `json:"image,omitempty"`
		Document *wacMTMedia `json:"document,omitempty"`
>>>>>>> 41529530
	} `json:"header,omitempty"`
	Body struct {
		Text string `json:"text"`
	} `json:"body" validate:"required"`
	Footer *struct {
		Text string `json:"text"`
	} `json:"footer,omitempty"`
	Action *struct {
		Button   string         `json:"button,omitempty"`
		Sections []wacMTSection `json:"sections,omitempty"`
		Buttons  []wacMTButton  `json:"buttons,omitempty"`
	} `json:"action,omitempty"`
}

type wacMTPayload struct {
	MessagingProduct string `json:"messaging_product"`
	RecipientType    string `json:"recipient_type"`
	To               string `json:"to"`
	Type             string `json:"type"`

	Text *wacText `json:"text,omitempty"`

	Document *wacMTMedia `json:"document,omitempty"`
	Image    *wacMTMedia `json:"image,omitempty"`
	Audio    *wacMTMedia `json:"audio,omitempty"`
	Video    *wacMTMedia `json:"video,omitempty"`

	Interactive *wacInteractive `json:"interactive,omitempty"`

	Template *wacTemplate `json:"template,omitempty"`
}

type wacMTResponse struct {
	Messages []*struct {
		ID string `json:"id"`
	} `json:"messages"`
<<<<<<< HEAD
	Contacts []*struct {
		Input string `json:"input,omitempty"`
		WaID  string `json:"wa_id,omitempty"`
	} `json:"contacts,omitempty"`
=======
	Error struct {
		Message string `json:"message"`
		Code    int    `json:"code"`
	} `json:"error"`
>>>>>>> 41529530
}

func (h *handler) sendCloudAPIWhatsappMsg(ctx context.Context, msg courier.Msg, clog *courier.ChannelLog) (courier.MsgStatus, error) {
	// can't do anything without an access token
	accessToken := h.Server().Config().WhatsappAdminSystemUserToken

	start := time.Now()
	hasNewURN := false
	hasCaption := false

	base, _ := url.Parse(graphURL)
	path, _ := url.Parse(fmt.Sprintf("/%s/messages", msg.Channel().Address()))
	wacPhoneURL := base.ResolveReference(path)

	status := h.Backend().NewMsgStatusForID(msg.Channel(), msg.ID(), courier.MsgErrored, clog)

	hasCaption := false

	msgParts := make([]string, 0)
	if msg.Text() != "" {
		msgParts = handlers.SplitMsgByChannel(msg.Channel(), msg.Text(), maxMsgLengthWAC)
	}
	qrs := msg.QuickReplies()

	var payloadAudio wacMTPayload

	for i := 0; i < len(msgParts)+len(msg.Attachments()); i++ {
		payload := wacMTPayload{MessagingProduct: "whatsapp", RecipientType: "individual", To: msg.URN().Path()}

		// do we have a template?
		var templating *MsgTemplating
		templating, err := h.getTemplate(msg)
		if templating != nil || len(msg.Attachments()) == 0 {

			if err != nil {
				return nil, errors.Wrapf(err, "unable to decode template: %s for channel: %s", string(msg.Metadata()), msg.Channel().UUID())
			}
			if templating != nil {

				payload.Type = "template"

				template := wacTemplate{Name: templating.Template.Name, Language: &wacLanguage{Policy: "deterministic", Code: templating.Language}}
				payload.Template = &template

				if len(templating.Variables) > 0 {
					component := &wacComponent{Type: "body"}
					for _, v := range templating.Variables {
						component.Params = append(component.Params, &wacParam{Type: "text", Text: v})
					}
					template.Components = append(payload.Template.Components, component)
				}

				if len(msg.Attachments()) > 0 {

					header := &wacComponent{Type: "header"}

					attType, attURL := handlers.SplitAttachment(msg.Attachments()[0])
					attType = strings.Split(attType, "/")[0]
					parsedURL, err := url.Parse(attURL)
					if err != nil {
						return status, err
					}
					if attType == "application" {
						attType = "document"
					}
					media := wacMTMedia{Link: parsedURL.String()}
					if attType == "image" {
						header.Params = append(header.Params, &wacParam{Type: "image", Image: &media})
					} else if attType == "video" {
						header.Params = append(header.Params, &wacParam{Type: "video", Video: &media})
					} else if attType == "document" {
						media.Filename, err = utils.BasePathForURL(attURL)
						if err != nil {
							return nil, err
						}
						header.Params = append(header.Params, &wacParam{Type: "document", Document: &media})
					} else {
						return nil, fmt.Errorf("unknown attachment mime type: %s", attType)
					}
					payload.Template.Components = append(payload.Template.Components, header)
				}

			} else {
				if i < (len(msgParts) + len(msg.Attachments()) - 1) {
					// this is still a msg part
<<<<<<< HEAD
					text := &wacText{}
=======
					text := &wacText{PreviewURL: false}
>>>>>>> 41529530
					payload.Type = "text"
					if strings.Contains(msgParts[i-len(msg.Attachments())], "https://") || strings.Contains(msgParts[i-len(msg.Attachments())], "http://") {
						text.PreviewURL = true
					}
					text.Body = msgParts[i-len(msg.Attachments())]
					payload.Text = text
				} else {
					if len(qrs) > 0 {
						payload.Type = "interactive"
						// We can use buttons
						if len(qrs) <= 3 {
							interactive := wacInteractive{Type: "button", Body: struct {
								Text string "json:\"text\""
							}{Text: msgParts[i-len(msg.Attachments())]}}

							btns := make([]wacMTButton, len(qrs))
							for i, qr := range qrs {
								btns[i] = wacMTButton{
									Type: "reply",
								}
								btns[i].Reply.ID = fmt.Sprint(i)
								var text string
								if strings.Contains(qr, "\\/") {
									text = strings.Replace(qr, "\\", "", -1)
								} else if strings.Contains(qr, "\\\\") {
									text = strings.Replace(qr, "\\\\", "\\", -1)
								} else {
									text = qr
								}
								btns[i].Reply.Title = text
							}
							interactive.Action = &struct {
								Button   string         "json:\"button,omitempty\""
								Sections []wacMTSection "json:\"sections,omitempty\""
								Buttons  []wacMTButton  "json:\"buttons,omitempty\""
							}{Buttons: btns}
							payload.Interactive = &interactive
						} else if len(qrs) <= 10 {
							interactive := wacInteractive{Type: "list", Body: struct {
								Text string "json:\"text\""
							}{Text: msgParts[i-len(msg.Attachments())]}}

							section := wacMTSection{
								Rows: make([]wacMTSectionRow, len(qrs)),
							}
							for i, qr := range qrs {
								var text string
								if strings.Contains(qr, "\\/") {
									text = strings.Replace(qr, "\\", "", -1)
								} else if strings.Contains(qr, "\\\\") {
									text = strings.Replace(qr, "\\\\", "\\", -1)
								} else {
									text = qr
								}
								section.Rows[i] = wacMTSectionRow{
									ID:    fmt.Sprint(i),
									Title: text,
								}
							}

							interactive.Action = &struct {
								Button   string         "json:\"button,omitempty\""
								Sections []wacMTSection "json:\"sections,omitempty\""
								Buttons  []wacMTButton  "json:\"buttons,omitempty\""
							}{Button: "Menu", Sections: []wacMTSection{
								section,
							}}

							if msg.TextLanguage() != "" {
								interactive.Action.Button = languageMenuMap[msg.TextLanguage()]
							}

							payload.Interactive = &interactive
						} else {
							return nil, fmt.Errorf("too many quick replies WAC supports only up to 10 quick replies")
						}
					} else {
						// this is still a msg part
<<<<<<< HEAD
						text := &wacText{}
=======
						text := &wacText{PreviewURL: false}
>>>>>>> 41529530
						payload.Type = "text"
						if strings.Contains(msgParts[i-len(msg.Attachments())], "https://") || strings.Contains(msgParts[i-len(msg.Attachments())], "http://") {
							text.PreviewURL = true
						}
						text.Body = msgParts[i-len(msg.Attachments())]
						payload.Text = text
					}
				}
			}

<<<<<<< HEAD
		} else if i < len(msg.Attachments()) && len(qrs) == 0 || len(qrs) > 3 && i < len(msg.Attachments()) {
=======
		} else if i < len(msg.Attachments()) && (len(qrs) == 0 || len(qrs) > 3) {
>>>>>>> 41529530
			attType, attURL := handlers.SplitAttachment(msg.Attachments()[i])
			attType = strings.Split(attType, "/")[0]
			parsedURL, err := url.Parse(attURL)
			if err != nil {
				return status, err
			}
			if attType == "application" {
				attType = "document"
			}
			payload.Type = attType
			media := wacMTMedia{Link: parsedURL.String()}
			if len(msgParts) == 1 && attType != "audio" && len(msg.Attachments()) == 1 && len(msg.QuickReplies()) == 0 {
				media.Caption = msgParts[i]
				hasCaption = true
			}

			if len(msgParts) == 1 && attType != "audio" && len(msg.Attachments()) == 1 && len(msg.QuickReplies()) == 0 {
				media.Caption = msgParts[i]
				hasCaption = true
			}

			if attType == "image" {
				payload.Image = &media
			} else if attType == "audio" {
				payload.Audio = &media
			} else if attType == "video" {
				payload.Video = &media
			} else if attType == "document" {
				media.Filename, err = utils.BasePathForURL(attURL)
				if err != nil {
					return nil, err
				}
				payload.Document = &media
			}
		} else {
			if len(qrs) > 0 {
				payload.Type = "interactive"
				// We can use buttons
				if len(qrs) <= 3 {
<<<<<<< HEAD
					hasCaption = true
=======
>>>>>>> 41529530
					interactive := wacInteractive{Type: "button", Body: struct {
						Text string "json:\"text\""
					}{Text: msgParts[i]}}

					if len(msg.Attachments()) > 0 {
<<<<<<< HEAD
=======
						hasCaption = true
>>>>>>> 41529530
						attType, attURL := handlers.SplitAttachment(msg.Attachments()[i])
						attType = strings.Split(attType, "/")[0]
						if attType == "application" {
							attType = "document"
						}
						if attType == "image" {
							image := wacMTMedia{
								Link: attURL,
							}
							interactive.Header = &struct {
<<<<<<< HEAD
								Type     string     "json:\"type\""
								Text     string     "json:\"text,omitempty\""
								Video    wacMTMedia "json:\"video,omitempty\""
								Image    wacMTMedia "json:\"image,omitempty\""
								Document wacMTMedia "json:\"document,omitempty\""
							}{Type: "image", Image: image}
=======
								Type     string      "json:\"type\""
								Text     string      "json:\"text,omitempty\""
								Video    *wacMTMedia "json:\"video,omitempty\""
								Image    *wacMTMedia "json:\"image,omitempty\""
								Document *wacMTMedia "json:\"document,omitempty\""
							}{Type: "image", Image: &image}
>>>>>>> 41529530
						} else if attType == "video" {
							video := wacMTMedia{
								Link: attURL,
							}
							interactive.Header = &struct {
<<<<<<< HEAD
								Type     string     "json:\"type\""
								Text     string     "json:\"text,omitempty\""
								Video    wacMTMedia "json:\"video,omitempty\""
								Image    wacMTMedia "json:\"image,omitempty\""
								Document wacMTMedia "json:\"document,omitempty\""
							}{Type: "video", Video: video}
=======
								Type     string      "json:\"type\""
								Text     string      "json:\"text,omitempty\""
								Video    *wacMTMedia "json:\"video,omitempty\""
								Image    *wacMTMedia "json:\"image,omitempty\""
								Document *wacMTMedia "json:\"document,omitempty\""
							}{Type: "video", Video: &video}
>>>>>>> 41529530
						} else if attType == "document" {
							filename, err := utils.BasePathForURL(attURL)
							if err != nil {
								return nil, err
							}
							document := wacMTMedia{
								Link:     attURL,
								Filename: filename,
<<<<<<< HEAD
							}
							interactive.Header = &struct {
								Type     string     "json:\"type\""
								Text     string     "json:\"text,omitempty\""
								Video    wacMTMedia "json:\"video,omitempty\""
								Image    wacMTMedia "json:\"image,omitempty\""
								Document wacMTMedia "json:\"document,omitempty\""
							}{Type: "document", Document: document}
						} else if attType == "audio" {
							var zeroIndex bool
							if i == 0 {
								zeroIndex = true
							}
							payloadAudio = wacMTPayload{MessagingProduct: "whatsapp", RecipientType: "individual", To: msg.URN().Path(), Type: "audio", Audio: &wacMTMedia{Link: attURL}}
							status, _, err := requestWAC(payloadAudio, accessToken, msg, status, wacPhoneURL, zeroIndex)
							if err != nil {
								return status, nil
							}
=======
							}
							interactive.Header = &struct {
								Type     string      "json:\"type\""
								Text     string      "json:\"text,omitempty\""
								Video    *wacMTMedia "json:\"video,omitempty\""
								Image    *wacMTMedia "json:\"image,omitempty\""
								Document *wacMTMedia "json:\"document,omitempty\""
							}{Type: "document", Document: &document}
						} else if attType == "audio" {
							var zeroIndex bool
							if i == 0 {
								zeroIndex = true
							}
							payloadAudio = wacMTPayload{MessagingProduct: "whatsapp", RecipientType: "individual", To: msg.URN().Path(), Type: "audio", Audio: &wacMTMedia{Link: attURL}}
							status, err := requestWAC(payloadAudio, accessToken, status, wacPhoneURL, zeroIndex, clog)
							if err != nil {
								return status, nil
							}
>>>>>>> 41529530
						} else {
							interactive.Type = "button"
							interactive.Body.Text = msgParts[i]
						}
					}

					btns := make([]wacMTButton, len(qrs))
					for i, qr := range qrs {
						btns[i] = wacMTButton{
							Type: "reply",
						}
						btns[i].Reply.ID = fmt.Sprint(i)
<<<<<<< HEAD
						var text string
						if strings.Contains(qr, "\\/") {
							text = strings.Replace(qr, "\\", "", -1)
						} else if strings.Contains(qr, "\\\\") {
							text = strings.Replace(qr, "\\\\", "\\", -1)
						} else {
							text = qr
						}
						btns[i].Reply.Title = text
=======
						btns[i].Reply.Title = qr
>>>>>>> 41529530
					}
					interactive.Action = &struct {
						Button   string         "json:\"button,omitempty\""
						Sections []wacMTSection "json:\"sections,omitempty\""
						Buttons  []wacMTButton  "json:\"buttons,omitempty\""
					}{Buttons: btns}
					payload.Interactive = &interactive

				} else if len(qrs) <= 10 {
					interactive := wacInteractive{Type: "list", Body: struct {
						Text string "json:\"text\""
					}{Text: msgParts[i-len(msg.Attachments())]}}

					section := wacMTSection{
						Rows: make([]wacMTSectionRow, len(qrs)),
					}
					for i, qr := range qrs {
<<<<<<< HEAD
						var text string
						if strings.Contains(qr, "\\/") {
							text = strings.Replace(qr, "\\", "", -1)
						} else if strings.Contains(qr, "\\\\") {
							text = strings.Replace(qr, "\\\\", "\\", -1)
						} else {
							text = qr
						}
						section.Rows[i] = wacMTSectionRow{
							ID:    fmt.Sprint(i),
							Title: text,
=======
						section.Rows[i] = wacMTSectionRow{
							ID:    fmt.Sprint(i),
							Title: qr,
>>>>>>> 41529530
						}
					}

					interactive.Action = &struct {
						Button   string         "json:\"button,omitempty\""
						Sections []wacMTSection "json:\"sections,omitempty\""
						Buttons  []wacMTButton  "json:\"buttons,omitempty\""
					}{Button: "Menu", Sections: []wacMTSection{
						section,
					}}

					payload.Interactive = &interactive
				} else {
					return nil, fmt.Errorf("too many quick replies WAC supports only up to 10 quick replies")
<<<<<<< HEAD
				}
			} else {
				// this is still a msg part
				text := &wacText{}
				payload.Type = "text"
				if strings.Contains(msgParts[i-len(msg.Attachments())], "https://") || strings.Contains(msgParts[i-len(msg.Attachments())], "http://") {
					text.PreviewURL = true
				}
=======
				}
			} else {
				// this is still a msg part
				text := &wacText{PreviewURL: false}
				payload.Type = "text"
				if strings.Contains(msgParts[i-len(msg.Attachments())], "https://") || strings.Contains(msgParts[i-len(msg.Attachments())], "http://") {
					text.PreviewURL = true
				}
>>>>>>> 41529530
				text.Body = msgParts[i-len(msg.Attachments())]
				payload.Text = text
			}
		}
<<<<<<< HEAD
=======

>>>>>>> 41529530
		var zeroIndex bool
		if i == 0 {
			zeroIndex = true
		}

<<<<<<< HEAD
		status, respPayload, err := requestWAC(payload, accessToken, msg, status, wacPhoneURL, zeroIndex)
=======
		status, err := requestWAC(payload, accessToken, status, wacPhoneURL, zeroIndex, clog)
>>>>>>> 41529530
		if err != nil {
			return status, err
		}

<<<<<<< HEAD
		// if payload.contacts[0].wa_id != payload.contacts[0].input | to fix cases with 9 extra
		if len(respPayload.Contacts) > 0 && respPayload.Contacts[0].WaID != msg.URN().Path() {
			if !hasNewURN {
				toUpdateURN, err := urns.NewWhatsAppURN(respPayload.Contacts[0].WaID)
				if err != nil {
					return status, nil
				}
				err = status.SetUpdatedURN(msg.URN(), toUpdateURN)
				if err != nil {
					log := courier.NewChannelLogFromError("unable to update contact URN for a new based on  wa_id", msg.Channel(), msg.ID(), time.Since(start), err)
					status.AddLog(log)
				}
				hasNewURN = true
			}
		}
		if templating != nil && len(msg.Attachments()) > 0 || hasCaption {
			break
		}

	}
	return status, nil
}

func requestWAC(payload wacMTPayload, accessToken string, msg courier.Msg, status courier.MsgStatus, wacPhoneURL *url.URL, zeroIndex bool) (courier.MsgStatus, *wacMTResponse, error) {

	jsonBody, err := json.Marshal(payload)
	if err != nil {
		return status, &wacMTResponse{}, err
	}

	req, err := http.NewRequest(http.MethodPost, wacPhoneURL.String(), bytes.NewReader(jsonBody))
	if err != nil {
		return status, &wacMTResponse{}, err
	}
	req.Header.Set("Authorization", fmt.Sprintf("Bearer %s", accessToken))
	req.Header.Set("Content-Type", "application/json")
	req.Header.Set("Accept", "application/json")

	rr, err := utils.MakeHTTPRequest(req)

	// record our status and log
	log := courier.NewChannelLogFromRR("Message Sent", msg.Channel(), msg.ID(), rr).WithError("Message Send Error", err)
	status.AddLog(log)
	if err != nil {
		return status, &wacMTResponse{}, nil
	}

	respPayload := &wacMTResponse{}
	err = json.Unmarshal(rr.Body, respPayload)
	if err != nil {
		log.WithError("Message Send Error", errors.Errorf("unable to unmarshal response body"))
		return status, respPayload, nil
	}
=======
		if hasCaption {
			break
		}
	}
	return status, nil
}

func requestWAC(payload wacMTPayload, accessToken string, status courier.MsgStatus, wacPhoneURL *url.URL, zeroIndex bool, clog *courier.ChannelLog) (courier.MsgStatus, error) {
	jsonBody, err := json.Marshal(payload)
	if err != nil {
		return status, err
	}

	req, err := http.NewRequest(http.MethodPost, wacPhoneURL.String(), bytes.NewReader(jsonBody))
	if err != nil {
		return nil, err
	}

	req.Header.Set("Authorization", fmt.Sprintf("Bearer %s", accessToken))
	req.Header.Set("Content-Type", "application/json")
	req.Header.Set("Accept", "application/json")

	_, respBody, _ := handlers.RequestHTTP(req, clog)
	respPayload := &wacMTResponse{}
	err = json.Unmarshal(respBody, respPayload)
	if err != nil {
		clog.Error(courier.ErrorResponseUnparseable("JSON"))
		return status, nil
	}

	if respPayload.Error.Code != 0 {
		clog.Error(courier.ErrorExternal(strconv.Itoa(respPayload.Error.Code), respPayload.Error.Message))
		return status, nil
	}

>>>>>>> 41529530
	externalID := respPayload.Messages[0].ID
	if zeroIndex && externalID != "" {
		status.SetExternalID(externalID)
	}
	// this was wired successfully
	status.SetStatus(courier.MsgWired)
<<<<<<< HEAD

	return status, respPayload, nil
=======
	return status, nil
>>>>>>> 41529530
}

// DescribeURN looks up URN metadata for new contacts
func (h *handler) DescribeURN(ctx context.Context, channel courier.Channel, urn urns.URN, clog *courier.ChannelLog) (map[string]string, error) {
	if channel.ChannelType() == "WAC" {
		return map[string]string{}, nil
	}

	// can't do anything with facebook refs, ignore them
	if urn.IsFacebookRef() {
		return map[string]string{}, nil
	}

	accessToken := channel.StringConfigForKey(courier.ConfigAuthToken, "")
	if accessToken == "" {
		return nil, fmt.Errorf("missing access token")
	}

	// build a request to lookup the stats for this contact
	base, _ := url.Parse(graphURL)
	path, _ := url.Parse(fmt.Sprintf("/%s", urn.Path()))
	u := base.ResolveReference(path)
	query := url.Values{}
	var name string

	if fmt.Sprint(channel.ChannelType()) == "FBA" {
		query.Set("fields", "first_name,last_name")
	}

	query.Set("access_token", accessToken)
	u.RawQuery = query.Encode()
	req, _ := http.NewRequest(http.MethodGet, u.String(), nil)

	resp, respBody, err := handlers.RequestHTTP(req, clog)
	if err != nil || resp.StatusCode/100 != 2 {
		return nil, errors.New("unable to look up contact data")
	}

	// read our first and last name	or complete name
	if fmt.Sprint(channel.ChannelType()) == "FBA" {
		firstName, _ := jsonparser.GetString(respBody, "first_name")
		lastName, _ := jsonparser.GetString(respBody, "last_name")
		name = utils.JoinNonEmpty(" ", firstName, lastName)
	} else {
		name, _ = jsonparser.GetString(respBody, "name")
	}

	return map[string]string{"name": name}, nil

}

// see https://developers.facebook.com/docs/messenger-platform/webhook#security
func (h *handler) validateSignature(r *http.Request) error {
	headerSignature := r.Header.Get(signatureHeader)
	if headerSignature == "" {
		return fmt.Errorf("missing request signature")
	}

	var appSecret string

	if fmt.Sprint(h.ChannelType()) == "FBA" || fmt.Sprint(h.ChannelType()) == "IG" {
		appSecret = h.Server().Config().FacebookApplicationSecret
	} else {
		appSecret = h.Server().Config().WhatsappCloudApplicationSecret
	}

	body, err := handlers.ReadBody(r, maxRequestBodyBytes)
	if err != nil {
		return fmt.Errorf("unable to read request body: %s", err)
	}

	expectedSignature, err := fbCalculateSignature(appSecret, body)
	if err != nil {
		return err
	}

	signature := ""
	if len(headerSignature) == 71 && strings.HasPrefix(headerSignature, "sha256=") {
		signature = strings.TrimPrefix(headerSignature, "sha256=")
	}

	// compare signatures in way that isn't sensitive to a timing attack
	if !hmac.Equal([]byte(expectedSignature), []byte(signature)) {
		return fmt.Errorf("invalid request signature, expected: %s got: %s for body: '%s'", expectedSignature, signature, string(body))
	}

	return nil
}

func fbCalculateSignature(appSecret string, body []byte) (string, error) {
	var buffer bytes.Buffer
	buffer.Write(body)

	// hash with SHA1
	mac := hmac.New(sha256.New, []byte(appSecret))
	mac.Write(buffer.Bytes())

	return hex.EncodeToString(mac.Sum(nil)), nil
}

func (h *handler) getTemplate(msg courier.Msg) (*MsgTemplating, error) {
	mdJSON := msg.Metadata()
	if len(mdJSON) == 0 {
		return nil, nil
	}
	metadata := &TemplateMetadata{}
	err := json.Unmarshal(mdJSON, metadata)
	if err != nil {
		return nil, err
	}
	templating := metadata.Templating
	if templating == nil {
		return nil, nil
	}

	// check our template is valid
	err = utils.Validate(templating)
	if err != nil {
		return nil, errors.Wrapf(err, "invalid templating definition")
	}
	// check country
	if templating.Country != "" {
		templating.Language = fmt.Sprintf("%s_%s", templating.Language, templating.Country)
	}

	// map our language from iso639-3_iso3166-2 to the WA country / iso638-2 pair
	language, found := languageMap[templating.Language]
	if !found {
		return nil, fmt.Errorf("unable to find mapping for language: %s", templating.Language)
	}
	templating.Language = language

	return templating, err
}

// BuildAttachmentRequest to download media for message attachment with Bearer token set
func (h *handler) BuildAttachmentRequest(ctx context.Context, b courier.Backend, channel courier.Channel, attachmentURL string, clog *courier.ChannelLog) (*http.Request, error) {
	token := h.Server().Config().WhatsappAdminSystemUserToken
	if token == "" {
		return nil, fmt.Errorf("missing token for WAC channel")
	}

	req, _ := http.NewRequest(http.MethodGet, attachmentURL, nil)

	// set the access token as the authorization header for WAC
	if channel.ChannelType() == "WAC" {
		req.Header.Set("Authorization", "Bearer "+token)
	}
	return req, nil
}

var _ courier.AttachmentRequestBuilder = (*handler)(nil)

type TemplateMetadata struct {
	Templating *MsgTemplating `json:"templating"`
}

type MsgTemplating struct {
	Template struct {
		Name string `json:"name" validate:"required"`
		UUID string `json:"uuid" validate:"required"`
	} `json:"template" validate:"required,dive"`
	Language  string   `json:"language" validate:"required"`
	Country   string   `json:"country"`
	Namespace string   `json:"namespace"`
	Variables []string `json:"variables"`
}

// mapping from iso639-3_iso3166-2 to WA language code
var languageMap = map[string]string{
	"afr":    "af",    // Afrikaans
	"sqi":    "sq",    // Albanian
	"ara":    "ar",    // Arabic
	"aze":    "az",    // Azerbaijani
	"ben":    "bn",    // Bengali
	"bul":    "bg",    // Bulgarian
	"cat":    "ca",    // Catalan
	"zho":    "zh_CN", // Chinese
	"zho_CN": "zh_CN", // Chinese (CHN)
	"zho_HK": "zh_HK", // Chinese (HKG)
	"zho_TW": "zh_TW", // Chinese (TAI)
	"hrv":    "hr",    // Croatian
	"ces":    "cs",    // Czech
	"dah":    "da",    // Danish
	"nld":    "nl",    // Dutch
	"eng":    "en",    // English
	"eng_GB": "en_GB", // English (UK)
	"eng_US": "en_US", // English (US)
	"est":    "et",    // Estonian
	"fil":    "fil",   // Filipino
	"fin":    "fi",    // Finnish
	"fra":    "fr",    // French
	"kat":    "ka",    // Georgian
	"deu":    "de",    // German
	"ell":    "el",    // Greek
	"guj":    "gu",    // Gujarati
	"hau":    "ha",    // Hausa
	"enb":    "he",    // Hebrew
	"hin":    "hi",    // Hindi
	"hun":    "hu",    // Hungarian
	"ind":    "id",    // Indonesian
	"gle":    "ga",    // Irish
	"ita":    "it",    // Italian
	"jpn":    "ja",    // Japanese
	"kan":    "kn",    // Kannada
	"kaz":    "kk",    // Kazakh
	"kin":    "rw_RW", // Kinyarwanda
	"kor":    "ko",    // Korean
	"kir":    "ky_KG", // Kyrgyzstan
	"lao":    "lo",    // Lao
	"lav":    "lv",    // Latvian
	"lit":    "lt",    // Lithuanian
	"mal":    "ml",    // Malayalam
	"mkd":    "mk",    // Macedonian
	"msa":    "ms",    // Malay
	"mar":    "mr",    // Marathi
	"nob":    "nb",    // Norwegian
	"fas":    "fa",    // Persian
	"pol":    "pl",    // Polish
	"por":    "pt_PT", // Portuguese
	"por_BR": "pt_BR", // Portuguese (BR)
	"por_PT": "pt_PT", // Portuguese (POR)
	"pan":    "pa",    // Punjabi
	"ron":    "ro",    // Romanian
	"rus":    "ru",    // Russian
	"srp":    "sr",    // Serbian
	"slk":    "sk",    // Slovak
	"slv":    "sl",    // Slovenian
	"spa":    "es",    // Spanish
	"spa_AR": "es_AR", // Spanish (ARG)
	"spa_ES": "es_ES", // Spanish (SPA)
	"spa_MX": "es_MX", // Spanish (MEX)
	"swa":    "sw",    // Swahili
	"swe":    "sv",    // Swedish
	"tam":    "ta",    // Tamil
	"tel":    "te",    // Telugu
	"tha":    "th",    // Thai
	"tur":    "tr",    // Turkish
	"ukr":    "uk",    // Ukrainian
	"urd":    "ur",    // Urdu
	"uzb":    "uz",    // Uzbek
	"vie":    "vi",    // Vietnamese
	"zul":    "zu",    // Zulu
}

// iso language code mapping to respective "Menu" word translation
var languageMenuMap = map[string]string{
	"da-DK": "Menu",
	"de-DE": "Speisekarte",
	"en-AU": "Menu",
	"en-CA": "Menu",
	"en-GB": "Menu",
	"en-IN": "Menu",
	"en-US": "Menu",
	"ca-ES": "Menú",
	"es-ES": "Menú",
	"es-MX": "Menú",
	"fi-FI": "Valikko",
	"fr-CA": "Menu",
	"fr-FR": "Menu",
	"it-IT": "Menù",
	"ja-JP": "メニュー",
	"ko-KR": "메뉴",
	"nb-NO": "Meny",
	"nl-NL": "Menu",
	"pl-PL": "Menu",
	"pt-BR": "Menu",
	"ru-RU": "Меню",
	"sv-SE": "Meny",
	"zh-CN": "菜单",
	"zh-HK": "菜單",
	"zh-TW": "菜單",
	"ar-JO": "قائمة",
}<|MERGE_RESOLUTION|>--- conflicted
+++ resolved
@@ -188,7 +188,6 @@
 							Title string `json:"title"`
 						} `json:"list_reply,omitempty"`
 					} `json:"interactive,omitempty"`
-<<<<<<< HEAD
 					Contacts []struct {
 						Name struct {
 							FirstName     string `json:"first_name"`
@@ -201,12 +200,10 @@
 							Type  string `json:"type"`
 						} `json:"phones"`
 					} `json:"contacts"`
-=======
 					Errors []struct {
 						Code  int    `json:"code"`
 						Title string `json:"title"`
 					} `json:"errors"`
->>>>>>> 41529530
 				} `json:"messages"`
 				Statuses []struct {
 					ID           string `json:"id"`
@@ -298,7 +295,6 @@
 	} `json:"entry"`
 }
 
-<<<<<<< HEAD
 type FeedbackQuestion struct {
 	Type     string `json:"type"`
 	Payload  string `json:"payload"`
@@ -306,7 +302,8 @@
 		Type    string `json:"type"`
 		Payload string `json:"payload"`
 	} `json:"follow_up"`
-=======
+}
+
 func (h *handler) RedactValues(ch courier.Channel) []string {
 	vals := h.BaseHandler.RedactValues(ch)
 	vals = append(vals, h.Server().Config().FacebookApplicationSecret, h.Server().Config().FacebookWebhookSecret, h.Server().Config().WhatsappAdminSystemUserToken)
@@ -316,7 +313,6 @@
 // WriteRequestError writes the passed in error to our response writer
 func (h *handler) WriteRequestError(ctx context.Context, w http.ResponseWriter, err error) error {
 	return courier.WriteError(w, http.StatusOK, err)
->>>>>>> 41529530
 }
 
 // GetChannel returns the channel
@@ -390,12 +386,7 @@
 	return nil, err
 }
 
-<<<<<<< HEAD
-func resolveMediaURL(channel courier.Channel, mediaID string, token string) (string, error) {
-
-=======
 func resolveMediaURL(mediaID string, token string, clog *courier.ChannelLog) (string, error) {
->>>>>>> 41529530
 	if token == "" {
 		return "", fmt.Errorf("missing token for WAC channel")
 	}
@@ -447,8 +438,7 @@
 	if channel.ChannelType() == "FBA" || channel.ChannelType() == "IG" {
 		events, data, err = h.processFacebookInstagramPayload(ctx, channel, payload, w, r, clog)
 	} else {
-<<<<<<< HEAD
-		events, data, err = h.processCloudWhatsAppPayload(ctx, channel, payload, w, r)
+		events, data, err = h.processCloudWhatsAppPayload(ctx, channel, payload, w, r, clog)
 		webhook := channel.ConfigForKey("webhook", nil)
 		if webhook != nil {
 			er := handlers.SendWebhooks(channel, r, webhook)
@@ -456,10 +446,6 @@
 				courier.LogRequestError(r, channel, fmt.Errorf("could not send webhook: %s", er))
 			}
 		}
-=======
-		events, data, err = h.processCloudWhatsAppPayload(ctx, channel, payload, w, r, clog)
-
->>>>>>> 41529530
 	}
 
 	if err != nil {
@@ -518,30 +504,14 @@
 					text = msg.Text.Body
 				} else if msg.Type == "audio" && msg.Audio != nil {
 					text = msg.Audio.Caption
-<<<<<<< HEAD
-					mediaURL, err = resolveMediaURL(channel, msg.Audio.ID, token)
-				} else if msg.Type == "voice" && msg.Voice != nil {
-					text = msg.Voice.Caption
-					mediaURL, err = resolveMediaURL(channel, msg.Voice.ID, token)
-=======
 					mediaURL, err = resolveMediaURL(msg.Audio.ID, token, clog)
 				} else if msg.Type == "voice" && msg.Voice != nil {
 					text = msg.Voice.Caption
 					mediaURL, err = resolveMediaURL(msg.Voice.ID, token, clog)
->>>>>>> 41529530
 				} else if msg.Type == "button" && msg.Button != nil {
 					text = msg.Button.Text
 				} else if msg.Type == "document" && msg.Document != nil {
 					text = msg.Document.Caption
-<<<<<<< HEAD
-					mediaURL, err = resolveMediaURL(channel, msg.Document.ID, token)
-				} else if msg.Type == "image" && msg.Image != nil {
-					text = msg.Image.Caption
-					mediaURL, err = resolveMediaURL(channel, msg.Image.ID, token)
-				} else if msg.Type == "video" && msg.Video != nil {
-					text = msg.Video.Caption
-					mediaURL, err = resolveMediaURL(channel, msg.Video.ID, token)
-=======
 					mediaURL, err = resolveMediaURL(msg.Document.ID, token, clog)
 				} else if msg.Type == "image" && msg.Image != nil {
 					text = msg.Image.Caption
@@ -549,14 +519,12 @@
 				} else if msg.Type == "video" && msg.Video != nil {
 					text = msg.Video.Caption
 					mediaURL, err = resolveMediaURL(msg.Video.ID, token, clog)
->>>>>>> 41529530
 				} else if msg.Type == "location" && msg.Location != nil {
 					mediaURL = fmt.Sprintf("geo:%f,%f", msg.Location.Latitude, msg.Location.Longitude)
 				} else if msg.Type == "interactive" && msg.Interactive.Type == "button_reply" {
 					text = msg.Interactive.ButtonReply.Title
 				} else if msg.Type == "interactive" && msg.Interactive.Type == "list_reply" {
 					text = msg.Interactive.ListReply.Title
-<<<<<<< HEAD
 				} else if msg.Type == "contacts" {
 
 					if len(msg.Contacts) == 0 {
@@ -569,8 +537,6 @@
 						phones = append(phones, phone.Phone)
 					}
 					text = strings.Join(phones, ", ")
-=======
->>>>>>> 41529530
 				} else {
 					// we received a message type we do not support.
 					courier.LogRequestError(r, channel, fmt.Errorf("unsupported message type %s", msg.Type))
@@ -907,22 +873,6 @@
 }
 
 //	{
-<<<<<<< HEAD
-//	    "messaging_type": "<MESSAGING_TYPE>"
-//	    "recipient":{
-//	        "id":"<PSID>"
-//	    },
-//	    "message":{
-//		       "text":"hello, world!"
-//	        "attachment":{
-//	            "type":"image",
-//	            "payload":{
-//	                "url":"http://www.messenger-rocks.com/image.jpg",
-//	                "is_reusable":true
-//	            }
-//	        }
-//	    }
-=======
 //	  "messaging_type": "<MESSAGING_TYPE>"
 //	  "recipient": {
 //	    "id":"<PSID>"
@@ -937,7 +887,6 @@
 //	      }
 //	    }
 //	  }
->>>>>>> 41529530
 //	}
 type mtPayload struct {
 	MessagingType string `json:"messaging_type"`
@@ -1298,11 +1247,7 @@
 
 type wacText struct {
 	Body       string `json:"body"`
-<<<<<<< HEAD
-	PreviewURL bool   `json:"preview_url,omitempty"`
-=======
 	PreviewURL bool   `json:"preview_url"`
->>>>>>> 41529530
 }
 
 type wacLanguage struct {
@@ -1319,19 +1264,11 @@
 type wacInteractive struct {
 	Type   string `json:"type"`
 	Header *struct {
-<<<<<<< HEAD
-		Type     string     `json:"type"`
-		Text     string     `json:"text,omitempty"`
-		Video    wacMTMedia `json:"video,omitempty"`
-		Image    wacMTMedia `json:"image,omitempty"`
-		Document wacMTMedia `json:"document,omitempty"`
-=======
 		Type     string      `json:"type"`
 		Text     string      `json:"text,omitempty"`
 		Video    *wacMTMedia `json:"video,omitempty"`
 		Image    *wacMTMedia `json:"image,omitempty"`
 		Document *wacMTMedia `json:"document,omitempty"`
->>>>>>> 41529530
 	} `json:"header,omitempty"`
 	Body struct {
 		Text string `json:"text"`
@@ -1368,17 +1305,14 @@
 	Messages []*struct {
 		ID string `json:"id"`
 	} `json:"messages"`
-<<<<<<< HEAD
 	Contacts []*struct {
 		Input string `json:"input,omitempty"`
 		WaID  string `json:"wa_id,omitempty"`
 	} `json:"contacts,omitempty"`
-=======
 	Error struct {
 		Message string `json:"message"`
 		Code    int    `json:"code"`
 	} `json:"error"`
->>>>>>> 41529530
 }
 
 func (h *handler) sendCloudAPIWhatsappMsg(ctx context.Context, msg courier.Msg, clog *courier.ChannelLog) (courier.MsgStatus, error) {
@@ -1464,11 +1398,7 @@
 			} else {
 				if i < (len(msgParts) + len(msg.Attachments()) - 1) {
 					// this is still a msg part
-<<<<<<< HEAD
-					text := &wacText{}
-=======
 					text := &wacText{PreviewURL: false}
->>>>>>> 41529530
 					payload.Type = "text"
 					if strings.Contains(msgParts[i-len(msg.Attachments())], "https://") || strings.Contains(msgParts[i-len(msg.Attachments())], "http://") {
 						text.PreviewURL = true
@@ -1547,11 +1477,7 @@
 						}
 					} else {
 						// this is still a msg part
-<<<<<<< HEAD
-						text := &wacText{}
-=======
 						text := &wacText{PreviewURL: false}
->>>>>>> 41529530
 						payload.Type = "text"
 						if strings.Contains(msgParts[i-len(msg.Attachments())], "https://") || strings.Contains(msgParts[i-len(msg.Attachments())], "http://") {
 							text.PreviewURL = true
@@ -1562,11 +1488,7 @@
 				}
 			}
 
-<<<<<<< HEAD
-		} else if i < len(msg.Attachments()) && len(qrs) == 0 || len(qrs) > 3 && i < len(msg.Attachments()) {
-=======
 		} else if i < len(msg.Attachments()) && (len(qrs) == 0 || len(qrs) > 3) {
->>>>>>> 41529530
 			attType, attURL := handlers.SplitAttachment(msg.Attachments()[i])
 			attType = strings.Split(attType, "/")[0]
 			parsedURL, err := url.Parse(attURL)
@@ -1606,19 +1528,12 @@
 				payload.Type = "interactive"
 				// We can use buttons
 				if len(qrs) <= 3 {
-<<<<<<< HEAD
-					hasCaption = true
-=======
->>>>>>> 41529530
 					interactive := wacInteractive{Type: "button", Body: struct {
 						Text string "json:\"text\""
 					}{Text: msgParts[i]}}
 
 					if len(msg.Attachments()) > 0 {
-<<<<<<< HEAD
-=======
 						hasCaption = true
->>>>>>> 41529530
 						attType, attURL := handlers.SplitAttachment(msg.Attachments()[i])
 						attType = strings.Split(attType, "/")[0]
 						if attType == "application" {
@@ -1629,41 +1544,23 @@
 								Link: attURL,
 							}
 							interactive.Header = &struct {
-<<<<<<< HEAD
-								Type     string     "json:\"type\""
-								Text     string     "json:\"text,omitempty\""
-								Video    wacMTMedia "json:\"video,omitempty\""
-								Image    wacMTMedia "json:\"image,omitempty\""
-								Document wacMTMedia "json:\"document,omitempty\""
-							}{Type: "image", Image: image}
-=======
 								Type     string      "json:\"type\""
 								Text     string      "json:\"text,omitempty\""
 								Video    *wacMTMedia "json:\"video,omitempty\""
 								Image    *wacMTMedia "json:\"image,omitempty\""
 								Document *wacMTMedia "json:\"document,omitempty\""
 							}{Type: "image", Image: &image}
->>>>>>> 41529530
 						} else if attType == "video" {
 							video := wacMTMedia{
 								Link: attURL,
 							}
 							interactive.Header = &struct {
-<<<<<<< HEAD
-								Type     string     "json:\"type\""
-								Text     string     "json:\"text,omitempty\""
-								Video    wacMTMedia "json:\"video,omitempty\""
-								Image    wacMTMedia "json:\"image,omitempty\""
-								Document wacMTMedia "json:\"document,omitempty\""
-							}{Type: "video", Video: video}
-=======
 								Type     string      "json:\"type\""
 								Text     string      "json:\"text,omitempty\""
 								Video    *wacMTMedia "json:\"video,omitempty\""
 								Image    *wacMTMedia "json:\"image,omitempty\""
 								Document *wacMTMedia "json:\"document,omitempty\""
 							}{Type: "video", Video: &video}
->>>>>>> 41529530
 						} else if attType == "document" {
 							filename, err := utils.BasePathForURL(attURL)
 							if err != nil {
@@ -1672,26 +1569,6 @@
 							document := wacMTMedia{
 								Link:     attURL,
 								Filename: filename,
-<<<<<<< HEAD
-							}
-							interactive.Header = &struct {
-								Type     string     "json:\"type\""
-								Text     string     "json:\"text,omitempty\""
-								Video    wacMTMedia "json:\"video,omitempty\""
-								Image    wacMTMedia "json:\"image,omitempty\""
-								Document wacMTMedia "json:\"document,omitempty\""
-							}{Type: "document", Document: document}
-						} else if attType == "audio" {
-							var zeroIndex bool
-							if i == 0 {
-								zeroIndex = true
-							}
-							payloadAudio = wacMTPayload{MessagingProduct: "whatsapp", RecipientType: "individual", To: msg.URN().Path(), Type: "audio", Audio: &wacMTMedia{Link: attURL}}
-							status, _, err := requestWAC(payloadAudio, accessToken, msg, status, wacPhoneURL, zeroIndex)
-							if err != nil {
-								return status, nil
-							}
-=======
 							}
 							interactive.Header = &struct {
 								Type     string      "json:\"type\""
@@ -1710,7 +1587,6 @@
 							if err != nil {
 								return status, nil
 							}
->>>>>>> 41529530
 						} else {
 							interactive.Type = "button"
 							interactive.Body.Text = msgParts[i]
@@ -1723,7 +1599,6 @@
 							Type: "reply",
 						}
 						btns[i].Reply.ID = fmt.Sprint(i)
-<<<<<<< HEAD
 						var text string
 						if strings.Contains(qr, "\\/") {
 							text = strings.Replace(qr, "\\", "", -1)
@@ -1733,9 +1608,6 @@
 							text = qr
 						}
 						btns[i].Reply.Title = text
-=======
-						btns[i].Reply.Title = qr
->>>>>>> 41529530
 					}
 					interactive.Action = &struct {
 						Button   string         "json:\"button,omitempty\""
@@ -1753,7 +1625,6 @@
 						Rows: make([]wacMTSectionRow, len(qrs)),
 					}
 					for i, qr := range qrs {
-<<<<<<< HEAD
 						var text string
 						if strings.Contains(qr, "\\/") {
 							text = strings.Replace(qr, "\\", "", -1)
@@ -1765,11 +1636,6 @@
 						section.Rows[i] = wacMTSectionRow{
 							ID:    fmt.Sprint(i),
 							Title: text,
-=======
-						section.Rows[i] = wacMTSectionRow{
-							ID:    fmt.Sprint(i),
-							Title: qr,
->>>>>>> 41529530
 						}
 					}
 
@@ -1784,16 +1650,6 @@
 					payload.Interactive = &interactive
 				} else {
 					return nil, fmt.Errorf("too many quick replies WAC supports only up to 10 quick replies")
-<<<<<<< HEAD
-				}
-			} else {
-				// this is still a msg part
-				text := &wacText{}
-				payload.Type = "text"
-				if strings.Contains(msgParts[i-len(msg.Attachments())], "https://") || strings.Contains(msgParts[i-len(msg.Attachments())], "http://") {
-					text.PreviewURL = true
-				}
-=======
 				}
 			} else {
 				// this is still a msg part
@@ -1802,30 +1658,21 @@
 				if strings.Contains(msgParts[i-len(msg.Attachments())], "https://") || strings.Contains(msgParts[i-len(msg.Attachments())], "http://") {
 					text.PreviewURL = true
 				}
->>>>>>> 41529530
 				text.Body = msgParts[i-len(msg.Attachments())]
 				payload.Text = text
 			}
 		}
-<<<<<<< HEAD
-=======
-
->>>>>>> 41529530
+
 		var zeroIndex bool
 		if i == 0 {
 			zeroIndex = true
 		}
 
-<<<<<<< HEAD
-		status, respPayload, err := requestWAC(payload, accessToken, msg, status, wacPhoneURL, zeroIndex)
-=======
 		status, err := requestWAC(payload, accessToken, status, wacPhoneURL, zeroIndex, clog)
->>>>>>> 41529530
 		if err != nil {
 			return status, err
 		}
 
-<<<<<<< HEAD
 		// if payload.contacts[0].wa_id != payload.contacts[0].input | to fix cases with 9 extra
 		if len(respPayload.Contacts) > 0 && respPayload.Contacts[0].WaID != msg.URN().Path() {
 			if !hasNewURN {
@@ -1844,45 +1691,6 @@
 		if templating != nil && len(msg.Attachments()) > 0 || hasCaption {
 			break
 		}
-
-	}
-	return status, nil
-}
-
-func requestWAC(payload wacMTPayload, accessToken string, msg courier.Msg, status courier.MsgStatus, wacPhoneURL *url.URL, zeroIndex bool) (courier.MsgStatus, *wacMTResponse, error) {
-
-	jsonBody, err := json.Marshal(payload)
-	if err != nil {
-		return status, &wacMTResponse{}, err
-	}
-
-	req, err := http.NewRequest(http.MethodPost, wacPhoneURL.String(), bytes.NewReader(jsonBody))
-	if err != nil {
-		return status, &wacMTResponse{}, err
-	}
-	req.Header.Set("Authorization", fmt.Sprintf("Bearer %s", accessToken))
-	req.Header.Set("Content-Type", "application/json")
-	req.Header.Set("Accept", "application/json")
-
-	rr, err := utils.MakeHTTPRequest(req)
-
-	// record our status and log
-	log := courier.NewChannelLogFromRR("Message Sent", msg.Channel(), msg.ID(), rr).WithError("Message Send Error", err)
-	status.AddLog(log)
-	if err != nil {
-		return status, &wacMTResponse{}, nil
-	}
-
-	respPayload := &wacMTResponse{}
-	err = json.Unmarshal(rr.Body, respPayload)
-	if err != nil {
-		log.WithError("Message Send Error", errors.Errorf("unable to unmarshal response body"))
-		return status, respPayload, nil
-	}
-=======
-		if hasCaption {
-			break
-		}
 	}
 	return status, nil
 }
@@ -1915,19 +1723,13 @@
 		return status, nil
 	}
 
->>>>>>> 41529530
 	externalID := respPayload.Messages[0].ID
 	if zeroIndex && externalID != "" {
 		status.SetExternalID(externalID)
 	}
 	// this was wired successfully
 	status.SetStatus(courier.MsgWired)
-<<<<<<< HEAD
-
-	return status, respPayload, nil
-=======
 	return status, nil
->>>>>>> 41529530
 }
 
 // DescribeURN looks up URN metadata for new contacts
