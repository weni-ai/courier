package facebookapp

import (
	"bytes"
	"context"
	"crypto/hmac"
	"crypto/sha1"
	"encoding/hex"
	"encoding/json"
	"fmt"
	"io"
	"log"
	"mime/multipart"
	"net/http"
	"net/textproto"
	"net/url"
	"path/filepath"
	"strconv"
	"strings"
	"time"

	"github.com/buger/jsonparser"
	"github.com/gabriel-vasile/mimetype"
	"github.com/nyaruka/courier"
	"github.com/nyaruka/courier/billing"
	"github.com/nyaruka/courier/handlers"
	"github.com/nyaruka/courier/templates"
	"github.com/nyaruka/courier/utils"
	"github.com/nyaruka/gocommon/rcache"
	"github.com/nyaruka/gocommon/urns"
	"github.com/nyaruka/gocommon/uuids"
	"github.com/patrickmn/go-cache"
	"github.com/pkg/errors"
)

// Endpoints we hit
var (
	sendURL  = "https://graph.facebook.com/v12.0/me/messages"
	graphURL = "https://graph.facebook.com/v22.0/"

	signatureHeader = "X-Hub-Signature"

	// max for the body
	maxMsgLengthIG             = 1000
	maxMsgLengthFBA            = 2000
	maxMsgLengthWAC            = 4096
	maxMsgLengthInteractiveWAC = 1024

	// Sticker ID substitutions
	stickerIDToEmoji = map[int64]string{
		369239263222822: "👍", // small
		369239343222814: "👍", // medium
		369239383222810: "👍", // big
	}

	tagByTopic = map[string]string{
		"event":    "CONFIRMED_EVENT_UPDATE",
		"purchase": "POST_PURCHASE_UPDATE",
		"account":  "ACCOUNT_UPDATE",
		"agent":    "HUMAN_AGENT",
	}
)

// keys for extra in channel events
const (
	referrerIDKey = "referrer_id"
	sourceKey     = "source"
	adIDKey       = "ad_id"
	typeKey       = "type"
	titleKey      = "title"
	payloadKey    = "payload"
)

var waStatusMapping = map[string]courier.MsgStatusValue{
	"sent":      courier.MsgSent,
	"delivered": courier.MsgDelivered,
	"read":      courier.MsgRead,
	"failed":    courier.MsgFailed,
}

var waTemplateTypeMapping = map[string]string{
	"authentication": "authentication",
	"marketing":      "marketing",
	"utility":        "utility",
}

var waIgnoreStatuses = map[string]bool{
	"deleted": true,
}

const (
	mediaCacheKeyPatternWhatsapp = "whatsapp_cloud_media_%s"
)

var failedMediaCache *cache.Cache

const (
	InteractiveProductSingleType         = "product"
	InteractiveProductListType           = "product_list"
	InteractiveProductCatalogType        = "catalog_product"
	InteractiveProductCatalogMessageType = "catalog_message"
)

// Adicionar constante para o tipo de evento
const (
	ContactUpdate = "contact_update"
)

// Add this map before the handler struct declaration (around line 110)
var integrationWebhookFields = map[string]bool{
	"message_template_status_update":  true,
	"template_category_update":        true,
	"message_template_quality_update": true,
	"account_update":                  true,
}

func newHandler(channelType courier.ChannelType, name string, useUUIDRoutes bool) courier.ChannelHandler {
	return &handler{handlers.NewBaseHandlerWithParams(channelType, name, useUUIDRoutes)}
}

func newWACDemoHandler(channelType courier.ChannelType, name string) courier.ChannelHandler {
	return &handler{handlers.NewBaseHandler(channelType, name)}
}

func init() {
	courier.RegisterHandler(newHandler("IG", "Instagram", false))
	courier.RegisterHandler(newHandler("FBA", "Facebook", false))
	courier.RegisterHandler(newHandler("WAC", "WhatsApp Cloud", false))
	courier.RegisterHandler(newWACDemoHandler("WCD", "WhatsApp Cloud Demo"))

	failedMediaCache = cache.New(15*time.Minute, 15*time.Minute)
}

type handler struct {
	handlers.BaseHandler
}

// Initialize is called by the engine once everything is loaded
func (h *handler) Initialize(s courier.Server) error {
	h.SetServer(s)
	if h.ChannelName() == "WhatsApp Cloud Demo" {
		s.AddHandlerRoute(h, http.MethodPost, "receive", h.receiveDemoEvent)
	} else {
		s.AddHandlerRoute(h, http.MethodGet, "receive", h.receiveVerify)
		s.AddHandlerRoute(h, http.MethodPost, "receive", h.receiveEvent)
	}
	return nil
}

type Sender struct {
	ID      string `json:"id"`
	UserRef string `json:"user_ref,omitempty"`
}

type User struct {
	ID string `json:"id"`
}

// {
//   "object":"page",
//   "entry":[{
//     "id":"180005062406476",
//     "time":1514924367082,
//     "messaging":[{
//       "sender":  {"id":"1630934236957797"},
//       "recipient":{"id":"180005062406476"},
//       "timestamp":1514924366807,
//       "message":{
//         "mid":"mid.$cAAD5QiNHkz1m6cyj11guxokwkhi2",
//         "seq":33116,
//         "text":"65863634"
//       }
//     }]
//   }]
// }

type wacMedia struct {
	Caption  string `json:"caption"`
	Filename string `json:"filename"`
	ID       string `json:"id"`
	Mimetype string `json:"mime_type"`
	SHA256   string `json:"sha256"`
}

type wacSticker struct {
	Animated bool   `json:"animated"`
	ID       string `json:"id"`
	Mimetype string `json:"mime_type"`
	SHA256   string `json:"sha256"`
}

type moPayload struct {
	Object string `json:"object"`
	Entry  []struct {
		ID      string `json:"id"`
		Time    int64  `json:"time"`
		Changes []struct {
			Field string `json:"field"`
			Value struct {
				From struct {
					ID       string `json:"id"`
					Username string `json:"username"`
				} `json:"from"`
				ID    string `json:"id"`
				Media struct {
					AdID             string `json:"ad_id"`
					ID               string `json:"id"`
					MediaProductType string `json:"media_product_type"`
					OriginalMediaID  string `json:"original_media_id"`
				}
				Text             string `json:"text"`
				MessagingProduct string `json:"messaging_product"`
				Metadata         *struct {
					DisplayPhoneNumber string `json:"display_phone_number"`
					PhoneNumberID      string `json:"phone_number_id"`
				} `json:"metadata"`
				Contacts []struct {
					Profile struct {
						Name string `json:"name"`
					} `json:"profile"`
					WaID string `json:"wa_id"`
				} `json:"contacts"`
				Messages []struct {
					ID        string `json:"id"`
					From      string `json:"from"`
					Timestamp string `json:"timestamp"`
					Type      string `json:"type"`
					Context   *struct {
						Forwarded           bool   `json:"forwarded"`
						FrequentlyForwarded bool   `json:"frequently_forwarded"`
						From                string `json:"from"`
						ID                  string `json:"id"`
					} `json:"context"`
					Text struct {
						Body string `json:"body"`
					} `json:"text"`
					Image    *wacMedia   `json:"image"`
					Audio    *wacMedia   `json:"audio"`
					Video    *wacMedia   `json:"video"`
					Document *wacMedia   `json:"document"`
					Voice    *wacMedia   `json:"voice"`
					Sticker  *wacSticker `json:"sticker"`
					Location *struct {
						Latitude  float64 `json:"latitude"`
						Longitude float64 `json:"longitude"`
						Name      string  `json:"name"`
						Address   string  `json:"address"`
					} `json:"location"`
					Button *struct {
						Text    string `json:"text"`
						Payload string `json:"payload"`
					} `json:"button"`
					Interactive struct {
						Type        string `json:"type"`
						ButtonReply struct {
							ID    string `json:"id"`
							Title string `json:"title"`
						} `json:"button_reply,omitempty"`
						ListReply struct {
							ID    string `json:"id"`
							Title string `json:"title"`
						} `json:"list_reply,omitempty"`
						NFMReply struct {
							Name         string `json:"name,omitempty"`
							ResponseJSON string `json:"response_json"`
						} `json:"nfm_reply"`
						PaymentMethod struct {
							PaymentMethod    string `json:"payment_method"`
							PaymentTimestamp string `json:"payment_timestamp"`
							ReferenceID      string `json:"reference_id"`
							LastFourDigits   string `json:"last_four_digits"`
							CredentialID     string `json:"credential_id"`
						} `json:"payment_method,omitempty"`
					} `json:"interactive,omitempty"`
					Contacts []struct {
						Name struct {
							FirstName     string `json:"first_name"`
							LastName      string `json:"last_name"`
							FormattedName string `json:"formatted_name"`
						} `json:"name"`
						Phones []struct {
							Phone string `json:"phone"`
							WaID  string `json:"wa_id"`
							Type  string `json:"type"`
						} `json:"phones"`
					} `json:"contacts"`
					Referral struct {
						Headline   string    `json:"headline"`
						Body       string    `json:"body"`
						SourceType string    `json:"source_type"`
						SourceID   string    `json:"source_id"`
						SourceURL  string    `json:"source_url"`
						Image      *wacMedia `json:"image"`
						Video      *wacMedia `json:"video"`
						CtwaClid   string    `json:"ctwa_clid"`
					} `json:"referral"`
					Order struct {
						CatalogID    string `json:"catalog_id"`
						Text         string `json:"text"`
						ProductItems []struct {
							ProductRetailerID string  `json:"product_retailer_id"`
							Quantity          int     `json:"quantity"`
							ItemPrice         float64 `json:"item_price"`
							Currency          string  `json:"currency"`
						} `json:"product_items"`
					} `json:"order"`
					Errors []struct {
						Code      int    `json:"code"`
						Title     string `json:"title"`
						Message   string `json:"message"`
						ErrorData struct {
							Details string `json:"details"`
						} `json:"error_data"`
						Type string `json:"type"`
					} `json:"errors"`
				} `json:"messages"`
				Statuses []struct {
					ID           string `json:"id"`
					RecipientID  string `json:"recipient_id"`
					Status       string `json:"status"`
					Timestamp    string `json:"timestamp"`
					Type         string `json:"type"`
					Conversation *struct {
						ID     string `json:"id"`
						Origin *struct {
							Type string `json:"type"`
						} `json:"origin"`
					} `json:"conversation"`
					Pricing *struct {
						PricingModel string `json:"pricing_model"`
						Billable     bool   `json:"billable"`
						Category     string `json:"category"`
					} `json:"pricing"`
				} `json:"statuses"`
				MessageEchoes []struct {
					From      string `json:"from"`
					To        string `json:"to"`
					ID        string `json:"id"`
					Timestamp string `json:"timestamp"`
					Text      struct {
						Body string `json:"body"`
					} `json:"text"`
					Type string `json:"type"`
				} `json:"message_echoes"`
				Errors []struct {
					Code  int    `json:"code"`
					Title string `json:"title"`
				} `json:"errors"`
				BanInfo struct {
					WabaBanState []string `json:"waba_ban_state"`
					WabaBanDate  string   `json:"waba_ban_date"`
				} `json:"ban_info"`
				CurrentLimit                 string `json:"current_limit"`
				Decision                     string `json:"decision"`
				DisplayPhoneNumber           string `json:"display_phone_number"`
				Event                        string `json:"event"`
				MaxDailyConversationPerPhone int    `json:"max_daily_conversation_per_phone"`
				MaxPhoneNumbersPerBusiness   int    `json:"max_phone_numbers_per_business"`
				MaxPhoneNumbersPerWaba       int    `json:"max_phone_numbers_per_waba"`
				Reason                       string `json:"reason"`
				RequestedVerifiedName        string `json:"requested_verified_name"`
				RestrictionInfo              []struct {
					RestrictionType string `json:"restriction_type"`
					Expiration      string `json:"expiration"`
				} `json:"restriction_info"`
				MessageTemplateID       int    `json:"message_template_id"`
				MessageTemplateName     string `json:"message_template_name"`
				MessageTemplateLanguage string `json:"message_template_language"`
				StateSync               []struct {
					Type    string `json:"type"`
					Contact struct {
						FullName    string `json:"full_name"`
						FirstName   string `json:"first_name"`
						PhoneNumber string `json:"phone_number"`
					} `json:"contact"`
					Action   string `json:"action"`
					Metadata struct {
						Timestamp string `json:"timestamp"`
					} `json:"metadata"`
				} `json:"state_sync"`
				WabaInfo *struct {
					WabaID          string `json:"waba_id"`
					AdAccountID     string `json:"ad_account_id"`
					OwnerBusinessID string `json:"owner_business_id"`
				} `json:"waba_info"`
				Calls []struct {
					ID        string `json:"id"`
					To        string `json:"to"`
					From      string `json:"from"`
					Event     string `json:"event"`
					Timestamp string `json:"timestamp"`
					Direction string `json:"direction"`
					Session   struct {
						SdpType string `json:"sdp_type"`
						Sdp     string `json:"sdp"`
					} `json:"session"`
				} `json:"calls"`
			} `json:"value"`
		} `json:"changes"`
		Messaging []struct {
			Sender    Sender `json:"sender"`
			Recipient User   `json:"recipient"`
			Timestamp int64  `json:"timestamp"`

			OptIn *struct {
				Ref     string `json:"ref"`
				UserRef string `json:"user_ref"`
			} `json:"optin"`

			Referral *struct {
				Ref    string `json:"ref"`
				Source string `json:"source"`
				Type   string `json:"type"`
				AdID   string `json:"ad_id"`
			} `json:"referral"`

			Postback *struct {
				MID      string `json:"mid"`
				Title    string `json:"title"`
				Payload  string `json:"payload"`
				Referral struct {
					Ref    string `json:"ref"`
					Source string `json:"source"`
					Type   string `json:"type"`
					AdID   string `json:"ad_id"`
				} `json:"referral"`
			} `json:"postback"`

			Message *struct {
				IsEcho      bool   `json:"is_echo"`
				MID         string `json:"mid"`
				Text        string `json:"text"`
				IsDeleted   bool   `json:"is_deleted"`
				Attachments []struct {
					Type    string `json:"type"`
					Payload *struct {
						URL         string `json:"url"`
						StickerID   int64  `json:"sticker_id"`
						Coordinates *struct {
							Lat  float64 `json:"lat"`
							Long float64 `json:"long"`
						} `json:"coordinates"`
					}
				} `json:"attachments"`
			} `json:"message"`

			Delivery *struct {
				MIDs      []string `json:"mids"`
				Watermark int64    `json:"watermark"`
			} `json:"delivery"`

			MessagingFeedback *struct {
				FeedbackScreens []struct {
					ScreenID  int                         `json:"screen_id"`
					Questions map[string]FeedbackQuestion `json:"questions"`
				} `json:"feedback_screens"`
			} `json:"messaging_feedback"`
		} `json:"messaging"`
	} `json:"entry"`
}

type Flow struct {
	NFMReply NFMReply `json:"nfm_reply"`
}

type NFMReply struct {
	Name         string                 `json:"name,omitempty"`
	ResponseJSON map[string]interface{} `json:"response_json"`
}

type IGComment struct {
	Text string `json:"text,omitempty"`
	From struct {
		ID       string `json:"id,omitempty"`
		Username string `json:"username,omitempty"`
	} `json:"from,omitempty"`
	Media struct {
		AdID             string `json:"ad_id,omitempty"`
		ID               string `json:"id,omitempty"`
		MediaProductType string `json:"media_product_type,omitempty"`
		OriginalMediaID  string `json:"original_media_id,omitempty"`
	} `json:"media,omitempty"`
	Time int64  `json:"time,omitempty"`
	ID   string `json:"id,omitempty"`
}

type FeedbackQuestion struct {
	Type     string `json:"type"`
	Payload  string `json:"payload"`
	FollowUp *struct {
		Type    string `json:"type"`
		Payload string `json:"payload"`
	} `json:"follow_up"`
}

// GetChannel returns the channel
func (h *handler) GetChannel(ctx context.Context, r *http.Request) (courier.Channel, error) {
	if r.Method == http.MethodGet {
		return nil, nil
	}

	payload := &moPayload{}
	err := handlers.DecodeAndValidateJSON(payload, r)
	if err != nil {
		return nil, err
	}

	// is not a 'page' and 'instagram' object? ignore it
	if payload.Object != "page" && payload.Object != "instagram" && payload.Object != "whatsapp_business_account" {
		return nil, fmt.Errorf("object expected 'page', 'instagram' or 'whatsapp_business_account', found %s", payload.Object)
	}

	// no entries? ignore this request
	if len(payload.Entry) == 0 {
		return nil, fmt.Errorf("no entries found")
	}

	var channelAddress string

	//if object is 'page' returns type FBA, if object is 'instagram' returns type IG
	if payload.Object == "page" {
		channelAddress = payload.Entry[0].ID
		return h.Backend().GetChannelByAddress(ctx, courier.ChannelType("FBA"), courier.ChannelAddress(channelAddress))
	} else if payload.Object == "instagram" {
		channelAddress = payload.Entry[0].ID
		return h.Backend().GetChannelByAddress(ctx, courier.ChannelType("IG"), courier.ChannelAddress(channelAddress))
	} else {
		if len(payload.Entry[0].Changes) == 0 {
			return nil, fmt.Errorf("no changes found")
		}
		if integrationWebhookFields[payload.Entry[0].Changes[0].Field] {
			er := handlers.SendWebhooks(r, h.Server().Config().WhatsappCloudWebhooksUrl, "", true)
			if er != nil {
				courier.LogRequestError(r, nil, fmt.Errorf("could not send template webhook: %s", er))
			}

			if payload.Entry[0].Changes[0].Field == "account_update" {
				// Handle account_update webhook type
				if payload.Entry[0].Changes[0].Value.Event == "AD_ACCOUNT_LINKED" && payload.Entry[0].Changes[0].Value.WabaInfo != nil {
					wabaID := payload.Entry[0].Changes[0].Value.WabaInfo.WabaID
					adAccountID := payload.Entry[0].Changes[0].Value.WabaInfo.AdAccountID

					// Update channel config with ad_account_id and mmlite for all channels with matching waba_id
					err := h.Backend().UpdateChannelConfigByWabaID(ctx, wabaID, map[string]interface{}{
						"ad_account_id": adAccountID,
						"mmlite":        true,
					})
					if err != nil {
						return nil, fmt.Errorf("error updating channel config with waba_id %s: %v", wabaID, err)
					}
				}
			}

			return nil, fmt.Errorf("template update, so ignore")
		} else if payload.Entry[0].Changes[0].Field == "flows" {
			er := handlers.SendWebhooks(r, h.Server().Config().WhatsappCloudWebhooksUrlFlows, h.Server().Config().WhatsappCloudWebhooksTokenFlows, false)
			if er != nil {
				courier.LogRequestError(r, nil, fmt.Errorf("could not send template webhook: %s", er))
			}
			return nil, fmt.Errorf("template update, so ignore")
		}
		channelAddress = payload.Entry[0].Changes[0].Value.Metadata.PhoneNumberID
		if channelAddress == "" {
			return nil, fmt.Errorf("no channel address found")
		}

		// get a value if exists from request header to a variable routerToken
		routerToken := r.Header.Get("X-Router-Token")
		if routerToken != "" {
			return h.Backend().GetChannelByAddressWithRouterToken(ctx, courier.ChannelType("WAC"), courier.ChannelAddress(channelAddress), routerToken)
		}

		return h.Backend().GetChannelByAddress(ctx, courier.ChannelType("WAC"), courier.ChannelAddress(channelAddress))
	}
}

// receiveVerify handles Facebook's webhook verification callback
func (h *handler) receiveVerify(ctx context.Context, channel courier.Channel, w http.ResponseWriter, r *http.Request) ([]courier.Event, error) {
	mode := r.URL.Query().Get("hub.mode")

	// this isn't a subscribe verification, that's an error
	if mode != "subscribe" {
		return nil, handlers.WriteAndLogRequestError(ctx, h, channel, w, r, fmt.Errorf("unknown request"))
	}

	// verify the token against our server facebook webhook secret, if the same return the challenge FB sent us
	secret := r.URL.Query().Get("hub.verify_token")

	if fmt.Sprint(h.ChannelType()) == "FBA" || fmt.Sprint(h.ChannelType()) == "IG" {
		if secret != h.Server().Config().FacebookWebhookSecret {
			return nil, handlers.WriteAndLogRequestError(ctx, h, channel, w, r, fmt.Errorf("token does not match secret"))
		}
	} else {
		if secret != h.Server().Config().WhatsappCloudWebhookSecret {
			return nil, handlers.WriteAndLogRequestError(ctx, h, channel, w, r, fmt.Errorf("token does not match secret"))
		}
	}

	// and respond with the challenge token
	_, err := fmt.Fprint(w, r.URL.Query().Get("hub.challenge"))
	return nil, err
}

func resolveMediaURL(channel courier.Channel, mediaID string, token string) (string, error) {

	if token == "" {
		return "", fmt.Errorf("missing token for WAC channel")
	}

	base, _ := url.Parse(graphURL)
	path, _ := url.Parse(fmt.Sprintf("/%s", mediaID))
	retreiveURL := base.ResolveReference(path)

	// set the access token as the authorization header
	req, _ := http.NewRequest(http.MethodGet, retreiveURL.String(), nil)
	//req.Header.Set("User-Agent", utils.HTTPUserAgent)
	req.Header.Set("Authorization", fmt.Sprintf("Bearer %s", token))

	resp, err := utils.MakeHTTPRequest(req)
	if err != nil {
		return "", err
	}

	mediaURL, err := jsonparser.GetString(resp.Body, "url")
	return mediaURL, err
}

func (h *handler) receiveDemoEvent(ctx context.Context, channel courier.Channel, w http.ResponseWriter, r *http.Request) ([]courier.Event, error) {
	payload := &moPayload{}
	err := handlers.DecodeAndValidateJSON(payload, r)
	if err != nil {
		return nil, handlers.WriteAndLogRequestError(ctx, h, channel, w, r, err)
	}

	events, data, err := h.processCloudWhatsAppPayload(ctx, channel, payload, w, r)
	if err != nil {
		return nil, err
	}

	return events, courier.WriteDataResponse(ctx, w, http.StatusOK, "Events Handled", data)
}

// receiveEvent is our HTTP handler function for incoming messages and status updates
func (h *handler) receiveEvent(ctx context.Context, channel courier.Channel, w http.ResponseWriter, r *http.Request) ([]courier.Event, error) {
	if h.ChannelType() == "WAC" {
		routerToken := r.Header.Get("X-Router-Token")
		if routerToken != "" {
			payload := &moPayload{}
			err := handlers.DecodeAndValidateJSON(payload, r)
			if err != nil {
				return nil, handlers.WriteAndLogRequestError(ctx, h, channel, w, r, err)
			}
			events, data, err := h.processCloudWhatsAppPayload(ctx, channel, payload, w, r)
			if err != nil {
				return nil, err
			}
			return events, courier.WriteDataResponse(ctx, w, http.StatusOK, "Events Handled", data)
		}
	}

	err := h.validateSignature(r)
	if err != nil {
		return nil, handlers.WriteAndLogRequestError(ctx, h, channel, w, r, err)
	}

	// if the channel has the address equals to Config().DemoAddress, then we need to proxy the request to the demo url
	log.Println("WHATSAPP ADDRESSES")
	log.Println("channel.Address(): ", channel.Address())
	log.Println("h.Server().Config().WhatsappCloudDemoAddress: ", h.Server().Config().WhatsappCloudDemoAddress)
	if channel.Address() == h.Server().Config().WhatsappCloudDemoAddress {
		log.Println("PROXIING TO DEMO URL")
		demoURL := h.Server().Config().WhatsappCloudDemoURL
		proxyReq, err := http.NewRequest(r.Method, demoURL, r.Body)
		if err != nil {
			return nil, handlers.WriteAndLogRequestError(ctx, h, channel, w, r, err)
		}
		proxyReq.Header = r.Header
		rr, err := utils.MakeHTTPRequest(proxyReq)
		if err != nil {
			return nil, handlers.WriteAndLogRequestError(ctx, h, channel, w, r, err)
		}
		// print the response body
		log.Println("rr.Body: ", string(rr.Body))
		return nil, nil // must return events of proxied to demo?
	}

	payload := &moPayload{}
	err = handlers.DecodeAndValidateJSON(payload, r)
	if err != nil {
		return nil, handlers.WriteAndLogRequestError(ctx, h, channel, w, r, err)
	}

	var events []courier.Event
	var data []interface{}

	if channel.ChannelType() == "FBA" || channel.ChannelType() == "IG" {
		events, data, err = h.processFacebookInstagramPayload(ctx, channel, payload, w, r)
	} else {

		wabaID := channel.StringConfigForKey(courier.ConfigWabaID, "")
		if wabaID != "" && wabaID != payload.Entry[0].ID {
			data = append(data, courier.NewInfoData(fmt.Sprintf("ignoring messages from different waba id: %s, %s", payload.Entry[0].ID, wabaID)))
			return nil, courier.WriteDataResponse(ctx, w, http.StatusOK, "Events Handled", data)
		}

		events, data, err = h.processCloudWhatsAppPayload(ctx, channel, payload, w, r)
		webhook := channel.ConfigForKey("webhook", nil)
		if webhook != nil {
			er := handlers.SendWebhooksExternal(r, webhook)
			if er != nil {
				courier.LogRequestError(r, channel, fmt.Errorf("could not send webhook: %s", er))
			}
		}
	}

	if err != nil {
		return nil, err
	}

	return events, courier.WriteDataResponse(ctx, w, http.StatusOK, "Events Handled", data)
}

func (h *handler) processCloudWhatsAppPayload(ctx context.Context, channel courier.Channel, payload *moPayload, w http.ResponseWriter, r *http.Request) ([]courier.Event, []interface{}, error) {
	// the list of events we deal with
	events := make([]courier.Event, 0, 2)

	token := h.Server().Config().WhatsappAdminSystemUserToken

	// the list of data we will return in our response
	data := make([]interface{}, 0, 2)

	var contactNames = make(map[string]string)

	// for each entry
	for _, entry := range payload.Entry {
		if len(entry.Changes) == 0 {
			continue
		}

		for _, change := range entry.Changes {

			for _, contact := range change.Value.Contacts {
				contactNames[contact.WaID] = contact.Profile.Name
			}

			for _, msg := range change.Value.Messages {
				// create our date from the timestamp
				ts, err := strconv.ParseInt(msg.Timestamp, 10, 64)
				if err != nil {
					return nil, nil, handlers.WriteAndLogRequestError(ctx, h, channel, w, r, fmt.Errorf("invalid timestamp: %s", msg.Timestamp))
				}
				date := time.Unix(ts, 0).UTC()

				urn, err := urns.NewWhatsAppURN(msg.From)
				if err != nil {
					return nil, nil, handlers.WriteAndLogRequestError(ctx, h, channel, w, r, err)
				}

				text := ""
				mediaURL := ""

				if msg.Type == "text" {
					text = msg.Text.Body
				} else if msg.Type == "unsupported" {
					courier.LogRequestError(r, channel, fmt.Errorf("unsupported message type %s", msg.Type))
					data = append(data, courier.NewInfoData(fmt.Sprintf("unsupported message type %s", msg.Type)))
					continue
				} else if msg.Type == "audio" && msg.Audio != nil {
					text = msg.Audio.Caption
					mediaURL, err = resolveMediaURL(channel, msg.Audio.ID, token)
				} else if msg.Type == "voice" && msg.Voice != nil {
					text = msg.Voice.Caption
					mediaURL, err = resolveMediaURL(channel, msg.Voice.ID, token)
				} else if msg.Type == "button" && msg.Button != nil {
					text = msg.Button.Text
				} else if msg.Type == "document" && msg.Document != nil {
					text = msg.Document.Caption
					mediaURL, err = resolveMediaURL(channel, msg.Document.ID, token)
				} else if msg.Type == "image" && msg.Image != nil {
					text = msg.Image.Caption
					mediaURL, err = resolveMediaURL(channel, msg.Image.ID, token)
				} else if msg.Type == "sticker" && msg.Sticker != nil {
					mediaURL, err = resolveMediaURL(channel, msg.Sticker.ID, token)
				} else if msg.Type == "video" && msg.Video != nil {
					text = msg.Video.Caption
					mediaURL, err = resolveMediaURL(channel, msg.Video.ID, token)
				} else if msg.Type == "location" && msg.Location != nil {
					mediaURL = fmt.Sprintf("geo:%f,%f;name:%s;address:%s", msg.Location.Latitude, msg.Location.Longitude, msg.Location.Name, msg.Location.Address)
				} else if msg.Type == "interactive" && msg.Interactive.Type == "button_reply" {
					text = msg.Interactive.ButtonReply.Title
				} else if msg.Type == "interactive" && msg.Interactive.Type == "list_reply" {
					text = msg.Interactive.ListReply.Title
				} else if msg.Type == "order" {
					text = msg.Order.Text
				} else if msg.Type == "contacts" {

					if len(msg.Contacts) == 0 {
						return nil, nil, handlers.WriteAndLogRequestError(ctx, h, channel, w, r, errors.New("no shared contact"))
					}

					// put phones in a comma-separated string
					var phones []string
					for _, phone := range msg.Contacts[0].Phones {
						phones = append(phones, phone.Phone)
					}
					text = strings.Join(phones, ", ")
<<<<<<< HEAD
					// } else if msg.Type == "interactive" && msg.Interactive.Type == "payment_method" {
					// 	paymentMethodData := map[string]interface{}{
					// 		"credential_id":     msg.Interactive.PaymentMethod.CredentialID,
					// 		"last_four_digits":  msg.Interactive.PaymentMethod.LastFourDigits,
					// 		"reference_id":      msg.Interactive.PaymentMethod.ReferenceID,
					// 		"payment_timestamp": msg.Interactive.PaymentMethod.PaymentTimestamp,
					// 		"payment_method":    msg.Interactive.PaymentMethod.PaymentMethod,
					// 	}

					// 	// Criar metadata com os dados do payment_method
					// 	paymentMetadata, err := json.Marshal(paymentMethodData)
					// 	if err != nil {
					// 		courier.LogRequestError(r, channel, err)
					// 	} else {
					// 		// Adicionar os dados do payment_method ao metadata da mensagem
					// 		//
					// 		ev := h.Backend().NewChannelEvent()
					// 	}
=======
				} else if msg.Type == "interactive" && msg.Interactive.Type == "payment_method" {
					text = ""
>>>>>>> 8da93be8
				} else {
					// we received a message type we do not support.
					courier.LogRequestError(r, channel, fmt.Errorf("unsupported message type %s", msg.Type))
				}
				//check if the message is unavailable
				if msg.Errors != nil {
					for _, error := range msg.Errors {
						if error.Code == 1060 {
							fmt.Println("Message unavailable")
							text = "This message is currently unavailable. Please check your phone for the message."
						}
					}
				}

				// create our message
				ev := h.Backend().NewIncomingMsg(channel, urn, text).WithReceivedOn(date).WithExternalID(msg.ID).WithContactName(contactNames[msg.From])
				event := h.Backend().CheckExternalIDSeen(ev)

				// write the contact last seen
				h.Backend().WriteContactLastSeen(ctx, ev, date)

				// we had an error downloading media
				if err != nil {
					courier.LogRequestError(r, channel, err)
				}

				if msg.Type == "order" {
					orderM := map[string]interface{}{"order": msg.Order}
					orderJSON, err := json.Marshal(orderM)
					if err != nil {
						courier.LogRequestError(r, channel, err)
					}
					metadata := json.RawMessage(orderJSON)
					event.WithMetadata(metadata)
				}

				if msg.Referral.Headline != "" {

					referral, err := json.Marshal(msg.Referral)
					if err != nil {
						courier.LogRequestError(r, channel, err)
					}
					metadata := json.RawMessage(referral)
					event.WithMetadata(metadata)

					if msg.Referral.CtwaClid != "" {
						// Write ctwa data to database
						err := h.Backend().WriteCtwaToDB(ctx, msg.Referral.CtwaClid, urn, date, channel.UUID(), entry.ID)
						if err != nil {
							courier.LogRequestError(r, channel, fmt.Errorf("error writing ctwa data: %v", err))
						}
					}
				}

				if msg.Interactive.Type == "nfm_reply" {

					var responseJSON map[string]interface{}
					err := json.Unmarshal([]byte(msg.Interactive.NFMReply.ResponseJSON), &responseJSON)
					if err != nil {
						courier.LogRequestError(r, channel, err)
					}

					nfmReply := Flow{
						NFMReply: NFMReply{
							Name:         msg.Interactive.NFMReply.Name,
							ResponseJSON: responseJSON,
						},
					}

					nfmReplyJSON, err := json.Marshal(nfmReply)
					if err != nil {
						courier.LogRequestError(r, channel, err)
					}
					metadata := json.RawMessage(nfmReplyJSON)
					event.WithMetadata(metadata)
				}

				if msg.Interactive.Type == "payment_method" {
					paymentMethodData := map[string]interface{}{"payment_method": msg.Interactive.PaymentMethod}
					paymentMethodJSON, err := json.Marshal(paymentMethodData)
					if err != nil {
						courier.LogRequestError(r, channel, err)
					}
					metadata := json.RawMessage(paymentMethodJSON)
					event.WithMetadata(metadata)
				}

				if mediaURL != "" {
					event.WithAttachment(mediaURL)
				}

				// Add to the existing metadata, the message context
				if msg.Context != nil {
					fmt.Println("msg.Context: ", msg.Context)
					metadata := event.Metadata()
					if metadata == nil {
						newMetadata := make(map[string]interface{})
						newMetadata["context"] = msg.Context

						metadata, err = json.Marshal(newMetadata)
						if err != nil {
							courier.LogRequestError(r, channel, err)
						}
					} else {
						newMetadata := make(map[string]interface{})
						err := json.Unmarshal(metadata, &newMetadata)
						if err != nil {
							courier.LogRequestError(r, channel, err)
						}

						newMetadata["context"] = msg.Context

						metadata, err = json.Marshal(newMetadata)
						if err != nil {
							courier.LogRequestError(r, channel, err)
						}
					}

					fmt.Println("event with metadata: ", metadata)
					event.WithMetadata(metadata)
				}

				err = h.Backend().WriteMsg(ctx, event)
				if err != nil {
					return nil, nil, err
				}

				h.Backend().WriteExternalIDSeen(event)

				events = append(events, event)
				data = append(data, courier.NewMsgReceiveData(event))

			}

			for _, status := range change.Value.Statuses {

				msgStatus, found := waStatusMapping[status.Status]
				if !found {
					if waIgnoreStatuses[status.Status] {
						data = append(data, courier.NewInfoData(fmt.Sprintf("ignoring status: %s", status.Status)))
					} else {
						handlers.WriteAndLogRequestError(ctx, h, channel, w, r, fmt.Errorf("unknown status: %s", status.Status))
					}
					continue
				}

				event := h.Backend().NewMsgStatusForExternalID(channel, status.ID, msgStatus)
				err := h.Backend().WriteMsgStatus(ctx, event)

				// we don't know about this message, just tell them we ignored it
				if err == courier.ErrMsgNotFound {
					data = append(data, courier.NewInfoData(fmt.Sprintf("message id: %s not found, ignored", status.ID)))
					continue
				}

				if err != nil {
					return nil, nil, err
				}

				if (msgStatus == courier.MsgDelivered || msgStatus == courier.MsgRead) &&
					channel.Address() != h.Server().Config().WhatsappCloudDemoAddress {
					// if the channel is the demo channel, we don't need to send the message to the billing system
					urn, err := urns.NewWhatsAppURN(status.RecipientID)
					if err != nil {
						handlers.WriteAndLogRequestError(ctx, h, channel, w, r, err)
					} else {
						if h.Server().Billing() != nil {
							billingMsg := billing.NewMessage(
								string(urn.Identity()),
								"",
								contactNames[status.RecipientID],
								channel.UUID().String(),
								status.ID,
								time.Now().Format(time.RFC3339),
								"",
								channel.ChannelType().String(),
								"",
								nil,
								nil,
								false,
								"",
								string(msgStatus),
							)
							h.Server().Billing().SendAsync(billingMsg, billing.RoutingKeyUpdate, nil, nil)
						}
					}
				}

				if status.Conversation != nil {
					templateType, isTemplateMessage := waTemplateTypeMapping[status.Conversation.Origin.Type]
					if isTemplateMessage && h.Server().Templates() != nil {
						urn, err := urns.NewWhatsAppURN(status.RecipientID)
						if err != nil {
							handlers.WriteAndLogRequestError(ctx, h, channel, w, r, err)
						} else {
							statusMsg := templates.NewTemplateStatusMessage(
								string(urn.Identity()),
								channel.UUID().String(),
								status.ID,
								string(msgStatus),
								templateType,
							)
							h.Server().Templates().SendAsync(statusMsg, templates.RoutingKeyStatus, nil, nil)
						}
					}
				}
				events = append(events, event)
				data = append(data, courier.NewStatusData(event))

			}

			for _, message := range change.Value.MessageEchoes {
				ts, err := strconv.ParseInt(message.Timestamp, 10, 64)
				if err != nil {
					return nil, nil, handlers.WriteAndLogRequestError(ctx, h, channel, w, r, fmt.Errorf("invalid timestamp: %s", message.Timestamp))
				}
				date := time.Unix(ts, 0).UTC()

				urn, err := urns.NewWhatsAppURN(message.To)

				text := ""
				mediaURL := ""

				if message.Type == "text" {
					text = message.Text.Body
				} else {
					courier.LogRequestError(r, channel, fmt.Errorf("unsupported message type %s", message.Type))
				}

				ev := h.Backend().NewOutgoingMsg(channel, courier.NilMsgID, urn, text, false, nil, "", 0, "", "").
					WithReceivedOn(date).
					WithExternalID(message.ID)

				event := h.Backend().CheckExternalIDSeen(ev)

				if mediaURL != "" {
					event.WithAttachment(mediaURL)
				}

				// Write the message
				err = h.Backend().WriteMsg(ctx, event)
				if err != nil {
					return nil, nil, err
				}

				// Create and write the status as sent
				status := h.Backend().NewMsgStatusForID(channel, event.ID(), courier.MsgDelivered)
				status.SetExternalID(message.ID)

				err = h.Backend().WriteMsgStatus(ctx, status)
				if err != nil {
					return nil, nil, err
				}

				h.Backend().WriteExternalIDSeen(event)

				events = append(events, event)
				data = append(data, courier.NewMsgReceiveData(event))
			}

			for _, stateSync := range change.Value.StateSync {
				urn, err := urns.NewWhatsAppURN(stateSync.Contact.PhoneNumber)
				if err != nil {
					return nil, nil, err
				}

				event := h.Backend().NewChannelEvent(
					channel,
					courier.ContactUpdate,
					urn,
				).WithContactName(stateSync.Contact.FullName)

				err = h.Backend().WriteChannelEvent(ctx, event)
				if err != nil {
					return nil, nil, err
				}

				events = append(events, event)
			}

			for _, call := range change.Value.Calls {
				callsWebhookURL := h.Server().Config().CallsWebhookURL
				callsWebhookToken := h.Server().Config().CallsWebhookToken
				if callsWebhookURL == "" {
					return nil, nil, handlers.WriteAndLogRequestError(ctx, h, channel, w, r, errors.New("calls webhook url is not set"))
				}

				projectUUID, err := h.Backend().GetProjectUUIDFromChannelUUID(ctx, channel.UUID())
				if err != nil {
					return nil, nil, handlers.WriteAndLogRequestError(ctx, h, channel, w, r, err)
				}

				callData := map[string]interface{}{
					"call":         call,
					"project_uuid": projectUUID,
					"channel_uuid": channel.UUID().String(),
				}

				callJSON, err := json.Marshal(callData)
				if err != nil {
					return nil, nil, handlers.WriteAndLogRequestError(ctx, h, channel, w, r, err)
				}
				req, err := http.NewRequest("POST", callsWebhookURL, bytes.NewBuffer(callJSON))
				if err != nil {
					return nil, nil, handlers.WriteAndLogRequestError(ctx, h, channel, w, r, err)
				}
				if callsWebhookToken != "" {
					req.Header.Set("Authorization", "Bearer "+callsWebhookToken)
				}
				req.Header.Set("Content-Type", "application/json")
				resp, err := http.DefaultClient.Do(req)
				if err != nil {
					return nil, nil, handlers.WriteAndLogRequestError(ctx, h, channel, w, r, err)
				}
				defer resp.Body.Close()
				if resp.StatusCode != http.StatusOK {
					return nil, nil, handlers.WriteAndLogRequestError(ctx, h, channel, w, r, errors.New("failed to send calls webhook"))
				}
				data = append(data, courier.NewInfoData(fmt.Sprintf("New whatsapp call received: %s", call.ID)))
			}
		}

	}
	return events, data, nil
}

func (h *handler) processFacebookInstagramPayload(ctx context.Context, channel courier.Channel, payload *moPayload, w http.ResponseWriter, r *http.Request) ([]courier.Event, []interface{}, error) {
	var err error

	// the list of events we deal with
	events := make([]courier.Event, 0, 2)

	// the list of data we will return in our response
	data := make([]interface{}, 0, 2)

	// for each entry
	for _, entry := range payload.Entry {

		if len(entry.Messaging) == 0 {
			if len(entry.Changes) > 0 && entry.Changes[0].Field == "comments" {

				// Check if the comment is from our own channel to prevent loops
				// When we reply to a comment, Instagram sends a webhook about our own reply
				if entry.Changes[0].Value.From.ID == channel.Address() {
					data = append(data, courier.NewInfoData(fmt.Sprintf("ignoring comment from our own channel: %s", entry.Changes[0].Value.From.ID)))
					continue
				}

				// Build IGComment struct and wrapper
				wrapper := struct {
					IGComment IGComment `json:"ig_comment"`
				}{
					IGComment: IGComment{
						Text: entry.Changes[0].Value.Text,
						From: struct {
							ID       string `json:"id,omitempty"`
							Username string `json:"username,omitempty"`
						}{
							ID:       entry.Changes[0].Value.From.ID,
							Username: entry.Changes[0].Value.From.Username,
						},
						Media: struct {
							AdID             string `json:"ad_id,omitempty"`
							ID               string `json:"id,omitempty"`
							MediaProductType string `json:"media_product_type,omitempty"`
							OriginalMediaID  string `json:"original_media_id,omitempty"`
						}{
							ID:               entry.Changes[0].Value.Media.ID,
							AdID:             entry.Changes[0].Value.Media.AdID,
							MediaProductType: entry.Changes[0].Value.Media.MediaProductType,
							OriginalMediaID:  entry.Changes[0].Value.Media.OriginalMediaID,
						},
						Time: entry.Time,
						ID:   entry.Changes[0].Value.ID,
					},
				}

				// Marshal IGComment to JSON for metadata
				metadataJSON, err := json.Marshal(wrapper)
				if err != nil {
					courier.LogRequestError(r, channel, err)
				}
				metadata := json.RawMessage(metadataJSON)

				// Create message from comment
				text := entry.Changes[0].Value.Text
				urn, err := urns.NewInstagramURN(entry.Changes[0].Value.From.ID)
				if err != nil {
					return nil, nil, handlers.WriteAndLogRequestError(ctx, h, channel, w, r, err)
				}

				ev := h.Backend().NewIncomingMsg(channel, urn, text).WithExternalID(entry.Changes[0].Value.ID).WithReceivedOn(time.Unix(0, entry.Time*1000000).UTC())
				event := h.Backend().CheckExternalIDSeen(ev).WithMetadata(metadata)
				err = h.Backend().WriteMsg(ctx, event)
				if err != nil {
					return nil, nil, err
				}

				h.Backend().WriteExternalIDSeen(event)
				events = append(events, event)
				data = append(data, courier.NewMsgReceiveData(event))

				// return events, data, nil

			}
			continue
		}

		// grab our message, there is always a single one
		msg := entry.Messaging[0]

		// ignore this entry if it is to another page
		if channel.Address() != msg.Recipient.ID {
			continue
		}

		// create our date from the timestamp (they give us millis, arg is nanos)
		date := time.Unix(0, msg.Timestamp*1000000).UTC()

		sender := msg.Sender.UserRef
		if sender == "" {
			sender = msg.Sender.ID
		}

		var urn urns.URN

		// create our URN
		if payload.Object == "instagram" {
			urn, err = urns.NewInstagramURN(sender)
			if err != nil {
				return nil, nil, handlers.WriteAndLogRequestError(ctx, h, channel, w, r, err)
			}
		} else {
			urn, err = urns.NewFacebookURN(sender)
			if err != nil {
				return nil, nil, handlers.WriteAndLogRequestError(ctx, h, channel, w, r, err)
			}
		}

		if msg.OptIn != nil {
			// this is an opt in, if we have a user_ref, use that as our URN (this is a checkbox plugin)
			// TODO:
			//    We need to deal with the case of them responding and remapping the user_ref in that case:
			//    https://developers.facebook.com/docs/messenger-platform/discovery/checkbox-plugin
			//    Right now that we even support this isn't documented and I don't think anybody uses it, so leaving that out.
			//    (things will still work, we just will have dupe contacts, one with user_ref for the first contact, then with the real id when they reply)
			if msg.OptIn.UserRef != "" {
				urn, err = urns.NewFacebookURN(urns.FacebookRefPrefix + msg.OptIn.UserRef)
				if err != nil {
					return nil, nil, handlers.WriteAndLogRequestError(ctx, h, channel, w, r, err)
				}
			}

			event := h.Backend().NewChannelEvent(channel, courier.Referral, urn).WithOccurredOn(date)

			// build our extra
			extra := map[string]interface{}{
				referrerIDKey: msg.OptIn.Ref,
			}
			event = event.WithExtra(extra)

			err := h.Backend().WriteChannelEvent(ctx, event)
			if err != nil {
				return nil, nil, err
			}

			events = append(events, event)
			data = append(data, courier.NewEventReceiveData(event))

		} else if msg.Postback != nil {
			// by default postbacks are treated as new conversations, unless we have referral information
			eventType := courier.NewConversation
			if msg.Postback.Referral.Ref != "" {
				eventType = courier.Referral
			}
			event := h.Backend().NewChannelEvent(channel, eventType, urn).WithOccurredOn(date)

			// build our extra
			extra := map[string]interface{}{
				titleKey:   msg.Postback.Title,
				payloadKey: msg.Postback.Payload,
			}

			// add in referral information if we have it
			if eventType == courier.Referral {
				extra[referrerIDKey] = msg.Postback.Referral.Ref
				extra[sourceKey] = msg.Postback.Referral.Source
				extra[typeKey] = msg.Postback.Referral.Type

				if msg.Postback.Referral.AdID != "" {
					extra[adIDKey] = msg.Postback.Referral.AdID
				}
			}

			event = event.WithExtra(extra)

			err := h.Backend().WriteChannelEvent(ctx, event)
			if err != nil {
				return nil, nil, err
			}

			events = append(events, event)
			data = append(data, courier.NewEventReceiveData(event))

		} else if msg.Referral != nil {
			// this is an incoming referral
			event := h.Backend().NewChannelEvent(channel, courier.Referral, urn).WithOccurredOn(date)

			// build our extra
			extra := map[string]interface{}{
				sourceKey: msg.Referral.Source,
				typeKey:   msg.Referral.Type,
			}

			// add referrer id if present
			if msg.Referral.Ref != "" {
				extra[referrerIDKey] = msg.Referral.Ref
			}

			// add ad id if present
			if msg.Referral.AdID != "" {
				extra[adIDKey] = msg.Referral.AdID
			}
			event = event.WithExtra(extra)

			err := h.Backend().WriteChannelEvent(ctx, event)
			if err != nil {
				return nil, nil, err
			}

			events = append(events, event)
			data = append(data, courier.NewEventReceiveData(event))

		} else if msg.Message != nil {
			// this is an incoming message

			// ignore echos
			if msg.Message.IsEcho {
				data = append(data, courier.NewInfoData("ignoring echo"))
				continue
			}

			if msg.Message.IsDeleted {
				h.Backend().DeleteMsgWithExternalID(ctx, channel, msg.Message.MID)
				data = append(data, courier.NewInfoData("msg deleted"))
				continue
			}

			has_story_mentions := false

			text := msg.Message.Text

			attachmentURLs := make([]string, 0, 2)

			// if we have a sticker ID, use that as our text
			for _, att := range msg.Message.Attachments {
				if att.Type == "image" && att.Payload != nil && att.Payload.StickerID != 0 {
					text = stickerIDToEmoji[att.Payload.StickerID]
				}

				if att.Type == "location" {
					attachmentURLs = append(attachmentURLs, fmt.Sprintf("geo:%f,%f", att.Payload.Coordinates.Lat, att.Payload.Coordinates.Long))
				}

				if att.Type == "story_mention" {
					data = append(data, courier.NewInfoData("ignoring story_mention"))
					has_story_mentions = true
					continue
				}

				if att.Payload != nil && att.Payload.URL != "" {
					attachmentURLs = append(attachmentURLs, att.Payload.URL)
				}

			}

			// if we have a story mention, skip and do not save any message
			if has_story_mentions {
				continue
			}

			// create our message
			ev := h.Backend().NewIncomingMsg(channel, urn, text).WithExternalID(msg.Message.MID).WithReceivedOn(date)
			event := h.Backend().CheckExternalIDSeen(ev)

			// add any attachment URL found
			for _, attURL := range attachmentURLs {
				event.WithAttachment(attURL)
			}

			err := h.Backend().WriteMsg(ctx, event)
			if err != nil {
				return nil, nil, err
			}

			h.Backend().WriteExternalIDSeen(event)

			events = append(events, event)
			data = append(data, courier.NewMsgReceiveData(event))

		} else if msg.Delivery != nil {
			// this is a delivery report
			for _, mid := range msg.Delivery.MIDs {
				event := h.Backend().NewMsgStatusForExternalID(channel, mid, courier.MsgDelivered)
				err := h.Backend().WriteMsgStatus(ctx, event)

				// we don't know about this message, just tell them we ignored it
				if err == courier.ErrMsgNotFound {
					data = append(data, courier.NewInfoData("message not found, ignored"))
					continue
				}

				if err != nil {
					return nil, nil, err
				}

				events = append(events, event)
				data = append(data, courier.NewStatusData(event))
			}

		} else if msg.MessagingFeedback != nil {

			payloads := []string{}
			for _, v := range msg.MessagingFeedback.FeedbackScreens[0].Questions {
				payloads = append(payloads, v.Payload)
				if v.FollowUp != nil {
					payloads = append(payloads, v.FollowUp.Payload)
				}
			}

			text := strings.Join(payloads[:], "|")

			ev := h.Backend().NewIncomingMsg(channel, urn, text).WithReceivedOn(date)
			event := h.Backend().CheckExternalIDSeen(ev)

			err := h.Backend().WriteMsg(ctx, event)
			if err != nil {
				return nil, nil, err
			}

			h.Backend().WriteExternalIDSeen(event)
			events = append(events, event)
			data = append(data, courier.NewMsgReceiveData(event))

		} else {
			data = append(data, courier.NewInfoData("ignoring unknown entry type"))
		}
	}

	return events, data, nil
}

//	{
//	    "messaging_type": "<MESSAGING_TYPE>"
//	    "recipient":{
//	        "id":"<PSID>"
//	    },
//	    "message":{
//		       "text":"hello, world!"
//	        "attachment":{
//	            "type":"image",
//	            "payload":{
//	                "url":"http://www.messenger-rocks.com/image.jpg",
//	                "is_reusable":true
//	            }
//	        }
//	    }
//	}
type mtPayload struct {
	MessagingType string `json:"messaging_type"`
	Tag           string `json:"tag,omitempty"`
	Recipient     struct {
		UserRef string `json:"user_ref,omitempty"`
		ID      string `json:"id,omitempty"`
	} `json:"recipient"`
	Message struct {
		Text         string         `json:"text,omitempty"`
		QuickReplies []mtQuickReply `json:"quick_replies,omitempty"`
		Attachment   *mtAttachment  `json:"attachment,omitempty"`
	} `json:"message"`
}

type mtAttachment struct {
	Type    string `json:"type"`
	Payload struct {
		URL        string `json:"url"`
		IsReusable bool   `json:"is_reusable"`
	} `json:"payload"`
}

type mtQuickReply struct {
	Title       string `json:"title"`
	Payload     string `json:"payload"`
	ContentType string `json:"content_type"`
}

func (h *handler) SendMsg(ctx context.Context, msg courier.Msg) (courier.MsgStatus, error) {
	if msg.Channel().ChannelType() == "FBA" || msg.Channel().ChannelType() == "IG" {
		return h.sendFacebookInstagramMsg(ctx, msg)
	} else if msg.Channel().ChannelType() == "WAC" {
		return h.sendCloudAPIWhatsappMsg(ctx, msg)
	} else if msg.Channel().ChannelType() == "WCD" {
		return h.sendCloudAPIWhatsappMsg(ctx, msg)
	}

	return nil, fmt.Errorf("unssuported channel type")
}

func (h *handler) sendFacebookInstagramMsg(ctx context.Context, msg courier.Msg) (courier.MsgStatus, error) {
	// can't do anything without an access token
	accessToken := msg.Channel().StringConfigForKey(courier.ConfigAuthToken, "")
	if accessToken == "" {
		return nil, fmt.Errorf("missing access token")
	}

	topic := msg.Topic()
	payload := mtPayload{}

	// set our message type
	if msg.ResponseToExternalID() != "" && msg.IGCommentID() == "" {
		payload.MessagingType = "RESPONSE"
	} else if topic != "" || msg.IGTag() != "" {
		payload.MessagingType = "MESSAGE_TAG"
		if topic != "" {
			payload.Tag = tagByTopic[topic]
		} else {
			payload.Tag = msg.IGTag()
		}
	} else {
		payload.MessagingType = "UPDATE"
	}

	// build our recipient
	if msg.URN().IsFacebookRef() {
		payload.Recipient.UserRef = msg.URN().FacebookRef()
	} else {
		payload.Recipient.ID = msg.URN().Path()
	}

	msgURL, _ := url.Parse(sendURL)
	query := url.Values{}
	query.Set("access_token", accessToken)
	msgURL.RawQuery = query.Encode()

	status := h.Backend().NewMsgStatusForID(msg.Channel(), msg.ID(), courier.MsgErrored)

	isCustomerFeedbackTemplateMsg := strings.Contains(msg.Text(), "{customer_feedback_template}")

	if isCustomerFeedbackTemplateMsg {
		if msg.Text() != "" {
			text := strings.ReplaceAll(strings.ReplaceAll(msg.Text(), "\n", ""), "\t", "")

			splited := strings.Split(text, "|")
			templateMap := make(map[string]string)
			for i := 1; i < len(splited); i++ {
				field := strings.Split(splited[i], ":")
				templateMap[strings.TrimSpace(field[0])] = strings.TrimSpace(field[1])
			}

			var payloadMap map[string]interface{}

			if templateMap["follow_up"] != "" {
				payloadMap = map[string]interface{}{
					"recipient": map[string]string{
						"id": msg.URN().Path(),
					},
					"message": map[string]interface{}{
						"attachment": map[string]interface{}{
							"type": "template",
							"payload": map[string]interface{}{
								"template_type": "customer_feedback",
								"title":         templateMap["title"],
								"subtitle":      templateMap["subtitle"],
								"button_title":  templateMap["button_title"],
								"feedback_screens": []map[string]interface{}{
									{
										"questions": []map[string]interface{}{
											{
												"id":           templateMap["question_id"],
												"type":         templateMap["type"],
												"title":        templateMap["question_title"],
												"score_label":  templateMap["score_label"],
												"score_option": templateMap["score_option"],
												"follow_up": map[string]interface{}{
													"type":        "free_form",
													"placeholder": templateMap["follow_up_placeholder"],
												},
											},
										},
									},
								},
								"business_privacy": map[string]string{
									"url": templateMap["business_privacy"],
								},
							},
						},
					},
				}
			} else {
				payloadMap = map[string]interface{}{
					"recipient": map[string]string{
						"id": msg.URN().Path(),
					},
					"message": map[string]interface{}{
						"attachment": map[string]interface{}{
							"type": "template",
							"payload": map[string]interface{}{
								"template_type": "customer_feedback",
								"title":         templateMap["title"],
								"subtitle":      templateMap["subtitle"],
								"button_title":  templateMap["button_title"],
								"feedback_screens": []map[string]interface{}{
									{
										"questions": []map[string]interface{}{
											{
												"id":           templateMap["question_id"],
												"type":         templateMap["type"],
												"title":        templateMap["question_title"],
												"score_label":  templateMap["score_label"],
												"score_option": templateMap["score_option"],
											},
										},
									},
								},
								"business_privacy": map[string]string{
									"url": templateMap["business_privacy"],
								},
							},
						},
					},
				}
			}

			jsonBody, err := json.Marshal(payloadMap)
			if err != nil {
				return status, err
			}

			msgURL, _ := url.Parse("https://graph.facebook.com/v12.0/me/messages")
			query := url.Values{}
			query.Set("access_token", accessToken)
			msgURL.RawQuery = query.Encode()

			req, err := http.NewRequest(http.MethodPost, msgURL.String(), bytes.NewReader(jsonBody))
			if err != nil {
				return nil, err
			}
			req.Header.Set("Content-Type", "application/json")
			req.Header.Set("Accept", "application/json")
			rr, err := utils.MakeHTTPRequest(req)

			log := courier.NewChannelLogFromRR("Message Sent", msg.Channel(), msg.ID(), rr).WithError("Message Send Error", err)
			status.AddLog(log)
			if err != nil {
				return status, nil
			}
			status.SetStatus(courier.MsgWired)
		}
		return status, nil

	} else if msg.IGCommentID() != "" && msg.Text() != "" {
		var baseURL *url.URL
		form := url.Values{}

		commentID := msg.IGCommentID()
		if msg.IGResponseType() == "comment" {
			baseURL, _ = url.Parse(fmt.Sprintf(graphURL+"%s/replies", commentID))
			form.Set("message", msg.Text())
		} else if msg.IGResponseType() == "dm_comment" {
			pageID := strconv.Itoa(msg.Channel().IntConfigForKey(courier.ConfigPageID, 0))
			baseURL, _ = url.Parse(fmt.Sprintf(graphURL+"%s/messages", pageID))
			query := baseURL.Query()
			query.Set("recipient", fmt.Sprintf("{comment_id:%s}", commentID))
			query.Set("message", fmt.Sprintf("{\"text\":\"%s\"}", strings.TrimSpace(msg.Text())))
			baseURL.RawQuery = query.Encode()
		}

		query := baseURL.Query()
		query.Set("access_token", accessToken)
		baseURL.RawQuery = query.Encode()

		req, _ := http.NewRequest(http.MethodPost, baseURL.String(), strings.NewReader(form.Encode()))
		req.Header.Add("Content-Type", "application/x-www-form-urlencoded")

		rr, err := utils.MakeHTTPRequest(req)

		log := courier.NewChannelLogFromRR("Instagram Comment Reply", msg.Channel(), msg.ID(), rr)
		if err != nil {
			log = log.WithError("Instagram Comment Reply Error", err)
			status.AddLog(log)
			return status, err
		}
		status.AddLog(log)
		if err != nil {
			return status, nil
		}
		externalID, err := jsonparser.GetString(rr.Body, "id")
		if err != nil {
			// ID doesn't exist, let's try message_id
			externalID, err = jsonparser.GetString(rr.Body, "message_id")
			if err != nil {
				log.WithError("Message Send Error", errors.Errorf("unable to get id or message_id from body"))
				return status, nil
			}
		}

		status.SetStatus(courier.MsgWired)
		status.SetExternalID(externalID)

		return status, nil
	}

	msgParts := make([]string, 0)
	if msg.Text() != "" {
		if msg.Channel().ChannelType() == "IG" {
			msgParts = handlers.SplitMsgByChannel(msg.Channel(), msg.Text(), maxMsgLengthIG)
		} else {
			msgParts = handlers.SplitMsgByChannel(msg.Channel(), msg.Text(), maxMsgLengthFBA)
		}

	}

	// send each part and each attachment separately. we send attachments first as otherwise quick replies
	// attached to text messages get hidden when images get delivered
	for i := 0; i < len(msgParts)+len(msg.Attachments()); i++ {
		if i < len(msg.Attachments()) {
			// this is an attachment
			payload.Message.Attachment = &mtAttachment{}
			attType, attURL := handlers.SplitAttachment(msg.Attachments()[i])
			attType = strings.Split(attType, "/")[0]
			if attType == "application" {
				attType = "file"
			}
			payload.Message.Attachment.Type = attType
			payload.Message.Attachment.Payload.URL = attURL
			payload.Message.Attachment.Payload.IsReusable = true
			payload.Message.Text = ""
		} else {
			// this is still a msg part
			payload.Message.Text = msgParts[i-len(msg.Attachments())]
			payload.Message.Attachment = nil
		}

		// include any quick replies on the last piece we send
		if i == (len(msgParts)+len(msg.Attachments()))-1 {
			for _, qr := range msg.QuickReplies() {
				payload.Message.QuickReplies = append(payload.Message.QuickReplies, mtQuickReply{qr, qr, "text"})
			}
		} else {
			payload.Message.QuickReplies = nil
		}

		jsonBody, err := json.Marshal(payload)
		if err != nil {
			return status, err
		}

		req, err := http.NewRequest(http.MethodPost, msgURL.String(), bytes.NewReader(jsonBody))
		if err != nil {
			return nil, err
		}
		req.Header.Set("Content-Type", "application/json")
		req.Header.Set("Accept", "application/json")

		rr, err := utils.MakeHTTPRequest(req)

		// record our status and log
		log := courier.NewChannelLogFromRR("Message Sent", msg.Channel(), msg.ID(), rr).WithError("Message Send Error", err)
		status.AddLog(log)
		if err != nil {
			return status, nil
		}

		externalID, err := jsonparser.GetString(rr.Body, "message_id")
		if err != nil {
			log.WithError("Message Send Error", errors.Errorf("unable to get message_id from body"))
			return status, nil
		}

		// if this is our first message, record the external id
		if i == 0 {
			status.SetExternalID(externalID)
			if msg.URN().IsFacebookRef() {
				recipientID, err := jsonparser.GetString(rr.Body, "recipient_id")
				if err != nil {
					log.WithError("Message Send Error", errors.Errorf("unable to get recipient_id from body"))
					return status, nil
				}

				referralID := msg.URN().FacebookRef()

				realIDURN, err := urns.NewFacebookURN(recipientID)
				if err != nil {
					log.WithError("Message Send Error", errors.Errorf("unable to make facebook urn from %s", recipientID))
				}

				contact, err := h.Backend().GetContact(ctx, msg.Channel(), msg.URN(), "", "")
				if err != nil {
					log.WithError("Message Send Error", errors.Errorf("unable to get contact for %s", msg.URN().String()))
				}
				realURN, err := h.Backend().AddURNtoContact(ctx, msg.Channel(), contact, realIDURN)
				if err != nil {
					log.WithError("Message Send Error", errors.Errorf("unable to add real facebook URN %s to contact with uuid %s", realURN.String(), contact.UUID()))
				}
				referralIDExtURN, err := urns.NewURNFromParts(urns.ExternalScheme, referralID, "", "")
				if err != nil {
					log.WithError("Message Send Error", errors.Errorf("unable to make ext urn from %s", referralID))
				}
				extURN, err := h.Backend().AddURNtoContact(ctx, msg.Channel(), contact, referralIDExtURN)
				if err != nil {
					log.WithError("Message Send Error", errors.Errorf("unable to add URN %s to contact with uuid %s", extURN.String(), contact.UUID()))
				}

				referralFacebookURN, err := h.Backend().RemoveURNfromContact(ctx, msg.Channel(), contact, msg.URN())
				if err != nil {
					log.WithError("Message Send Error", errors.Errorf("unable to remove referral facebook URN %s from contact with uuid %s", referralFacebookURN.String(), contact.UUID()))
				}

			}

		}

		// this was wired successfully
		status.SetStatus(courier.MsgWired)
	}

	return status, nil
}

type wacMTMedia struct {
	ID       string `json:"id,omitempty"`
	Link     string `json:"link,omitempty"`
	Caption  string `json:"caption,omitempty"`
	Filename string `json:"filename,omitempty"`
}

type wacMTSection struct {
	Title        string             `json:"title,omitempty"`
	Rows         []wacMTSectionRow  `json:"rows,omitempty"`
	ProductItems []wacMTProductItem `json:"product_items,omitempty"`
}

type wacMTSectionRow struct {
	ID          string `json:"id" validate:"required"`
	Title       string `json:"title,omitempty"`
	Description string `json:"description,omitempty"`
}

type wacMTButton struct {
	Type  string `json:"type" validate:"required"`
	Reply struct {
		ID    string `json:"id" validate:"required"`
		Title string `json:"title" validate:"required"`
	} `json:"reply" validate:"required"`
}

type wacMTAction struct {
	OrderDetails *wacOrderDetails `json:"order_details,omitempty"`
}

type wacParam struct {
	Type     string       `json:"type"`
	Text     string       `json:"text,omitempty"`
	Image    *wacMTMedia  `json:"image,omitempty"`
	Document *wacMTMedia  `json:"document,omitempty"`
	Video    *wacMTMedia  `json:"video,omitempty"`
	Action   *wacMTAction `json:"action,omitempty"`
}

type wacComponent struct {
	Type    string      `json:"type"`
	SubType string      `json:"sub_type,omitempty"`
	Index   *int        `json:"index,omitempty"`
	Params  []*wacParam `json:"parameters"`
}

type wacText struct {
	Body       string `json:"body,omitempty"`
	PreviewURL bool   `json:"preview_url,omitempty"`
}

type wacLanguage struct {
	Policy string `json:"policy"`
	Code   string `json:"code"`
}

type wacTemplate struct {
	Name       string          `json:"name"`
	Language   *wacLanguage    `json:"language"`
	Components []*wacComponent `json:"components"`
}

type wacInteractiveActionParams interface {
	~map[string]any | wacOrderDetails
}

type wacInteractive[P wacInteractiveActionParams] struct {
	Type   string `json:"type"`
	Header *struct {
		Type     string      `json:"type"`
		Text     string      `json:"text,omitempty"`
		Video    *wacMTMedia `json:"video,omitempty"`
		Image    *wacMTMedia `json:"image,omitempty"`
		Document *wacMTMedia `json:"document,omitempty"`
	} `json:"header,omitempty"`
	Body struct {
		Text string `json:"text"`
	} `json:"body,omitempty"`
	Footer *struct {
		Text string `json:"text,omitempty"`
	} `json:"footer,omitempty"`
	Action *struct {
		Button            string         `json:"button,omitempty"`
		Sections          []wacMTSection `json:"sections,omitempty"`
		Buttons           []wacMTButton  `json:"buttons,omitempty"`
		CatalogID         string         `json:"catalog_id,omitempty"`
		ProductRetailerID string         `json:"product_retailer_id,omitempty"`
		Name              string         `json:"name,omitempty"`
		Parameters        P              `json:"parameters,omitempty"`
	} `json:"action,omitempty"`
}

type wacMTPayload[P wacInteractiveActionParams] struct {
	MessagingProduct string `json:"messaging_product"`
	RecipientType    string `json:"recipient_type"`
	To               string `json:"to"`
	Type             string `json:"type"`

	Text *wacText `json:"text,omitempty"`

	Document *wacMTMedia `json:"document,omitempty"`
	Image    *wacMTMedia `json:"image,omitempty"`
	Audio    *wacMTMedia `json:"audio,omitempty"`
	Video    *wacMTMedia `json:"video,omitempty"`
	Sticker  *wacMTMedia `json:"sticker,omitempty"`

	Interactive *wacInteractive[P] `json:"interactive,omitempty"`

	Template *wacTemplate `json:"template,omitempty"`
}

type wacMTResponse struct {
	Messages []*struct {
		ID string `json:"id"`
	} `json:"messages"`
	Contacts []*struct {
		Input string `json:"input,omitempty"`
		WaID  string `json:"wa_id,omitempty"`
	} `json:"contacts,omitempty"`
}

type wacMTSectionProduct struct {
	Title string `json:"title,omitempty"`
}

type wacMTProductItem struct {
	ProductRetailerID string `json:"product_retailer_id" validate:"required"`
}

type wacOrderDetailsPixDynamicCode struct {
	Code         string `json:"code" validate:"required"`
	MerchantName string `json:"merchant_name" validate:"required"`
	Key          string `json:"key" validate:"required"`
	KeyType      string `json:"key_type" validate:"required"`
}

type wacOrderDetailsPaymentLink struct {
	URI string `json:"uri" validate:"required"`
}

type wacOrderDetailsOffsiteCardPay struct {
	LastFourDigits string `json:"last_four_digits" validate:"required"`
	CredentialID   string `json:"credential_id" validate:"required"`
}

type wacOrderDetailsPaymentSetting struct {
	Type           string                         `json:"type" validate:"required"`
	PaymentLink    *wacOrderDetailsPaymentLink    `json:"payment_link,omitempty"`
	PixDynamicCode *wacOrderDetailsPixDynamicCode `json:"pix_dynamic_code,omitempty"`
	OffsiteCardPay *wacOrderDetailsOffsiteCardPay `json:"offsite_card_pay,omitempty"`
}

type wacOrderDetails struct {
	ReferenceID     string                          `json:"reference_id" validate:"required"`
	Type            string                          `json:"type" validate:"required"`
	PaymentType     string                          `json:"payment_type" validate:"required"`
	PaymentSettings []wacOrderDetailsPaymentSetting `json:"payment_settings" validate:"required"`
	Currency        string                          `json:"currency" validate:"required"`
	TotalAmount     wacAmountWithOffset             `json:"total_amount" validate:"required"`
	Order           wacOrder                        `json:"order" validate:"required"`
}

type wacOrder struct {
	Status    string               `json:"status" validate:"required"`
	CatalogID string               `json:"catalog_id,omitempty"`
	Items     []courier.OrderItem  `json:"items" validate:"required"`
	Subtotal  wacAmountWithOffset  `json:"subtotal" validate:"required"`
	Tax       wacAmountWithOffset  `json:"tax" validate:"required"`
	Shipping  *wacAmountWithOffset `json:"shipping,omitempty"`
	Discount  *wacAmountWithOffset `json:"discount,omitempty"`
}

type wacAmountWithOffset struct {
	Value               int    `json:"value"`
	Offset              int    `json:"offset"`
	Description         string `json:"description,omitempty"`
	DiscountProgramName string `json:"discount_program_name,omitempty"`
}

type wacFlowActionPayload struct {
	Data   map[string]interface{} `json:"data,omitempty"`
	Screen string                 `json:"screen"`
}

func (h *handler) sendCloudAPIWhatsappMsg(ctx context.Context, msg courier.Msg) (courier.MsgStatus, error) {
	// can't do anything without an access token
	accessToken := h.Server().Config().WhatsappAdminSystemUserToken
	userAccessToken := msg.Channel().StringConfigForKey(courier.ConfigUserToken, "")

	// check that userAccessToken is not empty
	token := accessToken
	if userAccessToken != "" {
		token = userAccessToken
	}

	start := time.Now()
	hasNewURN := false
	hasCaption := false

	// Set the base URL and path based on whether we're using marketing messages or not
	demoURL := msg.Channel().StringConfigForKey("demo_url", "")

	if demoURL != "" {
		graphURL = demoURL
	}

	// Check if we should use marketing messages
	mmliteEnabled := msg.Channel().BoolConfigForKey("mmlite", false)

	// Check if the message is a marketing template by examining metadata
	isMarketingTemplate := false
	var err error
	templating, err := h.getTemplate(msg)
	if err == nil && templating != nil {
		// Check if template category is "MARKETING" in the template category
		// This is how Meta identifies marketing templates
		isMarketingTemplate = strings.ToUpper(templating.Template.Category) == "MARKETING"
	} else if err != nil {
		return nil, errors.Wrapf(err, "unable to decode template: %s for channel: %s", string(msg.Metadata()), msg.Channel().UUID())
	}

	// Only use marketing messages endpoint if mmlite is enabled AND it's a marketing template
	useMarketingMessages := mmliteEnabled && isMarketingTemplate

	base, _ := url.Parse(graphURL)
	var path *url.URL
	if useMarketingMessages {
		path, _ = url.Parse(fmt.Sprintf("/%s/marketing_messages", msg.Channel().Address()))
	} else {
		path, _ = url.Parse(fmt.Sprintf("/%s/messages", msg.Channel().Address()))
	}
	wacPhoneURL := base.ResolveReference(path)

	status := h.Backend().NewMsgStatusForID(msg.Channel(), msg.ID(), courier.MsgErrored)

	msgParts := make([]string, 0)
	if msg.Text() != "" {
		if len(msg.ListMessage().ListItems) > 0 || len(msg.QuickReplies()) > 0 || msg.InteractionType() == "location" {
			msgParts = handlers.SplitMsgByChannel(msg.Channel(), msg.Text(), maxMsgLengthInteractiveWAC)
		} else {
			msgParts = handlers.SplitMsgByChannel(msg.Channel(), msg.Text(), maxMsgLengthWAC)
		}
	}
	qrs := msg.QuickReplies()

	var payloadAudio wacMTPayload[map[string]any]

	for i := 0; i < len(msgParts)+len(msg.Attachments()); i++ {
		payload := wacMTPayload[map[string]any]{MessagingProduct: "whatsapp", RecipientType: "individual", To: msg.URN().Path()}

		// do we have a template?
		if templating != nil || len(msg.Attachments()) == 0 {
			if templating != nil {
				payload.Type = "template"
				template := wacTemplate{Name: templating.Template.Name, Language: &wacLanguage{Policy: "deterministic", Code: templating.Language}}
				payload.Template = &template

				if len(templating.Variables) > 0 {
					component := &wacComponent{Type: "body"}
					for _, v := range templating.Variables {
						component.Params = append(component.Params, &wacParam{Type: "text", Text: v})
					}
					template.Components = append(payload.Template.Components, component)
				}

				if len(msg.Attachments()) > 0 {

					header := &wacComponent{Type: "header"}

					attType, attURL := handlers.SplitAttachment(msg.Attachments()[0])
					fileURL := attURL
					mediaID, mediaLogs, err := h.fetchWACMediaID(msg, attType, attURL, accessToken)
					for _, log := range mediaLogs {
						status.AddLog(log)
					}
					if err != nil {
						status.AddLog(courier.NewChannelLogFromError("error on fetch media ID", msg.Channel(), msg.ID(), time.Since(start), err))
					} else if mediaID != "" {
						attURL = ""
					}
					attType = strings.Split(attType, "/")[0]

					parsedURL, err := url.Parse(attURL)
					if err != nil {
						return status, err
					}
					if attType == "application" {
						attType = "document"
					}

					media := wacMTMedia{ID: mediaID, Link: parsedURL.String()}
					if attType == "image" {
						header.Params = append(header.Params, &wacParam{Type: "image", Image: &media})
					} else if attType == "video" {
						header.Params = append(header.Params, &wacParam{Type: "video", Video: &media})
					} else if attType == "document" {
						media.Filename, err = utils.BasePathForURL(fileURL)
						if err != nil {
							return nil, err
						}
						header.Params = append(header.Params, &wacParam{Type: "document", Document: &media})
					} else {
						return nil, fmt.Errorf("unknown attachment mime type: %s", attType)
					}
					payload.Template.Components = append(payload.Template.Components, header)
				}

				if msg.OrderDetailsMessage() != nil {
					index := 0
					button := &wacComponent{Type: "button", SubType: "order_details", Index: &index}

					paymentSettings, catalogID, orderTax, orderShipping, orderDiscount := mountOrderInfo(msg)

					param := wacParam{
						Type: "action",
						Action: &wacMTAction{
							OrderDetails: mountOrderDetails(msg, paymentSettings, catalogID, orderTax, orderShipping, orderDiscount),
						},
					}

					button.Params = append(button.Params, &param)
					payload.Template.Components = append(payload.Template.Components, button)
				}

				if len(msg.Buttons()) > 0 {
					for i, button := range msg.Buttons() {
						buttonComponent := &wacComponent{Type: "button", SubType: button.SubType, Index: &i}

						for _, parameter := range button.Parameters {
							buttonComponent.Params = append(buttonComponent.Params, &wacParam{Type: parameter.Type, Text: parameter.Text})
						}

						payload.Template.Components = append(payload.Template.Components, buttonComponent)
					}
				}

			} else {
				if i < (len(msgParts) + len(msg.Attachments()) - 1) { // TODO: verify if this is correct. If any case makes the "if be true"
					payload.Type = "text"
					if strings.Contains(msgParts[i-len(msg.Attachments())], "https://") || strings.Contains(msgParts[i-len(msg.Attachments())], "http://") {
						text := wacText{}
						text.PreviewURL = true
						text.Body = msgParts[i-len(msg.Attachments())]
						payload.Text = &text
					} else {
						payload.Text = &wacText{Body: msgParts[i-len(msg.Attachments())]}
					}
				} else {
					if len(qrs) > 0 || len(msg.ListMessage().ListItems) > 0 {
						payload.Type = "interactive"
						// We can use buttons
						if len(qrs) > 0 && len(qrs) <= 3 {
							interactive := wacInteractive[map[string]any]{
								Type: "button",
								Body: struct {
									Text string "json:\"text\""
								}{Text: msgParts[i-len(msg.Attachments())]},
							}

							if msg.Footer() != "" {
								interactive.Footer = &struct {
									Text string "json:\"text,omitempty\""
								}{Text: parseBacklashes(msg.Footer())}
							}

							if msg.HeaderText() != "" {
								interactive.Header = &struct {
									Type     string      "json:\"type\""
									Text     string      "json:\"text,omitempty\""
									Video    *wacMTMedia "json:\"video,omitempty\""
									Image    *wacMTMedia "json:\"image,omitempty\""
									Document *wacMTMedia "json:\"document,omitempty\""
								}{Type: "text", Text: parseBacklashes(msg.HeaderText())}
							}

							btns := make([]wacMTButton, len(qrs))
							for i, qr := range qrs {
								btns[i] = wacMTButton{
									Type: "reply",
								}
								btns[i].Reply.ID = fmt.Sprint(i)
								var text string
								if strings.Contains(qr, "\\/") {
									text = strings.Replace(qr, "\\", "", -1)
								} else if strings.Contains(qr, "\\\\") {
									text = strings.Replace(qr, "\\\\", "\\", -1)
								} else {
									text = qr
								}
								btns[i].Reply.Title = text
							}
							interactive.Action = &struct {
								Button            string                 "json:\"button,omitempty\""
								Sections          []wacMTSection         "json:\"sections,omitempty\""
								Buttons           []wacMTButton          "json:\"buttons,omitempty\""
								CatalogID         string                 "json:\"catalog_id,omitempty\""
								ProductRetailerID string                 "json:\"product_retailer_id,omitempty\""
								Name              string                 "json:\"name,omitempty\""
								Parameters        map[string]interface{} "json:\"parameters,omitempty\""
							}{Buttons: btns}
							payload.Interactive = &interactive
						} else if len(qrs) <= 10 || len(msg.ListMessage().ListItems) > 0 {
							interactive := wacInteractive[map[string]any]{
								Type: "list",
								Body: struct {
									Text string "json:\"text\""
								}{Text: msgParts[i-len(msg.Attachments())]},
							}

							var section wacMTSection

							if len(qrs) > 0 {
								section = wacMTSection{
									Rows: make([]wacMTSectionRow, len(qrs)),
								}
								for i, qr := range qrs {
									text := parseBacklashes(qr)
									section.Rows[i] = wacMTSectionRow{
										ID:    fmt.Sprint(i),
										Title: text,
									}
								}
							} else if len(msg.ListMessage().ListItems) > 0 {
								section = wacMTSection{
									Rows: make([]wacMTSectionRow, len(msg.ListMessage().ListItems)),
								}
								for i, listItem := range msg.ListMessage().ListItems {
									titleText := parseBacklashes(listItem.Title)
									descriptionText := parseBacklashes(listItem.Description)
									section.Rows[i] = wacMTSectionRow{
										ID:          listItem.UUID,
										Title:       titleText,
										Description: descriptionText,
									}
								}
								if msg.Footer() != "" {
									interactive.Footer = &struct {
										Text string "json:\"text,omitempty\""
									}{Text: parseBacklashes(msg.Footer())}
								}

								if msg.HeaderText() != "" {
									interactive.Header = &struct {
										Type     string      "json:\"type\""
										Text     string      "json:\"text,omitempty\""
										Video    *wacMTMedia "json:\"video,omitempty\""
										Image    *wacMTMedia "json:\"image,omitempty\""
										Document *wacMTMedia "json:\"document,omitempty\""
									}{Type: "text", Text: parseBacklashes(msg.HeaderText())}
								}
							}

							interactive.Action = &struct {
								Button            string                 "json:\"button,omitempty\""
								Sections          []wacMTSection         "json:\"sections,omitempty\""
								Buttons           []wacMTButton          "json:\"buttons,omitempty\""
								CatalogID         string                 "json:\"catalog_id,omitempty\""
								ProductRetailerID string                 "json:\"product_retailer_id,omitempty\""
								Name              string                 "json:\"name,omitempty\""
								Parameters        map[string]interface{} "json:\"parameters,omitempty\""
							}{Button: "Menu", Sections: []wacMTSection{
								section,
							}}

							if msg.ListMessage().ButtonText != "" {
								interactive.Action.Button = msg.ListMessage().ButtonText
							} else if msg.TextLanguage() != "" {
								interactive.Action.Button = languageMenuMap[msg.TextLanguage()]
							}

							payload.Interactive = &interactive
						} else {
							return nil, fmt.Errorf("too many quick replies WAC supports only up to 10 quick replies")
						}
					} else if msg.InteractionType() == "location" {
						payload.Type = "interactive"
						interactive := wacInteractive[map[string]any]{
							Type: "location_request_message",
							Body: struct {
								Text string "json:\"text\""
							}{Text: msgParts[i-len(msg.Attachments())]},
							Action: &struct {
								Button            string                 "json:\"button,omitempty\""
								Sections          []wacMTSection         "json:\"sections,omitempty\""
								Buttons           []wacMTButton          "json:\"buttons,omitempty\""
								CatalogID         string                 "json:\"catalog_id,omitempty\""
								ProductRetailerID string                 "json:\"product_retailer_id,omitempty\""
								Name              string                 "json:\"name,omitempty\""
								Parameters        map[string]interface{} "json:\"parameters,omitempty\""
							}{Name: "send_location"},
						}

						payload.Interactive = &interactive
					} else if msg.InteractionType() == "cta_url" {
						if ctaMessage := msg.CTAMessage(); ctaMessage != nil {
							payload.Type = "interactive"
							interactive := wacInteractive[map[string]any]{
								Type: "cta_url",
								Body: struct {
									Text string "json:\"text\""
								}{Text: msgParts[i-len(msg.Attachments())]},
								Action: &struct {
									Button            string                 "json:\"button,omitempty\""
									Sections          []wacMTSection         "json:\"sections,omitempty\""
									Buttons           []wacMTButton          "json:\"buttons,omitempty\""
									CatalogID         string                 "json:\"catalog_id,omitempty\""
									ProductRetailerID string                 "json:\"product_retailer_id,omitempty\""
									Name              string                 "json:\"name,omitempty\""
									Parameters        map[string]interface{} "json:\"parameters,omitempty\""
								}{
									Name: "cta_url",
									Parameters: map[string]interface{}{
										"display_text": parseBacklashes(ctaMessage.DisplayText),
										"url":          ctaMessage.URL,
									},
								},
							}
							if msg.Footer() != "" {
								interactive.Footer = &struct {
									Text string "json:\"text,omitempty\""
								}{Text: parseBacklashes(msg.Footer())}
							}

							if msg.HeaderText() != "" {
								interactive.Header = &struct {
									Type     string      "json:\"type\""
									Text     string      "json:\"text,omitempty\""
									Video    *wacMTMedia "json:\"video,omitempty\""
									Image    *wacMTMedia "json:\"image,omitempty\""
									Document *wacMTMedia "json:\"document,omitempty\""
								}{Type: "text", Text: parseBacklashes(msg.HeaderText())}
							}
							payload.Interactive = &interactive
						}
					} else if msg.InteractionType() == "flow_msg" {
						if flowMessage := msg.FlowMessage(); flowMessage != nil {
							payload.Type = "interactive"
							interactive := wacInteractive[map[string]any]{
								Type: "flow",
								Body: struct {
									Text string "json:\"text\""
								}{Text: msgParts[i-len(msg.Attachments())]},
								Action: &struct {
									Button            string                 "json:\"button,omitempty\""
									Sections          []wacMTSection         "json:\"sections,omitempty\""
									Buttons           []wacMTButton          "json:\"buttons,omitempty\""
									CatalogID         string                 "json:\"catalog_id,omitempty\""
									ProductRetailerID string                 "json:\"product_retailer_id,omitempty\""
									Name              string                 "json:\"name,omitempty\""
									Parameters        map[string]interface{} "json:\"parameters,omitempty\""
								}{
									Name: "flow",
									Parameters: map[string]interface{}{
										"mode":                 flowMessage.FlowMode,
										"flow_message_version": "3",
										"flow_token":           uuids.New(),
										"flow_id":              flowMessage.FlowID,
										"flow_cta":             flowMessage.FlowCTA,
										"flow_action":          "navigate",
										"flow_action_payload": wacFlowActionPayload{
											Screen: flowMessage.FlowScreen,
											Data:   flowMessage.FlowData,
										},
									},
								},
							}
							if msg.Footer() != "" {
								interactive.Footer = &struct {
									Text string "json:\"text,omitempty\""
								}{Text: parseBacklashes(msg.Footer())}
							}

							if msg.HeaderText() != "" {
								interactive.Header = &struct {
									Type     string      "json:\"type\""
									Text     string      "json:\"text,omitempty\""
									Video    *wacMTMedia "json:\"video,omitempty\""
									Image    *wacMTMedia "json:\"image,omitempty\""
									Document *wacMTMedia "json:\"document,omitempty\""
								}{Type: "text", Text: parseBacklashes(msg.HeaderText())}
							}
							payload.Interactive = &interactive
						}
					} else if msg.InteractionType() == "order_details" {
						fmt.Println("facebookapp.go - msg.InteractionType() == 'order_details'")
						if orderDetails := msg.OrderDetailsMessage(); orderDetails != nil {
							fmt.Println("facebookapp.go - orderDetails != nil")
							payload.Type = "interactive"

							paymentSettings, catalogID, orderTax, orderShipping, orderDiscount := mountOrderInfo(msg)

							interactive := wacInteractive[wacOrderDetails]{
								Type: "order_details",
								Body: struct {
									Text string "json:\"text\""
								}{Text: msgParts[i-len(msg.Attachments())]},
								Action: &struct {
									Button            string          "json:\"button,omitempty\""
									Sections          []wacMTSection  "json:\"sections,omitempty\""
									Buttons           []wacMTButton   "json:\"buttons,omitempty\""
									CatalogID         string          "json:\"catalog_id,omitempty\""
									ProductRetailerID string          "json:\"product_retailer_id,omitempty\""
									Name              string          "json:\"name,omitempty\""
									Parameters        wacOrderDetails "json:\"parameters,omitempty\""
								}{
									Name:       "review_and_pay",
									Parameters: *mountOrderDetails(msg, paymentSettings, catalogID, orderTax, orderShipping, orderDiscount),
								},
							}
							if msg.Footer() != "" {
								interactive.Footer = &struct {
									Text string "json:\"text,omitempty\""
								}{Text: parseBacklashes(msg.Footer())}
							}

							payload.Interactive = castInteractive[wacOrderDetails, map[string]any](interactive)
						}
					} else {
						// this is still a msg part
						text := &wacText{}
						payload.Type = "text"
						if strings.Contains(msgParts[i-len(msg.Attachments())], "https://") || strings.Contains(msgParts[i-len(msg.Attachments())], "http://") {
							text.PreviewURL = true
						}
						text.Body = msgParts[i-len(msg.Attachments())]
						payload.Text = text
					}
				}
			}

		} else if (i < len(msg.Attachments()) && len(qrs) == 0 && len(msg.ListMessage().ListItems) == 0 && msg.InteractionType() != "order_details") ||
			len(qrs) > 3 && i < len(msg.Attachments()) ||
			len(msg.ListMessage().ListItems) > 0 && i < len(msg.Attachments()) {
			attType, attURL := handlers.SplitAttachment(msg.Attachments()[i])
			fileURL := attURL

			splitedAttType := strings.Split(attType, "/")
			attType = splitedAttType[0]
			attFormat := ""
			if len(splitedAttType) > 1 {
				attFormat = splitedAttType[1]
			}

			mediaID, mediaLogs, err := h.fetchWACMediaID(msg, attType, attURL, accessToken)
			for _, log := range mediaLogs {
				status.AddLog(log)
			}
			if err != nil {
				status.AddLog(courier.NewChannelLogFromError("error on fetch media ID", msg.Channel(), msg.ID(), time.Since(start), err))
			} else if mediaID != "" {
				attURL = ""
			}
			parsedURL, err := url.Parse(attURL)
			if err != nil {
				return status, err
			}

			if attType == "application" {
				attType = "document"
			}
			payload.Type = attType
			media := wacMTMedia{ID: mediaID, Link: parsedURL.String()}
			if len(msgParts) == 1 && (attType != "audio" && attFormat != "webp") && len(msg.Attachments()) == 1 && len(msg.QuickReplies()) == 0 && len(msg.ListMessage().ListItems) == 0 {
				media.Caption = msgParts[i]
				hasCaption = true
			}

			switch attType {
			case "image":
				if attFormat == "webp" {
					payload.Sticker = &media
					payload.Type = "sticker"
				} else {
					payload.Image = &media
				}
			case "audio":
				payload.Audio = &media
			case "video":
				payload.Video = &media
			case "document":
				media.Filename, err = utils.BasePathForURL(fileURL)
				if err != nil {
					return nil, err
				}
				payload.Document = &media
			}
			//end
		} else { // have attachment
			if len(qrs) > 0 || len(msg.ListMessage().ListItems) > 0 {
				payload.Type = "interactive"
				// We can use buttons
				if len(qrs) <= 3 && len(msg.ListMessage().ListItems) == 0 {
					hasCaption = true

					if len(msgParts) == 0 {
						return nil, fmt.Errorf("message body cannot be empty")
					}

					interactive := wacInteractive[map[string]any]{
						Type: "button",
						Body: struct {
							Text string "json:\"text\""
						}{Text: msgParts[i]},
					}

					if len(msg.Attachments()) > 0 {
						attType, attURL := handlers.SplitAttachment(msg.Attachments()[i])
						fileURL := attURL
						mediaID, mediaLogs, err := h.fetchWACMediaID(msg, attType, attURL, accessToken)
						for _, log := range mediaLogs {
							status.AddLog(log)
						}
						if err != nil {
							status.AddLog(courier.NewChannelLogFromError("error on fetch media ID", msg.Channel(), msg.ID(), time.Since(start), err))
						} else if mediaID != "" {
							attURL = ""
						}
						attType = strings.Split(attType, "/")[0]
						if attType == "application" {
							attType = "document"
						}
						media := wacMTMedia{ID: mediaID, Link: attURL}
						if attType == "image" {
							interactive.Header = &struct {
								Type     string      "json:\"type\""
								Text     string      "json:\"text,omitempty\""
								Video    *wacMTMedia "json:\"video,omitempty\""
								Image    *wacMTMedia "json:\"image,omitempty\""
								Document *wacMTMedia "json:\"document,omitempty\""
							}{Type: "image", Image: &media}
						} else if attType == "video" {
							interactive.Header = &struct {
								Type     string      "json:\"type\""
								Text     string      "json:\"text,omitempty\""
								Video    *wacMTMedia "json:\"video,omitempty\""
								Image    *wacMTMedia "json:\"image,omitempty\""
								Document *wacMTMedia "json:\"document,omitempty\""
							}{Type: "video", Video: &media}
						} else if attType == "document" {
							filename, err := utils.BasePathForURL(fileURL)
							if err != nil {
								return nil, err
							}
							media.Filename = filename
							interactive.Header = &struct {
								Type     string      "json:\"type\""
								Text     string      "json:\"text,omitempty\""
								Video    *wacMTMedia "json:\"video,omitempty\""
								Image    *wacMTMedia "json:\"image,omitempty\""
								Document *wacMTMedia "json:\"document,omitempty\""
							}{Type: "document", Document: &media}
						} else if attType == "audio" {
							var zeroIndex bool
							if i == 0 {
								zeroIndex = true
							}
							payloadAudio = wacMTPayload[map[string]any]{MessagingProduct: "whatsapp", RecipientType: "individual", To: msg.URN().Path(), Type: "audio", Audio: &wacMTMedia{ID: mediaID, Link: attURL}}
							status, _, err := requestWAC(payloadAudio, token, msg, status, wacPhoneURL, zeroIndex, useMarketingMessages)
							if err != nil {
								return status, nil
							}
						} else {
							interactive.Type = "button"
							interactive.Body.Text = msgParts[i]
						}
					}

					btns := make([]wacMTButton, len(qrs))
					for i, qr := range qrs {
						btns[i] = wacMTButton{
							Type: "reply",
						}
						btns[i].Reply.ID = fmt.Sprint(i)
						text := parseBacklashes(qr)
						btns[i].Reply.Title = text
					}
					interactive.Action = &struct {
						Button            string                 "json:\"button,omitempty\""
						Sections          []wacMTSection         "json:\"sections,omitempty\""
						Buttons           []wacMTButton          "json:\"buttons,omitempty\""
						CatalogID         string                 "json:\"catalog_id,omitempty\""
						ProductRetailerID string                 "json:\"product_retailer_id,omitempty\""
						Name              string                 "json:\"name,omitempty\""
						Parameters        map[string]interface{} "json:\"parameters,omitempty\""
					}{Buttons: btns}
					payload.Interactive = &interactive
					if msg.Footer() != "" {
						payload.Interactive.Footer = &struct {
							Text string "json:\"text,omitempty\""
						}{Text: parseBacklashes(msg.Footer())}
					}
				} else if len(qrs) <= 10 || len(msg.ListMessage().ListItems) > 0 {
					interactive := wacInteractive[map[string]any]{
						Type: "list",
						Body: struct {
							Text string "json:\"text\""
						}{Text: msgParts[i-len(msg.Attachments())]},
					}

					var section wacMTSection

					if len(qrs) > 0 {
						section = wacMTSection{
							Rows: make([]wacMTSectionRow, len(qrs)),
						}
						for i, qr := range qrs {
							text := parseBacklashes(qr)
							section.Rows[i] = wacMTSectionRow{
								ID:    fmt.Sprint(i),
								Title: text,
							}
						}
					} else {
						section = wacMTSection{
							Rows: make([]wacMTSectionRow, len(msg.ListMessage().ListItems)),
						}
						for i, listItem := range msg.ListMessage().ListItems {
							titleText := parseBacklashes(listItem.Title)
							descriptionText := parseBacklashes(listItem.Description)
							section.Rows[i] = wacMTSectionRow{
								ID:          listItem.UUID,
								Title:       titleText,
								Description: descriptionText,
							}
						}
						if msg.Footer() != "" {
							interactive.Footer = &struct {
								Text string "json:\"text,omitempty\""
							}{Text: parseBacklashes(msg.Footer())}
						}
					}

					interactive.Action = &struct {
						Button            string                 "json:\"button,omitempty\""
						Sections          []wacMTSection         "json:\"sections,omitempty\""
						Buttons           []wacMTButton          "json:\"buttons,omitempty\""
						CatalogID         string                 "json:\"catalog_id,omitempty\""
						ProductRetailerID string                 "json:\"product_retailer_id,omitempty\""
						Name              string                 "json:\"name,omitempty\""
						Parameters        map[string]interface{} "json:\"parameters,omitempty\""
					}{Button: "Menu", Sections: []wacMTSection{
						section,
					}}

					if msg.ListMessage().ButtonText != "" {
						interactive.Action.Button = msg.ListMessage().ButtonText
					} else if msg.TextLanguage() != "" {
						interactive.Action.Button = languageMenuMap[msg.TextLanguage()]
					}

					payload.Interactive = &interactive
				} else {
					return nil, fmt.Errorf("too many quick replies WAC supports only up to 10 quick replies")
				}
			} else if msg.InteractionType() == "location" { // Unreachable due to else if sending only the attachment
				interactive := wacInteractive[map[string]any]{Type: "location_request_message", Body: struct {
					Text string "json:\"text\""
				}{Text: msgParts[i-len(msg.Attachments())]}, Action: &struct {
					Button            string                 "json:\"button,omitempty\""
					Sections          []wacMTSection         "json:\"sections,omitempty\""
					Buttons           []wacMTButton          "json:\"buttons,omitempty\""
					CatalogID         string                 "json:\"catalog_id,omitempty\""
					ProductRetailerID string                 "json:\"product_retailer_id,omitempty\""
					Name              string                 "json:\"name,omitempty\""
					Parameters        map[string]interface{} "json:\"parameters,omitempty\""
				}{Name: "send_location"}}

				payload.Interactive = &interactive
			} else if msg.InteractionType() == "cta_url" { // Unreachable due to else if sending only the attachment
				if ctaMessage := msg.CTAMessage(); ctaMessage != nil {
					interactive := wacInteractive[map[string]any]{
						Type: "cta_url",
						Body: struct {
							Text string "json:\"text\""
						}{Text: msgParts[i-len(msg.Attachments())]},
						Action: &struct {
							Button            string                 "json:\"button,omitempty\""
							Sections          []wacMTSection         "json:\"sections,omitempty\""
							Buttons           []wacMTButton          "json:\"buttons,omitempty\""
							CatalogID         string                 "json:\"catalog_id,omitempty\""
							ProductRetailerID string                 "json:\"product_retailer_id,omitempty\""
							Name              string                 "json:\"name,omitempty\""
							Parameters        map[string]interface{} "json:\"parameters,omitempty\""
						}{
							Name: "cta_url",
							Parameters: map[string]interface{}{
								"display_text": parseBacklashes(ctaMessage.DisplayText),
								"url":          ctaMessage.URL,
							},
						},
					}

					if msg.Footer() != "" {
						interactive.Footer = &struct {
							Text string "json:\"text,omitempty\""
						}{Text: parseBacklashes(msg.Footer())}
					}

					if msg.HeaderText() != "" {
						interactive.Header = &struct {
							Type     string      "json:\"type\""
							Text     string      "json:\"text,omitempty\""
							Video    *wacMTMedia "json:\"video,omitempty\""
							Image    *wacMTMedia "json:\"image,omitempty\""
							Document *wacMTMedia "json:\"document,omitempty\""
						}{Type: "text", Text: parseBacklashes(msg.HeaderText())}
					}
					payload.Interactive = &interactive
				}
			} else if msg.InteractionType() == "flow_msg" { // Unreachable due to else if sending only the attachment
				if flowMessage := msg.FlowMessage(); flowMessage != nil {
					interactive := wacInteractive[map[string]any]{
						Type: "flow",
						Body: struct {
							Text string "json:\"text\""
						}{Text: msgParts[i-len(msg.Attachments())]},
						Action: &struct {
							Button            string                 "json:\"button,omitempty\""
							Sections          []wacMTSection         "json:\"sections,omitempty\""
							Buttons           []wacMTButton          "json:\"buttons,omitempty\""
							CatalogID         string                 "json:\"catalog_id,omitempty\""
							ProductRetailerID string                 "json:\"product_retailer_id,omitempty\""
							Name              string                 "json:\"name,omitempty\""
							Parameters        map[string]interface{} "json:\"parameters,omitempty\""
						}{
							Name: "flow",
							Parameters: map[string]interface{}{
								"mode":                 flowMessage.FlowMode,
								"flow_message_version": "3",
								"flow_token":           uuids.New(),
								"flow_id":              flowMessage.FlowID,
								"flow_cta":             flowMessage.FlowCTA,
								"flow_action":          "navigate",
								"flow_action_payload": wacFlowActionPayload{
									Screen: flowMessage.FlowScreen,
									Data:   flowMessage.FlowData,
								},
							},
						},
					}

					if msg.Footer() != "" {
						interactive.Footer = &struct {
							Text string "json:\"text,omitempty\""
						}{Text: parseBacklashes(msg.Footer())}
					}

					if msg.HeaderText() != "" {
						interactive.Header = &struct {
							Type     string      "json:\"type\""
							Text     string      "json:\"text,omitempty\""
							Video    *wacMTMedia "json:\"video,omitempty\""
							Image    *wacMTMedia "json:\"image,omitempty\""
							Document *wacMTMedia "json:\"document,omitempty\""
						}{Type: "text", Text: parseBacklashes(msg.HeaderText())}
					}
					payload.Interactive = &interactive
				}
			} else if msg.InteractionType() == "order_details" {
				if orderDetails := msg.OrderDetailsMessage(); orderDetails != nil {
					hasCaption = true
					payload.Type = "interactive"

					paymentSettings, catalogID, orderTax, orderShipping, orderDiscount := mountOrderInfo(msg)

					interactive := wacInteractive[wacOrderDetails]{
						Type: "order_details",
						Body: struct {
							Text string "json:\"text\""
						}{Text: msgParts[i]},
						Action: &struct {
							Button            string          "json:\"button,omitempty\""
							Sections          []wacMTSection  "json:\"sections,omitempty\""
							Buttons           []wacMTButton   "json:\"buttons,omitempty\""
							CatalogID         string          "json:\"catalog_id,omitempty\""
							ProductRetailerID string          "json:\"product_retailer_id,omitempty\""
							Name              string          "json:\"name,omitempty\""
							Parameters        wacOrderDetails "json:\"parameters,omitempty\""
						}{
							Name:       "review_and_pay",
							Parameters: *mountOrderDetails(msg, paymentSettings, catalogID, orderTax, orderShipping, orderDiscount),
						},
					}
					if msg.Footer() != "" {
						interactive.Footer = &struct {
							Text string "json:\"text,omitempty\""
						}{Text: parseBacklashes(msg.Footer())}
					}

					if len(msg.Attachments()) > 0 {
						attType, attURL := handlers.SplitAttachment(msg.Attachments()[i])
						attType = strings.Split(attType, "/")[0]
						media := wacMTMedia{Link: attURL}

						if attType == "image" {
							interactive.Header = &struct {
								Type     string      "json:\"type\""
								Text     string      "json:\"text,omitempty\""
								Video    *wacMTMedia "json:\"video,omitempty\""
								Image    *wacMTMedia "json:\"image,omitempty\""
								Document *wacMTMedia "json:\"document,omitempty\""
							}{Type: "image", Image: &media}
						} else {
							return nil, fmt.Errorf("interactive order details message does not support attachments other than images")
						}
					}

					payload.Interactive = castInteractive[wacOrderDetails, map[string]any](interactive)
				}
			} else {
				// this is still a msg part
				text := &wacText{}
				payload.Type = "text"
				if strings.Contains(msgParts[i-len(msg.Attachments())], "https://") || strings.Contains(msgParts[i-len(msg.Attachments())], "http://") {
					text.PreviewURL = true
				}
				text.Body = msgParts[i-len(msg.Attachments())]
				payload.Text = text
			}
		}
		var zeroIndex bool
		if i == 0 {
			zeroIndex = true
		}

		status, respPayload, err := requestWAC(payload, token, msg, status, wacPhoneURL, zeroIndex, useMarketingMessages)
		if err != nil {
			return status, err
		}

		// if payload.contacts[0].wa_id != payload.contacts[0].input | to fix cases with 9 extra
		if len(respPayload.Contacts) > 0 && respPayload.Contacts[0].WaID != msg.URN().Path() {
			if !hasNewURN {
				toUpdateURN, err := urns.NewWhatsAppURN(respPayload.Contacts[0].WaID)
				if err != nil {
					return status, nil
				}
				// Instead of updating the existing URN, add a new URN to the contact
				contact, err := h.Backend().GetContact(ctx, msg.Channel(), msg.URN(), "", "")
				if err != nil {
					log := courier.NewChannelLogFromError("unable to get contact for new URN", msg.Channel(), msg.ID(), time.Since(start), err)
					status.AddLog(log)
				} else {
					_, err = h.Backend().AddURNtoContact(ctx, msg.Channel(), contact, toUpdateURN)
					if err != nil {
						log := courier.NewChannelLogFromError("unable to add new URN to contact", msg.Channel(), msg.ID(), time.Since(start), err)
						status.AddLog(log)
					}
					hasNewURN = true
				}
			}
		}
		if templating != nil && len(msg.Attachments()) > 0 || hasCaption {
			break
		}

	}

	if len(msg.Products()) > 0 || msg.SendCatalog() {

		catalogID := msg.Channel().StringConfigForKey("catalog_id", "")
		if catalogID == "" {
			return status, errors.New("Catalog ID not found in channel config")
		}

		payload := wacMTPayload[map[string]any]{MessagingProduct: "whatsapp", RecipientType: "individual", To: msg.URN().Path()}

		payload.Type = "interactive"

		products := msg.Products()

		isUnitaryProduct := true
		var unitaryProduct string
		for _, product := range products {
			retailerIDs := toStringSlice(product["product_retailer_ids"])
			if len(products) > 1 || len(retailerIDs) > 1 {
				isUnitaryProduct = false
			} else {
				unitaryProduct = retailerIDs[0]
			}
		}

		var interactiveType string
		if msg.SendCatalog() {
			interactiveType = InteractiveProductCatalogMessageType
		} else if !isUnitaryProduct {
			interactiveType = InteractiveProductListType
		} else {
			interactiveType = InteractiveProductSingleType
		}

		interactive := wacInteractive[map[string]any]{
			Type: interactiveType,
		}

		interactive.Body = struct {
			Text string `json:"text"`
		}{
			Text: msg.Body(),
		}

		if msg.Header() != "" && !isUnitaryProduct && !msg.SendCatalog() {
			interactive.Header = &struct {
				Type     string      `json:"type"`
				Text     string      `json:"text,omitempty"`
				Video    *wacMTMedia `json:"video,omitempty"`
				Image    *wacMTMedia `json:"image,omitempty"`
				Document *wacMTMedia `json:"document,omitempty"`
			}{
				Type: "text",
				Text: msg.Header(),
			}
		}

		if msg.Footer() != "" {
			interactive.Footer = &struct {
				Text string "json:\"text,omitempty\""
			}{
				Text: parseBacklashes(msg.Footer()),
			}
		}

		if msg.SendCatalog() {
			interactive.Action = &struct {
				Button            string                 `json:"button,omitempty"`
				Sections          []wacMTSection         `json:"sections,omitempty"`
				Buttons           []wacMTButton          `json:"buttons,omitempty"`
				CatalogID         string                 `json:"catalog_id,omitempty"`
				ProductRetailerID string                 `json:"product_retailer_id,omitempty"`
				Name              string                 `json:"name,omitempty"`
				Parameters        map[string]interface{} "json:\"parameters,omitempty\""
			}{
				Name: "catalog_message",
			}
			payload.Interactive = &interactive
			status, _, err := requestWAC(payload, accessToken, msg, status, wacPhoneURL, true, useMarketingMessages)
			if err != nil {
				return status, err
			}
		} else if len(products) > 0 {
			if !isUnitaryProduct {
				actions := [][]wacMTSection{}
				sections := []wacMTSection{}
				totalProductsPerMsg := 0

				for _, product := range products {
					retailerIDs := toStringSlice(product["product_retailer_ids"])

					title := product["product"].(string)
					if title == "product_retailer_id" {
						title = "items"
					}
					if len(title) > 24 {
						title = title[:24]
					}

					var sproducts []wacMTProductItem

					for _, p := range retailerIDs {
						// If there is still room for the product in the current message
						if totalProductsPerMsg < 30 {
							sproducts = append(sproducts, wacMTProductItem{
								ProductRetailerID: p,
							})
							totalProductsPerMsg++
							continue
						}

						// When reaching 30 products, close current section and start new one
						if len(sproducts) > 0 {
							sections = append(sections, wacMTSection{Title: title, ProductItems: sproducts})
							sproducts = []wacMTProductItem{}
						}

						// Save current section to actions and restart for new message
						if len(sections) > 0 {
							actions = append(actions, sections)
							sections = []wacMTSection{}
							totalProductsPerMsg = 0
						}

						// Start new section with current product
						sproducts = append(sproducts, wacMTProductItem{ProductRetailerID: p})
						totalProductsPerMsg++
					}

					// After the inner loop, add the current section with the product
					if len(sproducts) > 0 {
						sections = append(sections, wacMTSection{Title: title, ProductItems: sproducts})
					}
				}

				if len(sections) > 0 {
					actions = append(actions, sections)

				}

				for _, sections := range actions {
					interactive.Action = &struct {
						Button            string                 `json:"button,omitempty"`
						Sections          []wacMTSection         `json:"sections,omitempty"`
						Buttons           []wacMTButton          `json:"buttons,omitempty"`
						CatalogID         string                 `json:"catalog_id,omitempty"`
						ProductRetailerID string                 `json:"product_retailer_id,omitempty"`
						Name              string                 `json:"name,omitempty"`
						Parameters        map[string]interface{} "json:\"parameters,omitempty\""
					}{
						CatalogID: catalogID,
						Sections:  sections,
						Name:      msg.Action(),
					}

					payload.Interactive = &interactive
					status, _, err := requestWAC(payload, accessToken, msg, status, wacPhoneURL, true, useMarketingMessages)
					if err != nil {
						return status, err
					}
				}

			} else {
				interactive.Action = &struct {
					Button            string                 `json:"button,omitempty"`
					Sections          []wacMTSection         `json:"sections,omitempty"`
					Buttons           []wacMTButton          `json:"buttons,omitempty"`
					CatalogID         string                 `json:"catalog_id,omitempty"`
					ProductRetailerID string                 `json:"product_retailer_id,omitempty"`
					Name              string                 `json:"name,omitempty"`
					Parameters        map[string]interface{} "json:\"parameters,omitempty\""
				}{
					CatalogID:         catalogID,
					Name:              msg.Action(),
					ProductRetailerID: unitaryProduct,
				}
				payload.Interactive = &interactive
				status, _, err := requestWAC(payload, accessToken, msg, status, wacPhoneURL, true, useMarketingMessages)
				if err != nil {
					return status, err
				}
			}
		}
	}

	return status, nil
}

func parseBacklashes(baseText string) string {
	var text string
	if strings.Contains(baseText, "\\/") {
		text = strings.Replace(baseText, "\\", "", -1)
	} else if strings.Contains(baseText, "\\\\") {
		text = strings.Replace(baseText, "\\\\", "\\", -1)
	} else {
		text = baseText
	}
	return text
}

func castInteractive[I, O wacInteractiveActionParams](interactive wacInteractive[I]) *wacInteractive[O] {
	interactiveJSON, _ := json.Marshal(interactive)
	interactiveMap := wacInteractive[O]{}
	json.Unmarshal(interactiveJSON, &interactiveMap)
	return &interactiveMap
}

func mountOrderDetails(msg courier.Msg, paymentSettings []wacOrderDetailsPaymentSetting, catalogID *string, orderTax wacAmountWithOffset, orderShipping *wacAmountWithOffset, orderDiscount *wacAmountWithOffset) *wacOrderDetails {
	var paymentType string
	if msg.OrderDetailsMessage().PaymentSettings.OffsiteCardPay.CredentialID != "" {
		paymentType = "digital-goods"
	} else {
		paymentType = msg.OrderDetailsMessage().PaymentSettings.Type
	}
	return &wacOrderDetails{
		ReferenceID:     msg.OrderDetailsMessage().ReferenceID,
		Type:            paymentType,
		PaymentType:     "br",
		PaymentSettings: paymentSettings,
		Currency:        "BRL",
		TotalAmount: wacAmountWithOffset{
			Value:  msg.OrderDetailsMessage().TotalAmount,
			Offset: 100,
		},
		Order: wacOrder{
			Status:    "pending",
			CatalogID: *catalogID,
			Items:     msg.OrderDetailsMessage().Order.Items,
			Subtotal: wacAmountWithOffset{
				Value:  msg.OrderDetailsMessage().Order.Subtotal,
				Offset: 100,
			},
			Tax:      orderTax,
			Shipping: orderShipping,
			Discount: orderDiscount,
		},
	}
}

func mountOrderPaymentSettings(orderDetails *courier.OrderDetailsMessage) []wacOrderDetailsPaymentSetting {
	paymentSettings := make([]wacOrderDetailsPaymentSetting, 0)

	if orderDetails.PaymentSettings.PaymentLink != "" {
		paymentSettings = append(paymentSettings, wacOrderDetailsPaymentSetting{
			Type: "payment_link",
			PaymentLink: &wacOrderDetailsPaymentLink{
				URI: orderDetails.PaymentSettings.PaymentLink,
			},
		})
	}

	if orderDetails.PaymentSettings.PixConfig.Code != "" {
		paymentSettings = append(paymentSettings, wacOrderDetailsPaymentSetting{
			Type: "pix_dynamic_code",
			PixDynamicCode: &wacOrderDetailsPixDynamicCode{
				Code:         orderDetails.PaymentSettings.PixConfig.Code,
				MerchantName: orderDetails.PaymentSettings.PixConfig.MerchantName,
				Key:          orderDetails.PaymentSettings.PixConfig.Key,
				KeyType:      orderDetails.PaymentSettings.PixConfig.KeyType,
			},
		})
	}

	if orderDetails.PaymentSettings.OffsiteCardPay.CredentialID != "" {
		fmt.Printf("facebookapp.go - mountOrderPaymentSettings() - Offsite card pay: %v", orderDetails.PaymentSettings.OffsiteCardPay)
		paymentSettings = append(paymentSettings, wacOrderDetailsPaymentSetting{
			Type: "offsite_card_pay",
			OffsiteCardPay: &wacOrderDetailsOffsiteCardPay{
				LastFourDigits: orderDetails.PaymentSettings.OffsiteCardPay.LastFourDigits,
				CredentialID:   orderDetails.PaymentSettings.OffsiteCardPay.CredentialID,
			},
		})
	}

	return paymentSettings
}

func mountOrderInfo(msg courier.Msg) ([]wacOrderDetailsPaymentSetting, *string, wacAmountWithOffset, *wacAmountWithOffset, *wacAmountWithOffset) {
	fmt.Printf("facebookapp.go - mountOrderInfo() - msg.OrderDetailsMessage(): %v", msg.OrderDetailsMessage())
	paymentSettings := mountOrderPaymentSettings(msg.OrderDetailsMessage())

	strCatalogID := msg.Channel().StringConfigForKey("catalog_id", "")
	var catalogID *string
	if strCatalogID != "" {
		catalogID = &strCatalogID
	}

	orderTax, orderShipping, orderDiscount := mountOrderTaxShippingDiscount(msg.OrderDetailsMessage())

	return paymentSettings, catalogID, orderTax, orderShipping, orderDiscount
}

func mountOrderTaxShippingDiscount(orderDetails *courier.OrderDetailsMessage) (wacAmountWithOffset, *wacAmountWithOffset, *wacAmountWithOffset) {
	orderTax := wacAmountWithOffset{
		Value:       0,
		Offset:      100,
		Description: orderDetails.Order.Tax.Description,
	}
	if orderDetails.Order.Tax.Value > 0 {
		orderTax.Value = orderDetails.Order.Tax.Value
	}

	var orderShipping *wacAmountWithOffset
	var orderDiscount *wacAmountWithOffset
	if orderDetails.Order.Shipping.Value > 0 {
		orderShipping = &wacAmountWithOffset{
			Value:       orderDetails.Order.Shipping.Value,
			Offset:      100,
			Description: orderDetails.Order.Shipping.Description,
		}
	}

	if orderDetails.Order.Discount.Value > 0 {
		orderDiscount = &wacAmountWithOffset{
			Value:               orderDetails.Order.Discount.Value,
			Offset:              100,
			Description:         orderDetails.Order.Discount.Description,
			DiscountProgramName: orderDetails.Order.Discount.ProgramName,
		}
	}

	return orderTax, orderShipping, orderDiscount
}

func requestWAC[P wacInteractiveActionParams](payload wacMTPayload[P], accessToken string, msg courier.Msg, status courier.MsgStatus, wacPhoneURL *url.URL, zeroIndex bool, useMarketingMessages bool) (courier.MsgStatus, *wacMTResponse, error) {
	fmt.Printf("facebookapp.go - requestWAC() - payload: %v\n", payload)
	var jsonBody []byte
	var err error

	if useMarketingMessages {
		// Add message_activity_sharing to the original payload
		jsonBody, err = prepareMarketingMessagePayload(payload)
	} else {
		// Serialize the payload directly
		jsonBody, err = json.Marshal(payload)
	}

	if err != nil {
		return status, &wacMTResponse{}, err
	}

	// Prepare and send HTTP request
	req, err := prepareHTTPRequest(wacPhoneURL.String(), accessToken, jsonBody)
	if err != nil {
		return status, &wacMTResponse{}, err
	}

	rr, err := utils.MakeHTTPRequest(req)
	fmt.Printf("facebookapp.go - requestWAC() - rr: %v\n", rr)
	fmt.Printf("facebookapp.go - requestWAC() - err: %v\n", err)

	// Register status log based on message type
	logTitle := "Message Sent"
	if useMarketingMessages {
		logTitle = "Marketing Message Sent"
	}
	log := courier.NewChannelLogFromRR(logTitle, msg.Channel(), msg.ID(), rr).WithError("Message Send Error", err)
	status.AddLog(log)

	if err != nil {
		return status, &wacMTResponse{}, nil
	}

	// Process the response
	respPayload, err := processResponse(rr.Body)
	if err != nil {
		log.WithError("Message Send Error", errors.Errorf("unable to unmarshal response body"))
		return status, respPayload, nil
	}

	// Update message status if there is an external ID
	if len(respPayload.Messages) > 0 {
		externalID := respPayload.Messages[0].ID
		if zeroIndex && externalID != "" {
			status.SetExternalID(externalID)
		}
		status.SetStatus(courier.MsgWired)
	}

	return status, respPayload, nil
}

// Prepares the marketing message payload by adding message_activity_sharing
func prepareMarketingMessagePayload[P wacInteractiveActionParams](payload wacMTPayload[P]) ([]byte, error) {
	payloadMap := make(map[string]interface{})
	jsonBody, err := json.Marshal(payload)
	if err != nil {
		return nil, err
	}

	err = json.Unmarshal(jsonBody, &payloadMap)
	if err != nil {
		return nil, err
	}

	payloadMap["message_activity_sharing"] = true

	return json.Marshal(payloadMap)
}

// Prepares the HTTP request
func prepareHTTPRequest(url string, accessToken string, jsonBody []byte) (*http.Request, error) {
	req, err := http.NewRequest(http.MethodPost, url, bytes.NewReader(jsonBody))
	if err != nil {
		return nil, err
	}
	req.Header.Set("Authorization", fmt.Sprintf("Bearer %s", accessToken))
	req.Header.Set("Content-Type", "application/json")
	req.Header.Set("Accept", "application/json")
	return req, nil
}

// Process the response from the API
func processResponse(body []byte) (*wacMTResponse, error) {
	respPayload := &wacMTResponse{}
	err := json.Unmarshal(body, respPayload)
	return respPayload, err
}

// DescribeURN looks up URN metadata for new contacts
func (h *handler) DescribeURN(ctx context.Context, channel courier.Channel, urn urns.URN) (map[string]string, error) {
	if channel.ChannelType() == "WAC" {
		return map[string]string{}, nil

	}

	// can't do anything with facebook refs, ignore them
	if urn.IsFacebookRef() {
		return map[string]string{}, nil
	}

	accessToken := channel.StringConfigForKey(courier.ConfigAuthToken, "")
	if accessToken == "" {
		return nil, fmt.Errorf("missing access token")
	}

	// build a request to lookup the stats for this contact
	base, _ := url.Parse(graphURL)
	path, _ := url.Parse(fmt.Sprintf("/%s", urn.Path()))
	u := base.ResolveReference(path)
	query := url.Values{}

	if fmt.Sprint(channel.ChannelType()) == "FBA" {
		query.Set("fields", "first_name,last_name")
		query.Set("access_token", accessToken)

		u.RawQuery = query.Encode()
		req, _ := http.NewRequest(http.MethodGet, u.String(), nil)
		rr, err := utils.MakeHTTPRequest(req)
		if err != nil {
			return nil, fmt.Errorf("unable to look up contact data:%s\n%s", err, rr.Response)
		}
		// read our first and last name
		firstName, _ := jsonparser.GetString(rr.Body, "first_name")
		lastName, _ := jsonparser.GetString(rr.Body, "last_name")
		return map[string]string{"name": utils.JoinNonEmpty(" ", firstName, lastName)}, nil
	} else {
		query.Set("access_token", accessToken)
		u.RawQuery = query.Encode()
		req, _ := http.NewRequest(http.MethodGet, u.String(), nil)
		rr, err := utils.MakeHTTPRequest(req)
		if err != nil {
			return nil, fmt.Errorf("unable to look up contact data:%s\n%s", err, rr.Response)
		}
		// read our name
		name, _ := jsonparser.GetString(rr.Body, "name")
		return map[string]string{"name": name}, nil
	}
}

// see https://developers.facebook.com/docs/messenger-platform/webhook#security
func (h *handler) validateSignature(r *http.Request) error {
	headerSignature := r.Header.Get(signatureHeader)
	if headerSignature == "" {
		return fmt.Errorf("missing request signature")
	}

	var appSecret string

	if fmt.Sprint(h.ChannelType()) == "FBA" || fmt.Sprint(h.ChannelType()) == "IG" {
		appSecret = h.Server().Config().FacebookApplicationSecret
	} else {
		appSecret = h.Server().Config().WhatsappCloudApplicationSecret
	}

	body, err := handlers.ReadBody(r, 100000)
	if err != nil {
		return fmt.Errorf("unable to read request body: %s", err)
	}

	expectedSignature, err := fbCalculateSignature(appSecret, body)
	if err != nil {
		return err
	}

	signature := ""
	if len(headerSignature) == 45 && strings.HasPrefix(headerSignature, "sha1=") {
		signature = strings.TrimPrefix(headerSignature, "sha1=")
	}

	// compare signatures in way that isn't sensitive to a timing attack
	if !hmac.Equal([]byte(expectedSignature), []byte(signature)) {
		return fmt.Errorf("invalid request signature, expected: %s got: %s for body: '%s'", expectedSignature, signature, string(body))
	}

	return nil
}

func fbCalculateSignature(appSecret string, body []byte) (string, error) {
	var buffer bytes.Buffer
	buffer.Write(body)

	// hash with SHA1
	mac := hmac.New(sha1.New, []byte(appSecret))
	mac.Write(buffer.Bytes())

	return hex.EncodeToString(mac.Sum(nil)), nil
}

func (h *handler) getTemplate(msg courier.Msg) (*MsgTemplating, error) {
	mdJSON := msg.Metadata()
	if len(mdJSON) == 0 {
		return nil, nil
	}
	metadata := &TemplateMetadata{}
	err := json.Unmarshal(mdJSON, metadata)
	if err != nil {
		return nil, err
	}
	templating := metadata.Templating
	if templating == nil {
		return nil, nil
	}

	// check our template is valid
	err = handlers.Validate(templating)
	if err != nil {
		return nil, errors.Wrapf(err, "invalid templating definition")
	}
	// check country
	if templating.Country != "" {
		templating.Language = fmt.Sprintf("%s_%s", templating.Language, templating.Country)
	}

	// map our language from iso639-3_iso3166-2 to the WA country / iso638-2 pair
	language, found := languageMap[templating.Language]
	if !found {
		return nil, fmt.Errorf("unable to find mapping for language: %s", templating.Language)
	}
	templating.Language = language

	return templating, err
}

type TemplateMetadata struct {
	Templating *MsgTemplating `json:"templating"`
}

type MsgTemplating struct {
	Template struct {
		Name     string `json:"name" validate:"required"`
		UUID     string `json:"uuid" validate:"required"`
		Category string `json:"category"`
	} `json:"template" validate:"required,dive"`
	Language  string   `json:"language" validate:"required"`
	Country   string   `json:"country"`
	Namespace string   `json:"namespace"`
	Variables []string `json:"variables"`
}

// mapping from iso639-3_iso3166-2 to WA language code
var languageMap = map[string]string{
	"afr":    "af",    // Afrikaans
	"sqi":    "sq",    // Albanian
	"ara":    "ar",    // Arabic
	"aze":    "az",    // Azerbaijani
	"ben":    "bn",    // Bengali
	"bul":    "bg",    // Bulgarian
	"cat":    "ca",    // Catalan
	"zho":    "zh_CN", // Chinese
	"zho_CN": "zh_CN", // Chinese (CHN)
	"zho_HK": "zh_HK", // Chinese (HKG)
	"zho_TW": "zh_TW", // Chinese (TAI)
	"hrv":    "hr",    // Croatian
	"ces":    "cs",    // Czech
	"dah":    "da",    // Danish
	"nld":    "nl",    // Dutch
	"eng":    "en",    // English
	"eng_GB": "en_GB", // English (UK)
	"eng_US": "en_US", // English (US)
	"est":    "et",    // Estonian
	"fil":    "fil",   // Filipino
	"fin":    "fi",    // Finnish
	"fra":    "fr",    // French
	"kat":    "ka",    // Georgian
	"deu":    "de",    // German
	"ell":    "el",    // Greek
	"guj":    "gu",    // Gujarati
	"hau":    "ha",    // Hausa
	"enb":    "he",    // Hebrew
	"hin":    "hi",    // Hindi
	"hun":    "hu",    // Hungarian
	"ind":    "id",    // Indonesian
	"gle":    "ga",    // Irish
	"ita":    "it",    // Italian
	"jpn":    "ja",    // Japanese
	"kan":    "kn",    // Kannada
	"kaz":    "kk",    // Kazakh
	"kin":    "rw_RW", // Kinyarwanda
	"kor":    "ko",    // Korean
	"kir":    "ky_KG", // Kyrgyzstan
	"lao":    "lo",    // Lao
	"lav":    "lv",    // Latvian
	"lit":    "lt",    // Lithuanian
	"mal":    "ml",    // Malayalam
	"mkd":    "mk",    // Macedonian
	"msa":    "ms",    // Malay
	"mar":    "mr",    // Marathi
	"nob":    "nb",    // Norwegian
	"fas":    "fa",    // Persian
	"pol":    "pl",    // Polish
	"por":    "pt_PT", // Portuguese
	"por_BR": "pt_BR", // Portuguese (BR)
	"por_PT": "pt_PT", // Portuguese (POR)
	"pan":    "pa",    // Punjabi
	"ron":    "ro",    // Romanian
	"rus":    "ru",    // Russian
	"srp":    "sr",    // Serbian
	"slk":    "sk",    // Slovak
	"slv":    "sl",    // Slovenian
	"spa":    "es",    // Spanish
	"spa_AR": "es_AR", // Spanish (ARG)
	"spa_ES": "es_ES", // Spanish (SPA)
	"spa_MX": "es_MX", // Spanish (MEX)
	"swa":    "sw",    // Swahili
	"swe":    "sv",    // Swedish
	"tam":    "ta",    // Tamil
	"tel":    "te",    // Telugu
	"tha":    "th",    // Thai
	"tur":    "tr",    // Turkish
	"ukr":    "uk",    // Ukrainian
	"urd":    "ur",    // Urdu
	"uzb":    "uz",    // Uzbek
	"vie":    "vi",    // Vietnamese
	"zul":    "zu",    // Zulu
}

// iso language code mapping to respective "Menu" word translation
var languageMenuMap = map[string]string{
	"da-DK": "Menu",
	"de-DE": "Speisekarte",
	"en-AU": "Menu",
	"en-CA": "Menu",
	"en-GB": "Menu",
	"en-IN": "Menu",
	"en-US": "Menu",
	"ca-ES": "Menú",
	"es-ES": "Menú",
	"es-MX": "Menú",
	"fi-FI": "Valikko",
	"fr-CA": "Menu",
	"fr-FR": "Menu",
	"it-IT": "Menù",
	"ja-JP": "メニュー",
	"ko-KR": "메뉴",
	"nb-NO": "Meny",
	"nl-NL": "Menu",
	"pl-PL": "Menu",
	"pt-BR": "Menu",
	"ru-RU": "Меню",
	"sv-SE": "Meny",
	"zh-CN": "菜单",
	"zh-HK": "菜單",
	"zh-TW": "菜單",
	"ar-JO": "قائمة",
}

func (h *handler) fetchWACMediaID(msg courier.Msg, mimeType, mediaURL string, accessToken string) (string, []*courier.ChannelLog, error) {
	var logs []*courier.ChannelLog

	rc := h.Backend().RedisPool().Get()
	defer rc.Close()

	cacheKey := fmt.Sprintf(mediaCacheKeyPatternWhatsapp, msg.Channel().UUID().String())
	mediaID, err := rcache.Get(rc, cacheKey, mediaURL)
	if err != nil {
		return "", logs, errors.Wrapf(err, "error reading media id from redis: %s : %s", cacheKey, mediaURL)
	} else if mediaID != "" {
		return mediaID, logs, nil
	}

	failKey := fmt.Sprintf("%s-%s", msg.Channel().UUID().String(), mediaURL)
	found, _ := failedMediaCache.Get(failKey)

	if found != nil {
		return "", logs, nil
	}

	// request to download media
	req, err := http.NewRequest("GET", mediaURL, nil)
	if err != nil {
		return "", logs, errors.Wrapf(err, "error builing media request")
	}
	rr, err := utils.MakeHTTPRequest(req)
	log := courier.NewChannelLogFromRR("Fetching media", msg.Channel(), msg.ID(), rr).WithError("error fetching media", err)
	logs = append(logs, log)
	if err != nil {
		failedMediaCache.Set(failKey, true, cache.DefaultExpiration)
		return "", logs, nil
	}

	// upload media to WhatsAppCloud
	base, _ := url.Parse(graphURL)
	path, _ := url.Parse(fmt.Sprintf("/%s/media", msg.Channel().Address()))
	wacPhoneURLMedia := base.ResolveReference(path)
	mediaID, logs, err = requestWACMediaUpload(rr.Body, mediaURL, wacPhoneURLMedia.String(), mimeType, msg, accessToken)
	if err != nil {
		return "", logs, err
	}

	// put in cache
	err = rcache.Set(rc, cacheKey, mediaURL, mediaID)
	if err != nil {
		return "", logs, errors.Wrapf(err, "error setting media id in cache")
	}

	return mediaID, logs, nil
}

func requestWACMediaUpload(file []byte, mediaURL string, requestUrl string, mimeType string, msg courier.Msg, accessToken string) (string, []*courier.ChannelLog, error) {
	var logs []*courier.ChannelLog

	body := &bytes.Buffer{}
	writer := multipart.NewWriter(body)

	fileType := http.DetectContentType(file)
	fileName := filepath.Base(mediaURL)

	if fileType != mimeType || fileType == "application/octet-stream" || fileType == "application/zip" {
		fileType = mimetype.Detect(file).String()
	}

	h := make(textproto.MIMEHeader)
	h.Set("Content-Disposition",
		fmt.Sprintf(`form-data; name="%s"; filename="%s"`,
			"file", fileName))
	h.Set("Content-Type", fileType)
	fileField, err := writer.CreatePart(h)
	if err != nil {
		return "", logs, errors.Wrapf(err, "failed to create form field:")
	}

	fileReader := bytes.NewReader(file)
	_, err = io.Copy(fileField, fileReader)
	if err != nil {
		return "", logs, errors.Wrapf(err, "failed to copy file to form field")
	}

	err = writer.WriteField("messaging_product", "whatsapp")
	if err != nil {
		return "", logs, errors.Wrapf(err, "failed to add field")
	}

	err = writer.Close()
	if err != nil {
		return "", logs, errors.Wrapf(err, "failed to close multipart writer")
	}

	req, err := http.NewRequest("POST", requestUrl, body)
	if err != nil {
		return "", logs, errors.Wrapf(err, "failed to create request")
	}
	req.Header.Set("Content-Type", writer.FormDataContentType())
	req.Header.Set("Authorization", fmt.Sprintf("Bearer %s", accessToken))

	resp, err := utils.MakeHTTPRequest(req)
	log := courier.NewChannelLogFromRR("Uploading media to WhatsApp Cloud", msg.Channel(), msg.ID(), resp).WithError("Error uploading media to WhatsApp Cloud", err)
	logs = append(logs, log)
	if err != nil {
		return "", logs, errors.Wrapf(err, "request failed")
	}

	id, err := jsonparser.GetString(resp.Body, "id")
	if err != nil {
		return "", logs, errors.Wrapf(err, "error parsing media id")
	}
	return id, logs, nil
}

func toStringSlice(v interface{}) []string {
	if list, ok := v.([]interface{}); ok {
		result := make([]string, len(list))
		for i, item := range list {
			if str, ok := item.(string); ok {
				result[i] = str
			}
		}
		return result
	}
	return nil
}

var _ courier.ActionSender = (*handler)(nil)

// SendWhatsAppMessageAction sends a specific action to the WhatsApp API.
// This method is specific to the WhatsApp handler.
func (h *handler) SendAction(ctx context.Context, msg courier.Msg) (courier.MsgStatus, error) {
	channel := msg.Channel()
	targetMessageID := msg.ActionExternalID()

	// Ensure this action is only executed for WAC (WhatsApp Cloud) channel types
	if channel.ChannelType() != courier.ChannelType("WAC") {
		return nil, fmt.Errorf("WhatsApp actions are only supported for WAC channels, not for %s", channel.ChannelType())
	}

	accessToken := h.Server().Config().WhatsappAdminSystemUserToken
	userAccessToken := channel.StringConfigForKey(courier.ConfigUserToken, "")
	tokenToUse := accessToken
	if userAccessToken != "" {
		tokenToUse = userAccessToken
	}

	if tokenToUse == "" {
		return nil, errors.New("missing access token for WhatsApp action")
	}

	apiURLString := fmt.Sprintf("%s%s/messages", graphURL, channel.Address())

	if targetMessageID == "" {
		return nil, errors.New("targetMessageID (ExternalID) is required for combined action")
	}

	payloadMap := map[string]interface{}{
		"messaging_product": "whatsapp",
		"status":            "read",
		"message_id":        targetMessageID,
		"typing_indicator": map[string]interface{}{
			"type": "text",
		},
	}

	jsonBody, err := json.Marshal(payloadMap)
	if err != nil {
		return nil, errors.Wrap(err, "failed to marshal WhatsApp action payload")
	}

	req, err := http.NewRequestWithContext(ctx, http.MethodPost, apiURLString, bytes.NewReader(jsonBody))
	if err != nil {
		return nil, errors.Wrap(err, "failed to create HTTP request")
	}

	req.Header.Set("Authorization", fmt.Sprintf("Bearer %s", tokenToUse))
	req.Header.Set("Content-Type", "application/json")
	req.Header.Set("Accept", "application/json")

	rr, err := utils.MakeHTTPRequest(req)
	if err != nil {
		return nil, errors.Wrap(err, "HTTP request failed")
	}

	if rr.StatusCode < 200 || rr.StatusCode >= 300 {
		return nil, fmt.Errorf("WhatsApp API error (%d): %s", rr.StatusCode, string(rr.Body))
	}

	return nil, nil
}<|MERGE_RESOLUTION|>--- conflicted
+++ resolved
@@ -804,29 +804,8 @@
 						phones = append(phones, phone.Phone)
 					}
 					text = strings.Join(phones, ", ")
-<<<<<<< HEAD
-					// } else if msg.Type == "interactive" && msg.Interactive.Type == "payment_method" {
-					// 	paymentMethodData := map[string]interface{}{
-					// 		"credential_id":     msg.Interactive.PaymentMethod.CredentialID,
-					// 		"last_four_digits":  msg.Interactive.PaymentMethod.LastFourDigits,
-					// 		"reference_id":      msg.Interactive.PaymentMethod.ReferenceID,
-					// 		"payment_timestamp": msg.Interactive.PaymentMethod.PaymentTimestamp,
-					// 		"payment_method":    msg.Interactive.PaymentMethod.PaymentMethod,
-					// 	}
-
-					// 	// Criar metadata com os dados do payment_method
-					// 	paymentMetadata, err := json.Marshal(paymentMethodData)
-					// 	if err != nil {
-					// 		courier.LogRequestError(r, channel, err)
-					// 	} else {
-					// 		// Adicionar os dados do payment_method ao metadata da mensagem
-					// 		//
-					// 		ev := h.Backend().NewChannelEvent()
-					// 	}
-=======
 				} else if msg.Type == "interactive" && msg.Interactive.Type == "payment_method" {
 					text = ""
->>>>>>> 8da93be8
 				} else {
 					// we received a message type we do not support.
 					courier.LogRequestError(r, channel, fmt.Errorf("unsupported message type %s", msg.Type))
