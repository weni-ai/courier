--- conflicted
+++ resolved
@@ -4,33 +4,31 @@
 
 // Config is our top level configuration object
 type Config struct {
-	Backend                       string `help:"the backend that will be used by courier (currently only rapidpro is supported)"`
-	SentryDSN                     string `help:"the DSN used for logging errors to Sentry"`
-	Domain                        string `help:"the domain courier is exposed on"`
-	Address                       string `help:"the network interface address courier will bind to"`
-	Port                          int    `help:"the port courier will listen on"`
-	DB                            string `help:"URL describing how to connect to the RapidPro database"`
-	Redis                         string `help:"URL describing how to connect to Redis"`
-	SpoolDir                      string `help:"the local directory where courier will write statuses or msgs that need to be retried (needs to be writable)"`
-	S3Endpoint                    string `help:"the S3 endpoint we will write attachments to"`
-	S3Region                      string `help:"the S3 region we will write attachments to"`
-	S3MediaBucket                 string `help:"the S3 bucket we will write attachments to"`
-	S3MediaPrefix                 string `help:"the prefix that will be added to attachment filenames"`
-	S3DisableSSL                  bool   `help:"whether we disable SSL when accessing S3. Should always be set to False unless you're hosting an S3 compatible service within a secure internal network"`
-	S3ForcePathStyle              bool   `help:"whether we force S3 path style. Should generally need to default to False unless you're hosting an S3 compatible service"`
-	AWSAccessKeyID                string `help:"the access key id to use when authenticating S3"`
-	AWSSecretAccessKey            string `help:"the secret access key id to use when authenticating S3"`
-	FacebookApplicationSecret     string `help:"the Facebook app secret"`
-	FacebookWebhookSecret         string `help:"the secret for Facebook webhook URL verification"`
-	WhatsAppMediaExpiration       int    `help:"the time in seconds for expire WhatsApp media ids in Redis"`
-	WhatsAppFailedMediaExpiration int    `help:"the time in seconds for expire media URLs in Redis that the upload failed, then a new upload attempt will occur"`
-	MaxWorkers                    int    `help:"the maximum number of go routines that will be used for sending (set to 0 to disable sending)"`
-	LibratoUsername               string `help:"the username that will be used to authenticate to Librato"`
-	LibratoToken                  string `help:"the token that will be used to authenticate to Librato"`
-	StatusUsername                string `help:"the username that is needed to authenticate against the /status endpoint"`
-	StatusPassword                string `help:"the password that is needed to authenticate against the /status endpoint"`
-	LogLevel                      string `help:"the logging level courier should use"`
-	Version                       string `help:"the version that will be used in request and response headers"`
+	Backend                   string `help:"the backend that will be used by courier (currently only rapidpro is supported)"`
+	SentryDSN                 string `help:"the DSN used for logging errors to Sentry"`
+	Domain                    string `help:"the domain courier is exposed on"`
+	Address                   string `help:"the network interface address courier will bind to"`
+	Port                      int    `help:"the port courier will listen on"`
+	DB                        string `help:"URL describing how to connect to the RapidPro database"`
+	Redis                     string `help:"URL describing how to connect to Redis"`
+	SpoolDir                  string `help:"the local directory where courier will write statuses or msgs that need to be retried (needs to be writable)"`
+	S3Endpoint                string `help:"the S3 endpoint we will write attachments to"`
+	S3Region                  string `help:"the S3 region we will write attachments to"`
+	S3MediaBucket             string `help:"the S3 bucket we will write attachments to"`
+	S3MediaPrefix             string `help:"the prefix that will be added to attachment filenames"`
+	S3DisableSSL              bool   `help:"whether we disable SSL when accessing S3. Should always be set to False unless you're hosting an S3 compatible service within a secure internal network"`
+	S3ForcePathStyle          bool   `help:"whether we force S3 path style. Should generally need to default to False unless you're hosting an S3 compatible service"`
+	AWSAccessKeyID            string `help:"the access key id to use when authenticating S3"`
+	AWSSecretAccessKey        string `help:"the secret access key id to use when authenticating S3"`
+	FacebookApplicationSecret string `help:"the Facebook app secret"`
+	FacebookWebhookSecret     string `help:"the secret for Facebook webhook URL verification"`
+	MaxWorkers                int    `help:"the maximum number of go routines that will be used for sending (set to 0 to disable sending)"`
+	LibratoUsername           string `help:"the username that will be used to authenticate to Librato"`
+	LibratoToken              string `help:"the token that will be used to authenticate to Librato"`
+	StatusUsername            string `help:"the username that is needed to authenticate against the /status endpoint"`
+	StatusPassword            string `help:"the password that is needed to authenticate against the /status endpoint"`
+	LogLevel                  string `help:"the logging level courier should use"`
+	Version                   string `help:"the version that will be used in request and response headers"`
 
 	// IncludeChannels is the list of channels to enable, empty means include all
 	IncludeChannels []string
@@ -42,30 +40,6 @@
 // NewConfig returns a new default configuration object
 func NewConfig() *Config {
 	return &Config{
-<<<<<<< HEAD
-		Backend:                       "rapidpro",
-		Domain:                        "localhost",
-		Address:                       "",
-		Port:                          8080,
-		DB:                            "postgres://temba:temba@localhost/temba?sslmode=disable",
-		Redis:                         "redis://localhost:6379/15",
-		SpoolDir:                      "/var/spool/courier",
-		S3Endpoint:                    "https://s3.amazonaws.com",
-		S3Region:                      "us-east-1",
-		S3MediaBucket:                 "courier-media",
-		S3MediaPrefix:                 "/media/",
-		S3DisableSSL:                  false,
-		S3ForcePathStyle:              false,
-		AWSAccessKeyID:                "missing_aws_access_key_id",
-		AWSSecretAccessKey:            "missing_aws_secret_access_key",
-		FacebookApplicationSecret:     "missing_facebook_app_secret",
-		FacebookWebhookSecret:         "missing_facebook_webhook_secret",
-		WhatsAppMediaExpiration:       86400, // 1d
-		WhatsAppFailedMediaExpiration: 1800,  // 30min
-		MaxWorkers:                    32,
-		LogLevel:                      "error",
-		Version:                       "Dev",
-=======
 		Backend:                   "rapidpro",
 		Domain:                    "localhost",
 		Address:                   "",
@@ -86,7 +60,6 @@
 		MaxWorkers:                32,
 		LogLevel:                  "error",
 		Version:                   "Dev",
->>>>>>> 0a63e52d
 	}
 }
 
