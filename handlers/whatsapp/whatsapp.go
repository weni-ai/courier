package whatsapp

import (
	"bytes"
	"context"
	"encoding/json"
	"fmt"
	"net/http"
	"net/url"
	"strconv"
	"strings"
	"time"

	"github.com/buger/jsonparser"
	"github.com/nyaruka/courier"
	"github.com/nyaruka/courier/handlers"
	"github.com/nyaruka/courier/utils"
	"github.com/nyaruka/gocommon/rcache"
	"github.com/nyaruka/gocommon/urns"
	"github.com/patrickmn/go-cache"
	"github.com/pkg/errors"
	"github.com/sirupsen/logrus"
)

const (
	configNamespace  = "fb_namespace"
	configHSMSupport = "hsm_support"

	d3AuthorizationKey = "D360-API-KEY"

	channelTypeWa  = "WA"
	channelTypeD3  = "D3"
	channelTypeTXW = "TXW"

	mediaCacheKeyPattern = "whatsapp_media_%s"

	interactiveMsgMinSupVersion = "v2.35.2"
)

var (
	retryParam = ""
)

var failedMediaCache *cache.Cache

func init() {
	courier.RegisterHandler(newWAHandler(courier.ChannelType(channelTypeWa), "WhatsApp"))
	courier.RegisterHandler(newWAHandler(courier.ChannelType(channelTypeD3), "360Dialog"))
	courier.RegisterHandler(newWAHandler(courier.ChannelType(channelTypeTXW), "TextIt"))

	failedMediaCache = cache.New(15*time.Minute, 15*time.Minute)
}

type handler struct {
	handlers.BaseHandler
}

func newWAHandler(channelType courier.ChannelType, name string) courier.ChannelHandler {
	return &handler{handlers.NewBaseHandler(channelType, name)}
}

// Initialize is called by the engine once everything is loaded
func (h *handler) Initialize(s courier.Server) error {
	h.SetServer(s)
	s.AddHandlerRoute(h, http.MethodPost, "receive", h.receiveEvent)
	return nil
}

// {
//   "statuses": [{
//     "id": "9712A34B4A8B6AD50F",
//     "recipient_id": "16315555555",
//     "status": "sent",
//     "timestamp": "1518694700"
//   }],
//   "messages": [ {
//     "from": "16315555555",
//     "id": "3AF99CB6BE490DCAF641",
//     "timestamp": "1518694235",
//     "text": {
//       "body": "Hello this is an answer"
//     },
//     "type": "text"
//   }]
// }
type eventPayload struct {
	Contacts []struct {
		Profile struct {
			Name string `json:"name"`
		} `json:"profile"`
		WaID string `json:"wa_id"`
	} `json:"contacts"`
	Messages []struct {
		From      string `json:"from"      validate:"required"`
		ID        string `json:"id"        validate:"required"`
		Timestamp string `json:"timestamp" validate:"required"`
		Type      string `json:"type"      validate:"required"`
		Text      struct {
			Body string `json:"body"`
		} `json:"text"`
		Audio *struct {
			File     string `json:"file"      validate:"required"`
			ID       string `json:"id"        validate:"required"`
			Link     string `json:"link"`
			MimeType string `json:"mime_type" validate:"required"`
			Sha256   string `json:"sha256"    validate:"required"`
		} `json:"audio"`
		Button *struct {
			Payload string `json:"payload"`
			Text    string `json:"text"    validate:"required"`
		} `json:"button"`
		Document *struct {
			File     string `json:"file"      validate:"required"`
			ID       string `json:"id"        validate:"required"`
			Link     string `json:"link"`
			MimeType string `json:"mime_type" validate:"required"`
			Sha256   string `json:"sha256"    validate:"required"`
			Caption  string `json:"caption"`
			Filename string `json:"filename"`
		} `json:"document"`
		Image *struct {
			File     string `json:"file"      validate:"required"`
			ID       string `json:"id"        validate:"required"`
			Link     string `json:"link"`
			MimeType string `json:"mime_type" validate:"required"`
			Sha256   string `json:"sha256"    validate:"required"`
			Caption  string `json:"caption"`
		} `json:"image"`
		Interactive *struct {
			ButtonReply *struct {
				ID    string `json:"id"`
				Title string `json:"title"`
			} `json:"button_reply"`
			ListReply *struct {
				ID          string `json:"id"`
				Title       string `json:"title"`
				Description string `json:"description"`
			} `json:"list_reply"`
			Type string `json:"type"`
		}
		Location *struct {
			Address   string  `json:"address"   validate:"required"`
			Latitude  float32 `json:"latitude"  validate:"required"`
			Longitude float32 `json:"longitude" validate:"required"`
			Name      string  `json:"name"      validate:"required"`
			URL       string  `json:"url"       validate:"required"`
		} `json:"location"`
		Video *struct {
			File     string `json:"file"      validate:"required"`
			ID       string `json:"id"        validate:"required"`
			Link     string `json:"link"`
			MimeType string `json:"mime_type" validate:"required"`
			Sha256   string `json:"sha256"    validate:"required"`
		} `json:"video"`
		Voice *struct {
			File     string `json:"file"      validate:"required"`
			ID       string `json:"id"        validate:"required"`
			Link     string `json:"link"`
			MimeType string `json:"mime_type" validate:"required"`
			Sha256   string `json:"sha256"    validate:"required"`
		} `json:"voice"`
		Contacts []struct{
			Phones []struct{
				Phone string `json:"phone"`
			} `json:"phones"`
		} `json:"contacts"`
	} `json:"messages"`
	Statuses []struct {
		ID          string `json:"id"           validate:"required"`
		RecipientID string `json:"recipient_id" validate:"required"`
		Timestamp   string `json:"timestamp"    validate:"required"`
		Status      string `json:"status"       validate:"required"`
	} `json:"statuses"`
}

<<<<<<< HEAD
// checkBlockedContact is a function to verify if the contact from msg has status blocked to return an error or not if it is active
func checkBlockedContact(payload *eventPayload, ctx context.Context, channel courier.Channel, h *handler) error {
	if len(payload.Contacts) > 0 {
		if contactURN, err := urns.NewWhatsAppURN(payload.Contacts[0].WaID); err == nil {
			if contact, err := h.Backend().GetContact(ctx, channel, contactURN, channel.StringConfigForKey(courier.ConfigAuthToken, ""), payload.Contacts[0].Profile.Name); err == nil {
				c, err := json.Marshal(contact)
				if err != nil {
					return err
				}
				var dbc rapidpro.DBContact
				if err = json.Unmarshal(c, &dbc); err != nil {
					return err
				}
				if dbc.Status_ == "B" {
					return errors.New("blocked contact sending message")
				}
			}
		}
	}
	return nil
}

=======
>>>>>>> 9d775575
// receiveMessage is our HTTP handler function for incoming messages
func (h *handler) receiveEvent(ctx context.Context, channel courier.Channel, w http.ResponseWriter, r *http.Request) ([]courier.Event, error) {
	payload := &eventPayload{}
	err := handlers.DecodeAndValidateJSON(payload, r)
	if err != nil {
		if r.ContentLength > 999999 {
			return nil, errors.New("too large body")
		}
		return nil, handlers.WriteAndLogRequestError(ctx, h, channel, w, r, err)
	}

	err = checkBlockedContact(payload, ctx, channel, h)
	if err != nil {
		return nil, err
	}
	// the list of events we deal with
	events := make([]courier.Event, 0, 2)

	// the list of data we will return in our response
	data := make([]interface{}, 0, 2)

	var contactNames = make(map[string]string)
	for _, contact := range payload.Contacts {
		contactNames[contact.WaID] = contact.Profile.Name
	}

	// first deal with any received messages
	for _, msg := range payload.Messages {
		// create our date from the timestamp
		ts, err := strconv.ParseInt(msg.Timestamp, 10, 64)
		if err != nil {
			return nil, handlers.WriteAndLogRequestError(ctx, h, channel, w, r, fmt.Errorf("invalid timestamp: %s", msg.Timestamp))
		}
		date := time.Unix(ts, 0).UTC()

		// create our URN
		urn, err := urns.NewWhatsAppURN(msg.From)
		if err != nil {
			return nil, handlers.WriteAndLogRequestError(ctx, h, channel, w, r, err)
		}

		text := ""
		mediaURL := ""

		if msg.Type == "text" {
			text = msg.Text.Body
		} else if msg.Type == "audio" && msg.Audio != nil {
			mediaURL, err = resolveMediaURL(channel, msg.Audio.ID)
		} else if msg.Type == "button" && msg.Button != nil {
			text = msg.Button.Text
		} else if msg.Type == "document" && msg.Document != nil {
			text = msg.Document.Caption
			mediaURL, err = resolveMediaURL(channel, msg.Document.ID)
		} else if msg.Type == "image" && msg.Image != nil {
			text = msg.Image.Caption
			mediaURL, err = resolveMediaURL(channel, msg.Image.ID)
		} else if msg.Type == "interactive" {
			if msg.Interactive.Type == "button_reply" {
				text = msg.Interactive.ButtonReply.Title
			} else {
				text = msg.Interactive.ListReply.Title
			}
		} else if msg.Type == "location" && msg.Location != nil {
			mediaURL = fmt.Sprintf("geo:%f,%f", msg.Location.Latitude, msg.Location.Longitude)
		} else if msg.Type == "video" && msg.Video != nil {
			mediaURL, err = resolveMediaURL(channel, msg.Video.ID)
		} else if msg.Type == "voice" && msg.Voice != nil {
			mediaURL, err = resolveMediaURL(channel, msg.Voice.ID)
		} else if msg.Type == "contacts" {
			if len(msg.Contacts) == 0 {
				return nil, handlers.WriteAndLogRequestError(ctx, h, channel, w, r, errors.New("no shared contact"))
			}

			// put phones in a comma-separated string
			var phones []string
			for _, phone := range msg.Contacts[0].Phones {
				phones = append(phones, phone.Phone)
			}
			text = strings.Join(phones, ", ")
		}else {
			// we received a message type we do not support.
			courier.LogRequestError(r, channel, fmt.Errorf("unsupported message type %s", msg.Type))
		}

		// create our message
		ev := h.Backend().NewIncomingMsg(channel, urn, text).WithReceivedOn(date).WithExternalID(msg.ID).WithContactName(contactNames[msg.From])
		event := h.Backend().CheckExternalIDSeen(ev)

		// we had an error downloading media
		if err != nil {
			courier.LogRequestError(r, channel, err)
		}

		if mediaURL != "" {
			event.WithAttachment(mediaURL)
		}

		err = h.Backend().WriteMsg(ctx, event)
		if err != nil {
			return nil, err
		}

		h.Backend().WriteExternalIDSeen(event)

		events = append(events, event)
		data = append(data, courier.NewMsgReceiveData(event))
	}

	// now with any status updates
	for _, status := range payload.Statuses {
		msgStatus, found := waStatusMapping[status.Status]
		if !found {
			if waIgnoreStatuses[status.Status] {
				data = append(data, courier.NewInfoData(fmt.Sprintf("ignoring status: %s", status.Status)))
			} else {
				handlers.WriteAndLogRequestError(ctx, h, channel, w, r, fmt.Errorf("unknown status: %s", status.Status))
			}
			continue
		}

		event := h.Backend().NewMsgStatusForExternalID(channel, status.ID, msgStatus)
		err := h.Backend().WriteMsgStatus(ctx, event)

		// we don't know about this message, just tell them we ignored it
		if err == courier.ErrMsgNotFound {
			data = append(data, courier.NewInfoData(fmt.Sprintf("message id: %s not found, ignored", status.ID)))
			continue
		}

		if err != nil {
			return nil, err
		}

		events = append(events, event)
		data = append(data, courier.NewStatusData(event))
	}

	return events, courier.WriteDataResponse(ctx, w, http.StatusOK, "Events Handled", data)
}

func resolveMediaURL(channel courier.Channel, mediaID string) (string, error) {
	urlStr := channel.StringConfigForKey(courier.ConfigBaseURL, "")
	url, err := url.Parse(urlStr)
	if err != nil {
		return "", fmt.Errorf("invalid base url set for WA channel: %s", err)
	}

	mediaPath, _ := url.Parse("/v1/media")
	mediaEndpoint := url.ResolveReference(mediaPath).String()

	fileURL := fmt.Sprintf("%s/%s", mediaEndpoint, mediaID)

	return fileURL, nil
}

// BuildDownloadMediaRequest to download media for message attachment with Bearer token set
func (h *handler) BuildDownloadMediaRequest(ctx context.Context, b courier.Backend, channel courier.Channel, attachmentURL string) (*http.Request, error) {
	token := channel.StringConfigForKey(courier.ConfigAuthToken, "")
	if token == "" {
		return nil, fmt.Errorf("missing token for WA channel")
	}

	// set the access token as the authorization header
	req, _ := http.NewRequest(http.MethodGet, attachmentURL, nil)
	req.Header.Set("User-Agent", utils.HTTPUserAgent)
	setWhatsAppAuthHeader(&req.Header, channel)
	return req, nil
}

var waStatusMapping = map[string]courier.MsgStatusValue{
	"sending":   courier.MsgWired,
	"sent":      courier.MsgSent,
	"delivered": courier.MsgDelivered,
	"read":      courier.MsgDelivered,
	"failed":    courier.MsgFailed,
}

var waIgnoreStatuses = map[string]bool{
	"deleted": true,
}

// {
//   "to": "16315555555",
//   "type": "text | audio | document | image",
//   "text": {
//     "body": "text message"
//   }
//	 "audio": {
//     "id": "the-audio-id"
// 	 }
//	 "document": {
//     "id": "the-document-id"
//     "caption": "the optional document caption"
// 	 }
//	 "image": {
//     "id": "the-image-id"
//     "caption": "the optional image caption"
// 	 }
//	 "video": {
//     "id": "the-video-id"
//     "caption": "the optional video caption"
//   }
// }

type mtTextPayload struct {
	To   string `json:"to"    validate:"required"`
	Type string `json:"type"  validate:"required"`
	Text struct {
		Body string `json:"body" validate:"required"`
	} `json:"text"`
}

type mtInteractivePayload struct {
	To          string `json:"to" validate:"required"`
	Type        string `json:"type" validate:"required"`
	Interactive struct {
		Type   string `json:"type" validate:"required"` //"text" | "image" | "video" | "document"
		Header *struct {
			Type     string `json:"type"`
			Text     string `json:"text,omitempty"`
			Video    string `json:"video,omitempty"`
			Image    string `json:"image,omitempty"`
			Document string `json:"document,omitempty"`
		} `json:"header,omitempty"`
		Body struct {
			Text string `json:"text"`
		} `json:"body" validate:"required"`
		Footer *struct {
			Text string `json:"text"`
		} `json:"footer,omitempty"`
		Action struct {
			Button   string      `json:"button,omitempty"`
			Sections []mtSection `json:"sections,omitempty"`
			Buttons  []mtButton  `json:"buttons,omitempty"`
		} `json:"action" validate:"required"`
	} `json:"interactive"`
}

type mtSection struct {
	Title string         `json:"title,omitempty"`
	Rows  []mtSectionRow `json:"rows" validate:"required"`
}

type mtSectionRow struct {
	ID          string `json:"id" validate:"required"`
	Title       string `json:"title,omitempty"`
	Description string `json:"description,omitempty"`
}

type mtButton struct {
	Type  string `json:"type" validate:"required"`
	Reply struct {
		ID    string `json:"id" validate:"required"`
		Title string `json:"title" validate:"required"`
	} `json:"reply" validate:"required"`
}

type mediaObject struct {
	ID       string `json:"id,omitempty"`
	Link     string `json:"link,omitempty"`
	Caption  string `json:"caption,omitempty"`
	Filename string `json:"filename,omitempty"`
}

type LocalizableParam struct {
	Default string `json:"default"`
}

type mmtImage struct{
	Link string `json:"link,omitempty"`
}

type mmtDocument struct{
	Link string `json:"link,omitempty"`
}

type mmtVideo struct{
	Link string `json:"link,omitempty"`
}

type Param struct {
	Type     string       `json:"type"`
	Text     string       `json:"text,omitempty"`
	Image    *mmtImage    `json:"image,omitempty"`
	Document *mmtDocument `json:"document,omitempty"`
	Video    *mmtVideo    `json:"video,omitempty"`
}

type Component struct {
	Type       string  `json:"type"`
	Parameters []Param `json:"parameters"`
}

type templatePayload struct {
	To       string `json:"to"`
	Type     string `json:"type"`
	Template struct {
		Namespace string `json:"namespace"`
		Name      string `json:"name"`
		Language  struct {
			Policy string `json:"policy"`
			Code   string `json:"code"`
		} `json:"language"`
		Components []Component `json:"components"`
	} `json:"template"`
}

type hsmPayload struct {
	To   string `json:"to"`
	Type string `json:"type"`
	HSM  struct {
		Namespace   string `json:"namespace"`
		ElementName string `json:"element_name"`
		Language    struct {
			Policy string `json:"policy"`
			Code   string `json:"code"`
		} `json:"language"`
		LocalizableParams []LocalizableParam `json:"localizable_params"`
	} `json:"hsm"`
}

type mtAudioPayload struct {
	To    string       `json:"to"    validate:"required"`
	Type  string       `json:"type"  validate:"required"`
	Audio *mediaObject `json:"audio"`
}

type mtDocumentPayload struct {
	To       string       `json:"to"    validate:"required"`
	Type     string       `json:"type"  validate:"required"`
	Document *mediaObject `json:"document"`
}

type mtImagePayload struct {
	To    string       `json:"to"    validate:"required"`
	Type  string       `json:"type"  validate:"required"`
	Image *mediaObject `json:"image"`
}

type mtVideoPayload struct {
	To    string       `json:"to" validate: "required"`
	Type  string       `json:"type" validate: "required"`
	Video *mediaObject `json:"video"`
}

type mtErrorPayload struct {
	Errors []struct {
		Code    int    `json:"code"`
		Title   string `json:"title"`
		Details string `json:"details"`
	} `json:"errors"`
}

// whatsapp only allows messages up to 4096 chars
const maxMsgLength = 4096

// SendMsg sends the passed in message, returning any error
func (h *handler) SendMsg(ctx context.Context, msg courier.Msg) (courier.MsgStatus, error) {
	start := time.Now()
	// get our token
	token := msg.Channel().StringConfigForKey(courier.ConfigAuthToken, "")
	if token == "" {
		return nil, fmt.Errorf("missing token for WA channel")
	}

	urlStr := msg.Channel().StringConfigForKey(courier.ConfigBaseURL, "")
	url, err := url.Parse(urlStr)
	if err != nil {
		return nil, fmt.Errorf("invalid base url set for WA channel: %s", err)
	}
	sendPath, _ := url.Parse("/v1/messages")

	status := h.Backend().NewMsgStatusForID(msg.Channel(), msg.ID(), courier.MsgErrored)

	var wppID string
	var logs []*courier.ChannelLog

	// do we have a template?
	var templating *MsgTemplating
	templating, err = h.getTemplate(msg)
	
	if templating != nil || len(msg.Attachments()) == 0 {
		if err != nil {
			return nil, errors.Wrapf(err, "unable to decode template: %s for channel: %s", string(msg.Metadata()), msg.Channel().UUID())
		}

		if templating != nil {
			namespace := templating.Namespace
			if namespace == "" {
				namespace = msg.Channel().StringConfigForKey(configNamespace, "")
			}
			if namespace == "" {
				return nil, errors.Errorf("cannot send template message without Facebook namespace for channel: %s", msg.Channel().UUID())
			}

			externalID := ""
			if msg.Channel().BoolConfigForKey(configHSMSupport, false) {
				payload := hsmPayload{
					To:   msg.URN().Path(),
					Type: "hsm",
				}
				payload.HSM.Namespace = namespace
				payload.HSM.ElementName = templating.Template.Name
				payload.HSM.Language.Policy = "deterministic"
				payload.HSM.Language.Code = templating.Language
				for _, v := range templating.Variables {
					payload.HSM.LocalizableParams = append(payload.HSM.LocalizableParams, LocalizableParam{Default: v})
				}
				wppID, externalID, logs, err = sendWhatsAppMsg(msg, sendPath, payload)
			} else {

				payload := templatePayload{
					To:   msg.URN().Path(),
					Type: "template",
				}
				payload.Template.Namespace = namespace
				payload.Template.Name = templating.Template.Name
				payload.Template.Language.Policy = "deterministic"
				payload.Template.Language.Code = templating.Language

				component := &Component{Type: "body"}

				for _, v := range templating.Variables {
					component.Parameters = append(component.Parameters, Param{Type: "text", Text: v})
				}
				payload.Template.Components = append(payload.Template.Components, *component)

				if(len(msg.Attachments()) > 0){

					header := &Component{Type:"header"}

					for _, attachment := range msg.Attachments() {

						mimeType, mediaURL := handlers.SplitAttachment(attachment)
						mediaID, mediaLogs, err := h.fetchMediaID(msg, mimeType, mediaURL)
						if len(mediaLogs) > 0 {
							logs = append(logs, mediaLogs...)
						}
						if err != nil {
							logrus.WithField("channel_uuid", msg.Channel().UUID().String()).WithError(err).Error("error while uploading media to whatsapp")
						}
						if err != nil && mediaID != "" {
							mediaURL = ""
						}
						if strings.HasPrefix(mimeType, "image"){
							image := &mmtImage{
								Link: mediaURL,
							}
							header.Parameters = append(header.Parameters, Param{Type: "image", Image: image})
							payload.Template.Components = append(payload.Template.Components, *header)
						}else if strings.HasPrefix(mimeType, "application"){
							document := &mmtDocument{
								Link: mediaURL,
							}
							header.Parameters = append(header.Parameters, Param{Type: "document", Document: document})
							payload.Template.Components = append(payload.Template.Components, *header)
						}else if strings.HasPrefix(mimeType, "video") {
							video := &mmtVideo{
								Link: mediaURL,
							}
							header.Parameters = append(header.Parameters, Param{Type: "video", Video: video})
							payload.Template.Components = append(payload.Template.Components, *header)
						}else {
							duration := time.Since(start)
							err = fmt.Errorf("unknown attachment mime type: %s", mimeType)
							attachmentLogs := []*courier.ChannelLog{courier.NewChannelLogFromError("Error sending message", msg.Channel(), msg.ID(), duration, err)}
							logs = append(logs, attachmentLogs...)
							break
						}		
					}
				}

				wppID, externalID, logs, err = sendWhatsAppMsg(msg, sendPath, payload)
			}

			// add logs to our status
			for _, log := range logs {
				status.AddLog(log)
			}

			if err == nil {
				status.SetExternalID(externalID)
			}
		} else {
			parts := handlers.SplitMsgByChannel(msg.Channel(), msg.Text(), maxMsgLength)
			externalID := ""

			qrs := msg.QuickReplies()

			channel := msg.Channel()

			wppVersion := channel.ConfigForKey("version", "0").(string)
			hasCompatibleVersion := wppVersion >= interactiveMsgMinSupVersion

			if len(qrs) > 0 && hasCompatibleVersion {
				if len(qrs) > 3 {
					section := mtSection{
						Rows: make([]mtSectionRow, len(qrs)),
					}

					for i, qr := range qrs {
						section.Rows[i] = mtSectionRow{
							ID:    fmt.Sprint(i),
							Title: qr,
						}
					}

					for i, part := range parts {
						payload := mtInteractivePayload{
							To:   msg.URN().Path(),
							Type: "interactive",
						}
						payload.Interactive.Type = "list"
						payload.Interactive.Body.Text = part
						payload.Interactive.Action.Button = "Menu"
						payload.Interactive.Action.Sections = []mtSection{
							section,
						}

						wppID, externalID, logs, err = sendWhatsAppMsg(msg, sendPath, payload)

						for _, log := range logs {
							status.AddLog(log)
						}
						if err != nil {
							break
						}

						if i == 0 {
							status.SetExternalID((externalID))
						}
					}

				} else {
					btns := make([]mtButton, len(qrs))
					for i, qr := range qrs {
						btns[i] = mtButton{
							Type: "reply",
						}
						btns[i].Reply.ID = fmt.Sprint(i)
						btns[i].Reply.Title = qr
					}

					for i, part := range parts {
						payload := mtInteractivePayload{
							To:   msg.URN().Path(),
							Type: "interactive",
						}
						payload.Interactive.Type = "button"
						payload.Interactive.Body.Text = part
						payload.Interactive.Action.Buttons = btns
						wppID, externalID, logs, err = sendWhatsAppMsg(msg, sendPath, payload)

						for _, log := range logs {
							status.AddLog(log)
						}
						if err != nil {
							break
						}

						if i == 0 {
							status.SetExternalID((externalID))
						}
					}
				}
			} else {
				for i, part := range parts {
					payload := mtTextPayload{
						To:   msg.URN().Path(),
						Type: "text",
					}
					payload.Text.Body = part
					wppID, externalID, logs, err = sendWhatsAppMsg(msg, sendPath, payload)

					// add logs to our status
					for _, log := range logs {
						status.AddLog(log)
					}
					if err != nil {
						break
					}

					// if this is our first message, record the external id
					if i == 0 {
						status.SetExternalID(externalID)
					}
				}
			}
		}
	} else {
		if len(msg.Attachments()) > 0 {
			for attachmentCount, attachment := range msg.Attachments() {

				mimeType, mediaURL := handlers.SplitAttachment(attachment)
				mediaID, mediaLogs, err := h.fetchMediaID(msg, mimeType, mediaURL)
				if err != nil {
					logrus.WithField("channel_uuid", msg.Channel().UUID().String()).WithError(err).Error("error while uploading media to whatsapp")
				}
				if err == nil && mediaID != "" {
					mediaURL = ""
				}
				mediaPayload := &mediaObject{ID: mediaID, Link: mediaURL}
				externalID := ""
				if strings.HasPrefix(mimeType, "audio") {
					payload := mtAudioPayload{
						To:   msg.URN().Path(),
						Type: "audio",
					}
					payload.Audio = mediaPayload
					wppID, externalID, logs, err = sendWhatsAppMsg(msg, sendPath, payload)
				} else if strings.HasPrefix(mimeType, "application") {
					payload := mtDocumentPayload{
						To:   msg.URN().Path(),
						Type: "document",
					}
					if attachmentCount == 0 {
						mediaPayload.Caption = msg.Text()
					}
					mediaPayload.Filename, err = utils.BasePathForURL(mediaURL)

					// Logging error
					if err != nil {
						logrus.WithField("channel_uuid", msg.Channel().UUID().String()).WithError(err).Error("Error while parsing the media URL")
					}
					payload.Document = mediaPayload
					wppID, externalID, logs, err = sendWhatsAppMsg(msg, sendPath, payload)
				} else if strings.HasPrefix(mimeType, "image") {
					payload := mtImagePayload{
						To:   msg.URN().Path(),
						Type: "image",
					}
					if attachmentCount == 0 {
						mediaPayload.Caption = msg.Text()
					}
					payload.Image = mediaPayload
					wppID, externalID, logs, err = sendWhatsAppMsg(msg, sendPath, payload)
				} else if strings.HasPrefix(mimeType, "video") {
					payload := mtVideoPayload{
						To:   msg.URN().Path(),
						Type: "video",
					}
					if attachmentCount == 0 {
						mediaPayload.Caption = msg.Text()
					}
					payload.Video = mediaPayload
					wppID, externalID, logs, err = sendWhatsAppMsg(msg, sendPath, payload)
				} else {
					duration := time.Since(start)
					err = fmt.Errorf("unknown attachment mime type: %s", mimeType)
					logs = []*courier.ChannelLog{courier.NewChannelLogFromError("Error sending message", msg.Channel(), msg.ID(), duration, err)}
				}

				// add media logs to our status
				for _, log := range mediaLogs {
					status.AddLog(log)
				}

				// add logs to our status
				for _, log := range logs {
					status.AddLog(log)
				}

				// break out on errors
				if err != nil {
					break
				}

				// set our external id if we have one
				if attachmentCount == 0 {
					status.SetExternalID(externalID)
				}
			}
		}
	}

	// we are wired it there were no errors
	if err == nil {
		if wppID != "" {
			newURN, _ := urns.NewWhatsAppURN(wppID)
			err = status.SetUpdatedURN(msg.URN(), newURN)

			if err != nil {
				elapsed := time.Now().Sub(start)
				log := courier.NewChannelLogFromError("unable to update contact URN", msg.Channel(), msg.ID(), elapsed, err)
				status.AddLog(log)
			}
		}
		status.SetStatus(courier.MsgWired)
	}

	return status, nil
}

// fetchMediaID tries to fetch the id for the uploaded media, setting the result in redis.
func (h *handler) fetchMediaID(msg courier.Msg, mimeType, mediaURL string) (string, []*courier.ChannelLog, error) {
	var logs []*courier.ChannelLog

	// check in cache first
	rc := h.Backend().RedisPool().Get()
	defer rc.Close()

	cacheKey := fmt.Sprintf(mediaCacheKeyPattern, msg.Channel().UUID().String())
	mediaID, err := rcache.Get(rc, cacheKey, mediaURL)
	if err != nil {
		return "", logs, errors.Wrapf(err, "error reading media id from redis: %s : %s", cacheKey, mediaURL)
	} else if mediaID != "" {
		return mediaID, logs, nil
	}

	// check in failure cache
	failKey := fmt.Sprintf("%s-%s", msg.Channel().UUID().String(), mediaURL)
	found, _ := failedMediaCache.Get(failKey)

	// any non nil value means we cached a failure, don't try again until our cache expires
	if found != nil {
		return "", logs, nil
	}

	// download media
	req, err := http.NewRequest("GET", mediaURL, nil)
	if err != nil {
		return "", logs, errors.Wrapf(err, "error building media request")
	}
	rr, err := utils.MakeHTTPRequest(req)
	log := courier.NewChannelLogFromRR("Fetching media", msg.Channel(), msg.ID(), rr).WithError("error fetching media", err)
	logs = append(logs, log)
	if err != nil {
		failedMediaCache.Set(failKey, true, cache.DefaultExpiration)
		return "", logs, nil
	}

	// upload media to WhatsApp
	baseURL := msg.Channel().StringConfigForKey(courier.ConfigBaseURL, "")
	url, err := url.Parse(baseURL)
	if err != nil {
		return "", logs, errors.Wrapf(err, "invalid base url set for WA channel: %s", baseURL)
	}
	dockerMediaURL, _ := url.Parse("/v1/media")

	req, err = http.NewRequest("POST", dockerMediaURL.String(), bytes.NewReader(rr.Body))
	if err != nil {
		return "", logs, errors.Wrapf(err, "error building request to media endpoint")
	}
	setWhatsAppAuthHeader(&req.Header, msg.Channel())
	req.Header.Add("Content-Type", http.DetectContentType(rr.Body))
	rr, err = utils.MakeHTTPRequest(req)
	log = courier.NewChannelLogFromRR("Uploading media to WhatsApp", msg.Channel(), msg.ID(), rr).WithError("Error uploading media to WhatsApp", err)
	logs = append(logs, log)
	if err != nil {
		failedMediaCache.Set(failKey, true, cache.DefaultExpiration)
		return "", logs, errors.Wrapf(err, "error uploading media to whatsapp")
	}

	// take uploaded media id
	mediaID, err = jsonparser.GetString(rr.Body, "media", "[0]", "id")
	if err != nil {
		return "", logs, errors.Wrapf(err, "error reading media id from response")
	}

	// put in cache
	err = rcache.Set(rc, cacheKey, mediaURL, mediaID)
	if err != nil {
		return "", logs, errors.Wrapf(err, "error setting media id in cache")
	}

	return mediaID, logs, nil
}

func sendWhatsAppMsg(msg courier.Msg, sendPath *url.URL, payload interface{}) (string, string, []*courier.ChannelLog, error) {
	start := time.Now()
	jsonBody, err := json.Marshal(payload)

	if err != nil {
		elapsed := time.Now().Sub(start)
		log := courier.NewChannelLogFromError("unable to build JSON body", msg.Channel(), msg.ID(), elapsed, err)
		return "", "", []*courier.ChannelLog{log}, err
	}
	req, _ := http.NewRequest(http.MethodPost, sendPath.String(), bytes.NewReader(jsonBody))
	req.Header = buildWhatsAppHeaders(msg.Channel())
	rr, err := utils.MakeHTTPRequest(req)
	log := courier.NewChannelLogFromRR("Message Sent", msg.Channel(), msg.ID(), rr).WithError("Message Send Error", err)
	errPayload := &mtErrorPayload{}
	err = json.Unmarshal(rr.Body, errPayload)

	// handle send msg errors
	if err == nil && len(errPayload.Errors) > 0 {
		if !hasWhatsAppContactError(*errPayload) {
			err := errors.Errorf("received error from send endpoint: %s", errPayload.Errors[0].Title)
			return "", "", []*courier.ChannelLog{log}, err
		}
		// check contact
		baseURL := fmt.Sprintf("%s://%s", sendPath.Scheme, sendPath.Host)
		rrCheck, err := checkWhatsAppContact(msg.Channel(), baseURL, msg.URN())

		if rrCheck == nil {
			elapsed := time.Now().Sub(start)
			checkLog := courier.NewChannelLogFromError("unable to build contact check request", msg.Channel(), msg.ID(), elapsed, err)
			return "", "", []*courier.ChannelLog{log, checkLog}, err
		}
		checkLog := courier.NewChannelLogFromRR("Contact check", msg.Channel(), msg.ID(), rrCheck).WithError("Status Error", err)

		if err != nil {
			return "", "", []*courier.ChannelLog{log, checkLog}, err
		}
		// update contact URN and msg destiny with returned wpp id
		wppID, err := jsonparser.GetString(rrCheck.Body, "contacts", "[0]", "wa_id")

		if err == nil {
			var updatedPayload interface{}

			// handle msg type casting
			switch v := payload.(type) {
			case mtTextPayload:
				v.To = wppID
				updatedPayload = v
			case mtImagePayload:
				v.To = wppID
				updatedPayload = v
			case mtVideoPayload:
				v.To = wppID
				updatedPayload = v
			case mtAudioPayload:
				v.To = wppID
				updatedPayload = v
			case mtDocumentPayload:
				v.To = wppID
				updatedPayload = v
			case templatePayload:
				v.To = wppID
				updatedPayload = v
			case hsmPayload:
				v.To = wppID
				updatedPayload = v
			}
			// marshal updated payload
			if updatedPayload != nil {
				payload = updatedPayload
				jsonBody, err = json.Marshal(payload)

				if err != nil {
					elapsed := time.Now().Sub(start)
					log := courier.NewChannelLogFromError("unable to build JSON body", msg.Channel(), msg.ID(), elapsed, err)
					return "", "", []*courier.ChannelLog{log, checkLog}, err
				}
			}
		}
		// try send msg again
		reqRetry, err := http.NewRequest(http.MethodPost, sendPath.String(), bytes.NewReader(jsonBody))
		if err != nil {
			return "", "", nil, err
		}
		reqRetry.Header = buildWhatsAppHeaders(msg.Channel())

		if retryParam != "" {
			reqRetry.URL.RawQuery = fmt.Sprintf("%s=1", retryParam)
		}

		rrRetry, err := utils.MakeHTTPRequest(reqRetry)
		retryLog := courier.NewChannelLogFromRR("Message Sent", msg.Channel(), msg.ID(), rrRetry).WithError("Message Send Error", err)

		if err != nil {
			return "", "", []*courier.ChannelLog{log, checkLog, retryLog}, err
		}
		externalID, err := getSendWhatsAppMsgId(rrRetry)
		return wppID, externalID, []*courier.ChannelLog{log, checkLog, retryLog}, err
	}
	externalID, err := getSendWhatsAppMsgId(rr)
	return "", externalID, []*courier.ChannelLog{log}, err
}

func setWhatsAppAuthHeader(header *http.Header, channel courier.Channel) {
	authToken := channel.StringConfigForKey(courier.ConfigAuthToken, "")

	if channel.ChannelType() == channelTypeD3 {
		header.Set(d3AuthorizationKey, authToken)
	} else {
		header.Set("Authorization", fmt.Sprintf("Bearer %s", authToken))
	}
}

func buildWhatsAppHeaders(channel courier.Channel) http.Header {
	header := http.Header{
		"Content-Type": []string{"application/json"},
		"Accept":       []string{"application/json"},
		"User-Agent":   []string{utils.HTTPUserAgent},
	}
	setWhatsAppAuthHeader(&header, channel)
	return header
}

func hasWhatsAppContactError(payload mtErrorPayload) bool {
	for _, err := range payload.Errors {
		if err.Code == 1006 && err.Title == "Resource not found" && err.Details == "unknown contact" {
			return true
		}
	}
	return false
}

func getSendWhatsAppMsgId(rr *utils.RequestResponse) (string, error) {
	if externalID, err := jsonparser.GetString(rr.Body, "messages", "[0]", "id"); err == nil {
		return externalID, nil
	} else {
		return "", errors.Errorf("unable to get message id from response body")
	}
}

type mtContactCheckPayload struct {
	Blocking   string   `json:"blocking"`
	Contacts   []string `json:"contacts"`
	ForceCheck bool     `json:"force_check"`
}

func checkWhatsAppContact(channel courier.Channel, baseURL string, urn urns.URN) (*utils.RequestResponse, error) {
	payload := mtContactCheckPayload{
		Blocking:   "wait",
		Contacts:   []string{fmt.Sprintf("+%s", urn.Path())},
		ForceCheck: true,
	}
	reqBody, err := json.Marshal(payload)

	if err != nil {
		return nil, err
	}
	sendURL := fmt.Sprintf("%s/v1/contacts", baseURL)
	req, _ := http.NewRequest(http.MethodPost, sendURL, bytes.NewReader(reqBody))
	req.Header = buildWhatsAppHeaders(channel)
	rr, err := utils.MakeHTTPRequest(req)

	if err != nil {
		return rr, err
	}
	// check contact status
	if status, err := jsonparser.GetString(rr.Body, "contacts", "[0]", "status"); err == nil {
		if status == "valid" {
			return rr, nil
		} else {
			return rr, errors.Errorf(`contact status is "%s"`, status)
		}
	} else {
		return rr, err
	}
}

func (h *handler) getTemplate(msg courier.Msg) (*MsgTemplating, error) {
	mdJSON := msg.Metadata()
	if len(mdJSON) == 0 {
		return nil, nil
	}
	metadata := &TemplateMetadata{}
	err := json.Unmarshal(mdJSON, metadata)
	if err != nil {
		return nil, err
	}
	templating := metadata.Templating
	if templating == nil {
		return nil, nil
	}

	// check our template is valid
	err = handlers.Validate(templating)
	if err != nil {
		return nil, errors.Wrapf(err, "invalid templating definition")
	}
	// check country
	if templating.Country != "" {
		templating.Language = fmt.Sprintf("%s_%s", templating.Language, templating.Country)
	}

	// map our language from iso639-3_iso3166-2 to the WA country / iso638-2 pair
	language, found := languageMap[templating.Language]
	if !found {
		return nil, fmt.Errorf("unable to find mapping for language: %s", templating.Language)
	}
	templating.Language = language

	return templating, err
}

type TemplateMetadata struct {
	Templating *MsgTemplating `json:"templating"`
}

type MsgTemplating struct {
	Template struct {
		Name string `json:"name" validate:"required"`
		UUID string `json:"uuid" validate:"required"`
	} `json:"template" validate:"required,dive"`
	Language  string   `json:"language" validate:"required"`
	Country   string   `json:"country"`
	Namespace string   `json:"namespace"`
	Variables []string `json:"variables"`
}

// mapping from iso639-3_iso3166-2 to WA language code
var languageMap = map[string]string{
	"afr":    "af",    // Afrikaans
	"sqi":    "sq",    // Albanian
	"ara":    "ar",    // Arabic
	"aze":    "az",    // Azerbaijani
	"ben":    "bn",    // Bengali
	"bul":    "bg",    // Bulgarian
	"cat":    "ca",    // Catalan
	"zho":    "zh_CN", // Chinese
	"zho_CN": "zh_CN", // Chinese (CHN)
	"zho_HK": "zh_HK", // Chinese (HKG)
	"zho_TW": "zh_TW", // Chinese (TAI)
	"hrv":    "hr",    // Croatian
	"ces":    "cs",    // Czech
	"dah":    "da",    // Danish
	"nld":    "nl",    // Dutch
	"eng":    "en",    // English
	"eng_GB": "en_GB", // English (UK)
	"eng_US": "en_US", // English (US)
	"est":    "et",    // Estonian
	"fil":    "fil",   // Filipino
	"fin":    "fi",    // Finnish
	"fra":    "fr",    // French
	"deu":    "de",    // German
	"ell":    "el",    // Greek
	"gul":    "gu",    // Gujarati
	"hau":    "ha",    // Hausa
	"enb":    "he",    // Hebrew
	"hin":    "hi",    // Hindi
	"hun":    "hu",    // Hungarian
	"ind":    "id",    // Indonesian
	"gle":    "ga",    // Irish
	"ita":    "it",    // Italian
	"jpn":    "ja",    // Japanese
	"kan":    "kn",    // Kannada
	"kaz":    "kk",    // Kazakh
	"kor":    "ko",    // Korean
	"lao":    "lo",    // Lao
	"lav":    "lv",    // Latvian
	"lit":    "lt",    // Lithuanian
	"mal":    "ml",    // Malayalam
	"mkd":    "mk",    // Macedonian
	"msa":    "ms",    // Malay
	"mar":    "mr",    // Marathi
	"nob":    "nb",    // Norwegian
	"fas":    "fa",    // Persian
	"pol":    "pl",    // Polish
	"por":    "pt_PT", // Portuguese
	"por_BR": "pt_BR", // Portuguese (BR)
	"por_PT": "pt_PT", // Portuguese (POR)
	"pan":    "pa",    // Punjabi
	"ron":    "ro",    // Romanian
	"rus":    "ru",    // Russian
	"srp":    "sr",    // Serbian
	"slk":    "sk",    // Slovak
	"slv":    "sl",    // Slovenian
	"spa":    "es",    // Spanish
	"spa_AR": "es_AR", // Spanish (ARG)
	"spa_ES": "es_ES", // Spanish (SPA)
	"spa_MX": "es_MX", // Spanish (MEX)
	"swa":    "sw",    // Swahili
	"swe":    "sv",    // Swedish
	"tam":    "ta",    // Tamil
	"tel":    "te",    // Telugu
	"tha":    "th",    // Thai
	"tur":    "tr",    // Turkish
	"ukr":    "uk",    // Ukrainian
	"urd":    "ur",    // Urdu
	"uzb":    "uz",    // Uzbek
	"vie":    "vi",    // Vietnamese
	"zul":    "zu",    // Zulu
}<|MERGE_RESOLUTION|>--- conflicted
+++ resolved
@@ -13,6 +13,7 @@
 
 	"github.com/buger/jsonparser"
 	"github.com/nyaruka/courier"
+	"github.com/nyaruka/courier/backends/rapidpro"
 	"github.com/nyaruka/courier/handlers"
 	"github.com/nyaruka/courier/utils"
 	"github.com/nyaruka/gocommon/rcache"
@@ -159,8 +160,8 @@
 			MimeType string `json:"mime_type" validate:"required"`
 			Sha256   string `json:"sha256"    validate:"required"`
 		} `json:"voice"`
-		Contacts []struct{
-			Phones []struct{
+		Contacts []struct {
+			Phones []struct {
 				Phone string `json:"phone"`
 			} `json:"phones"`
 		} `json:"contacts"`
@@ -173,7 +174,6 @@
 	} `json:"statuses"`
 }
 
-<<<<<<< HEAD
 // checkBlockedContact is a function to verify if the contact from msg has status blocked to return an error or not if it is active
 func checkBlockedContact(payload *eventPayload, ctx context.Context, channel courier.Channel, h *handler) error {
 	if len(payload.Contacts) > 0 {
@@ -196,8 +196,6 @@
 	return nil
 }
 
-=======
->>>>>>> 9d775575
 // receiveMessage is our HTTP handler function for incoming messages
 func (h *handler) receiveEvent(ctx context.Context, channel courier.Channel, w http.ResponseWriter, r *http.Request) ([]courier.Event, error) {
 	payload := &eventPayload{}
@@ -277,7 +275,7 @@
 				phones = append(phones, phone.Phone)
 			}
 			text = strings.Join(phones, ", ")
-		}else {
+		} else {
 			// we received a message type we do not support.
 			courier.LogRequestError(r, channel, fmt.Errorf("unsupported message type %s", msg.Type))
 		}
@@ -466,15 +464,15 @@
 	Default string `json:"default"`
 }
 
-type mmtImage struct{
+type mmtImage struct {
 	Link string `json:"link,omitempty"`
 }
 
-type mmtDocument struct{
+type mmtDocument struct {
 	Link string `json:"link,omitempty"`
 }
 
-type mmtVideo struct{
+type mmtVideo struct {
 	Link string `json:"link,omitempty"`
 }
 
@@ -578,7 +576,7 @@
 	// do we have a template?
 	var templating *MsgTemplating
 	templating, err = h.getTemplate(msg)
-	
+
 	if templating != nil || len(msg.Attachments()) == 0 {
 		if err != nil {
 			return nil, errors.Wrapf(err, "unable to decode template: %s for channel: %s", string(msg.Metadata()), msg.Channel().UUID())
@@ -625,9 +623,9 @@
 				}
 				payload.Template.Components = append(payload.Template.Components, *component)
 
-				if(len(msg.Attachments()) > 0){
-
-					header := &Component{Type:"header"}
+				if len(msg.Attachments()) > 0 {
+
+					header := &Component{Type: "header"}
 
 					for _, attachment := range msg.Attachments() {
 
@@ -642,31 +640,31 @@
 						if err != nil && mediaID != "" {
 							mediaURL = ""
 						}
-						if strings.HasPrefix(mimeType, "image"){
+						if strings.HasPrefix(mimeType, "image") {
 							image := &mmtImage{
 								Link: mediaURL,
 							}
 							header.Parameters = append(header.Parameters, Param{Type: "image", Image: image})
 							payload.Template.Components = append(payload.Template.Components, *header)
-						}else if strings.HasPrefix(mimeType, "application"){
+						} else if strings.HasPrefix(mimeType, "application") {
 							document := &mmtDocument{
 								Link: mediaURL,
 							}
 							header.Parameters = append(header.Parameters, Param{Type: "document", Document: document})
 							payload.Template.Components = append(payload.Template.Components, *header)
-						}else if strings.HasPrefix(mimeType, "video") {
+						} else if strings.HasPrefix(mimeType, "video") {
 							video := &mmtVideo{
 								Link: mediaURL,
 							}
 							header.Parameters = append(header.Parameters, Param{Type: "video", Video: video})
 							payload.Template.Components = append(payload.Template.Components, *header)
-						}else {
+						} else {
 							duration := time.Since(start)
 							err = fmt.Errorf("unknown attachment mime type: %s", mimeType)
 							attachmentLogs := []*courier.ChannelLog{courier.NewChannelLogFromError("Error sending message", msg.Channel(), msg.ID(), duration, err)}
 							logs = append(logs, attachmentLogs...)
 							break
-						}		
+						}
 					}
 				}
 
