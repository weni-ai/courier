package courier

import (
	"context"
	"encoding/json"
	"fmt"
	"time"

	"github.com/buger/jsonparser"
	"github.com/nyaruka/courier/billing"
	"github.com/nyaruka/courier/metrics"
	"github.com/nyaruka/courier/templates"
	"github.com/nyaruka/courier/utils"
	"github.com/nyaruka/librato"
	"github.com/pkg/errors"
	"github.com/sirupsen/logrus"
)

// Foreman takes care of managing our set of sending workers and assigns msgs for each to send
type Foreman struct {
	server           Server
	senders          []*Sender
	availableSenders chan *Sender
	quit             chan bool
}

// NewForeman creates a new Foreman for the passed in server with the number of max senders
func NewForeman(server Server, maxSenders int) *Foreman {
	foreman := &Foreman{
		server:           server,
		senders:          make([]*Sender, maxSenders),
		availableSenders: make(chan *Sender, maxSenders),
		quit:             make(chan bool),
	}

	for i := 0; i < maxSenders; i++ {
		foreman.senders[i] = NewSender(foreman, i)
	}

	return foreman
}

// Start starts the foreman and all its senders, assigning jobs while there are some
func (f *Foreman) Start() {
	metrics.SetAvailableWorkers(len(f.senders))
	metrics.SetUsedWorkers(0)

	for _, sender := range f.senders {
		sender.Start()
	}
	go f.Assign()
}

// Stop stops the foreman and all its senders, the wait group of the server can be used to track progress
func (f *Foreman) Stop() {
	for _, sender := range f.senders {
		sender.Stop()
	}
	close(f.quit)
	logrus.WithField("comp", "foreman").WithField("state", "stopping").Info("foreman stopping")

	metrics.SetUsedWorkers(0)
	metrics.SetAvailableWorkers(0)
}

// Assign is our main loop for the Foreman, it takes care of popping the next outgoing messages from our
// backend and assigning them to workers
func (f *Foreman) Assign() {
	f.server.WaitGroup().Add(1)
	defer f.server.WaitGroup().Done()
	log := logrus.WithField("comp", "foreman")

	log.WithFields(logrus.Fields{
		"state":   "started",
		"senders": len(f.senders),
	}).Info("senders started and waiting")

	backend := f.server.Backend()
	lastSleep := false

	go f.RecordWorkerMetrics()

	for true {
		select {
		// return if we have been told to stop
		case <-f.quit:
			log.WithField("state", "stopped").Info("foreman stopped")
			return

		// otherwise, grab the next msg and assign it to a sender
		case sender := <-f.availableSenders:
			// see if we have a message to work on
			ctx, cancel := context.WithTimeout(context.Background(), time.Second*30)
			msg, err := backend.PopNextOutgoingMsg(ctx)
			cancel()

			if err == nil && msg != nil {
				// if so, assign it to our sender
				sender.job <- msg
				lastSleep = false
			} else {
				// we received an error getting the next message, log it
				if err != nil {
					log.WithError(err).Error("error popping outgoing msg")
				}

				// add our sender back to our queue and sleep a bit
				if !lastSleep {
					log.Debug("sleeping, no messages")
					lastSleep = true
				}
				f.availableSenders <- sender
				time.Sleep(250 * time.Millisecond)
			}
		}
	}
}

func (f *Foreman) RecordWorkerMetrics() {
	for {
		metrics.SetAvailableWorkers(len(f.availableSenders))
		metrics.SetUsedWorkers(len(f.senders) - len(f.availableSenders))
		time.Sleep(1 * time.Second)
	}
}

// Sender is our type for a single goroutine that is sending messages
type Sender struct {
	id      int
	foreman *Foreman
	job     chan Msg
	log     *logrus.Entry
}

// NewSender creates a new sender responsible for sending messages
func NewSender(foreman *Foreman, id int) *Sender {
	sender := &Sender{
		id:      id,
		foreman: foreman,
		job:     make(chan Msg, 1),
	}
	return sender
}

// Start starts our Sender's goroutine and has it start waiting for tasks from the foreman
func (w *Sender) Start() {
	go func() {
		w.foreman.server.WaitGroup().Add(1)
		defer w.foreman.server.WaitGroup().Done()

		log := logrus.WithField("comp", "sender").WithField("sender_id", w.id)
		log.Debug("started")

		for true {
			// list ourselves as available for work
			w.foreman.availableSenders <- w

			// grab our next piece of work
			msg := <-w.job

			// exit if we were stopped
			if msg == nil {
				log.Debug("stopped")
				return
			}

			w.sendMessage(msg)
		}
	}()
}

// Stop stops our senders, callers can use the server's wait group to track progress
func (w *Sender) Stop() {
	close(w.job)
}

func (w *Sender) sendMessage(msg Msg) {
	// --- HANDLE MESSAGE ACTION ---
	if msg.ActionType() == MsgActionTypingIndicator {
		actionCallCtx, actionCallCancel := context.WithTimeout(context.Background(), time.Second*20)
		defer actionCallCancel()

		// Set a flag in the context to indicate this is an action
		actionCallCtx = context.WithValue(actionCallCtx, "is_action", true)

		_, err := w.foreman.server.SendMsgAction(actionCallCtx, msg)
		if err != nil {
			fmt.Printf("Error processing message action: %v\n", err)
		}
		return
	}

	log := logrus.WithField("comp", "sender").WithField("sender_id", w.id).WithField("channel_uuid", msg.Channel().UUID())

	var status MsgStatus
	server := w.foreman.server
	backend := server.Backend()

	// we don't want any individual send taking more than 35s
	sendCTX, cancel := context.WithTimeout(context.Background(), time.Second*35)
	defer cancel()

	log = log.WithField("msg_id", msg.ID().String()).WithField("msg_text", msg.Text()).WithField("msg_urn", msg.URN().Identity())
	if len(msg.Attachments()) > 0 {
		log = log.WithField("attachments", msg.Attachments())
	}
	if len(msg.QuickReplies()) > 0 {
		log = log.WithField("quick_replies", msg.QuickReplies())
	}

	start := time.Now()

	// if this is a resend, clear our sent status
	if msg.IsResend() {
		err := backend.ClearMsgSent(sendCTX, msg.ID())
		if err != nil {
			log.WithError(err).Error("error clearing sent status for msg")
		}

	}

	// was this msg already sent? (from a double queue?)
	sent, err := backend.WasMsgSent(sendCTX, msg.ID())

	// failing on a lookup isn't a halting problem but we should log it
	if err != nil {
		log.WithError(err).Error("error looking up msg was sent")
	}

	// is this msg in a loop?
	loop, err := backend.IsMsgLoop(sendCTX, msg)

	// failing on loop lookup isn't permanent, but log
	if err != nil {
		log.WithError(err).Error("error looking up msg loop")
	}

	if sent {
		fmt.Println("--------- Message already sent, creating wired status")
		// if this message was already sent, create a wired status for it
		status = backend.NewMsgStatusForID(msg.Channel(), msg.ID(), MsgWired)
		log.Warning("duplicate send, marking as wired")
	} else if loop {
		fmt.Println("--------- Message in loop, creating failed status")
		// if this contact is in a loop, fail the message immediately without sending
		status = backend.NewMsgStatusForID(msg.Channel(), msg.ID(), MsgFailed)
		status.AddLog(NewChannelLogFromError("Message Loop", msg.Channel(), msg.ID(), 0, fmt.Errorf("message loop detected, failing message without send")))
		log.Error("message loop detected, failing message")
	} else {

		waitMediaChannels := w.foreman.server.Config().WaitMediaChannels
		msgChannel := msg.Channel().ChannelType().String()
		mustWait := utils.StringArrayContains(waitMediaChannels, msgChannel)

		if mustWait {
			// check if previous message is already Delivered
			msgUUID := msg.UUID().String()

			if msgUUID != "" {
				ctx, cancel := context.WithTimeout(context.Background(), time.Second*35)
				defer cancel()

				msgEvents, err := server.Backend().GetRunEventsByMsgUUIDFromDB(ctx, msgUUID)

				if err != nil {
					log.Error(errors.Wrap(err, "unable to get events"))
				}

				if msgEvents != nil {

					msgIndex := func(slice []RunEvent, item string) int {
						for i := range slice {
							if slice[i].Msg.UUID == item {
								return i
							}
						}
						return -1
					}(msgEvents, msg.UUID().String())

					if msgIndex > 0 {
						ctx, cancel := context.WithTimeout(context.Background(), time.Second*35)
						defer cancel()
						previousEventMsgUUID := msgEvents[msgIndex-1].Msg.UUID
						tries := 0
						tryLimit := w.foreman.server.Config().WaitMediaCount
						for tries < tryLimit {
							tries++
							prevMsg, err := server.Backend().GetMessage(ctx, previousEventMsgUUID)
							if err != nil {
								log.Error(errors.Wrap(err, "GetMessage for previous message failed"))
								break
							}
							if prevMsg != nil {
								if prevMsg.Status() != MsgDelivered &&
									prevMsg.Status() != MsgRead {
									sleepDuration := time.Duration(w.foreman.server.Config().WaitMediaSleepDuration)
									time.Sleep(time.Millisecond * sleepDuration)
									continue
								}
							}
							break
						}
					}
				}
			}
		}

		nsendCTX, ncancel := context.WithTimeout(context.Background(), time.Second*35)
		defer ncancel()
		// send our message
		status, err = server.SendMsg(nsendCTX, msg)
		duration := time.Now().Sub(start)
		secondDuration := float64(duration) / float64(time.Second)
		millisecondDuration := float64(duration) / float64(time.Millisecond)

		if err != nil {
			log.WithError(err).WithField("elapsed", duration).Error("error sending message")
			if status == nil {
				status = backend.NewMsgStatusForID(msg.Channel(), msg.ID(), MsgErrored)
				status.AddLog(NewChannelLogFromError("Sending Error", msg.Channel(), msg.ID(), duration, err))
			}
		}

		// report to librato and log locally
		if status.Status() == MsgErrored || status.Status() == MsgFailed {
			log.WithField("elapsed", duration).Warning("msg errored")
			librato.Gauge(fmt.Sprintf("courier.msg_send_error_%s", msg.Channel().ChannelType()), secondDuration)
			metrics.SetMsgSendErrorByType(msg.Channel().ChannelType().String(), millisecondDuration)
			metrics.SetMsgSendErrorByUUID(msg.Channel().UUID().UUID, millisecondDuration)
		} else {
			log.WithField("elapsed", duration).Info("msg sent")
			librato.Gauge(fmt.Sprintf("courier.msg_send_%s", msg.Channel().ChannelType()), secondDuration)
			metrics.SetMsgSendSuccessByType(msg.Channel().ChannelType().String(), millisecondDuration)
			metrics.SetMsgSendSuccessByUUID(msg.Channel().UUID().UUID, millisecondDuration)
		}

		sentOk := status.Status() != MsgErrored && status.Status() != MsgFailed
<<<<<<< HEAD
		if sentOk && w.foreman.server.Billing() != nil {
			chatsUUID, _ := jsonparser.GetString(msg.Metadata(), "chats_msg_uuid")
			if msg.Channel().ChannelType() != "WAC" || chatsUUID != "" { // if message is not to a WAC channel or is from a wenichats agent then send to exchange
				ticketerType, _ := jsonparser.GetString(msg.Metadata(), "ticketer_type")
				fromTicketer := ticketerType != ""

				billingMsg := billing.NewMessage(
					string(msg.URN().Identity()),
					"",
					msg.Channel().UUID().String(),
					"",
					status.ExternalID(),
					time.Now().Format(time.RFC3339),
					"O",
					msg.Channel().ChannelType().String(),
					msg.Text(),
					msg.Attachments(),
					msg.QuickReplies(),
					fromTicketer,
					chatsUUID,
					"",
				)
				routingKey := billing.RoutingKeyCreate
				if msg.Channel().ChannelType() == "WAC" {
					routingKey = billing.RoutingKeyWAC
=======
		if sentOk {
			if w.foreman.server.Billing() != nil {
				chatsUUID, _ := jsonparser.GetString(msg.Metadata(), "chats_msg_uuid")
				if chatsUUID != "" {
					ticketerType, _ := jsonparser.GetString(msg.Metadata(), "ticketer_type")
					fromTicketer := ticketerType != ""

					billingMsg := billing.NewMessage(
						string(msg.URN().Identity()),
						"",
						msg.ContactName(),
						msg.Channel().UUID().String(),
						status.ExternalID(),
						time.Now().Format(time.RFC3339),
						"O",
						msg.Channel().ChannelType().String(),
						msg.Text(),
						msg.Attachments(),
						msg.QuickReplies(),
						fromTicketer,
						chatsUUID,
						string(msg.Status()),
					)
					if msg.Channel().ChannelType() == "WAC" {
						w.foreman.server.Billing().SendAsync(billingMsg, billing.RoutingKeyWAC, nil, nil)
					}
					w.foreman.server.Billing().SendAsync(billingMsg, billing.RoutingKeyCreate, nil, nil)
>>>>>>> e00baefb
				}
				w.foreman.server.Billing().SendAsync(billingMsg, routingKey, nil, nil)
			}
		}

		isTemplateMessage, metadata := isTemplateMessage(msg)

		if w.foreman.server.Templates() != nil && isTemplateMessage {
			templatingData := metadata.Templating
			templateName := templatingData.Template.Name
			templateUUID := templatingData.Template.UUID
			templateLanguage := templatingData.Language
			templateNamespace := templatingData.Namespace

			var templateVariables []string
			if templatingData.Variables != nil {
				templateVariables = templatingData.Variables
			}
			for i := 0; i < 5000; i++ {
				templateMsg := templates.NewTemplateMessage(
					string(msg.URN().Identity()),
					"",
					msg.Channel().UUID().String(),
					status.ExternalID(),
					time.Now().Format(time.RFC3339),
					"O",
					msg.Channel().ChannelType().String(),
					msg.Text(),
					templateName,
					templateUUID,
					templateLanguage,
					templateNamespace,
					templateVariables,
				)
				w.foreman.server.Templates().SendAsync(templateMsg, templates.RoutingKeySend, nil, nil)
			}
		}
	}

	// we allot 15 seconds to write our status to the db
	writeCTX, cancel := context.WithTimeout(context.Background(), time.Second*15)
	defer cancel()

	err = backend.WriteMsgStatus(writeCTX, status)
	if err != nil {
		log.WithError(err).Info("error writing msg status")
	}

	// write our logs as well
	err = backend.WriteChannelLogs(writeCTX, status.Logs())
	if err != nil {
		log.WithError(err).Info("error writing msg logs")
	}

	// mark our send task as complete
	backend.MarkOutgoingMsgComplete(writeCTX, msg, status)
}

// isTemplateMessage checks if a message contains valid template metadata
func isTemplateMessage(msg Msg) (bool, *templates.TemplateMetadata) {
	if msg.Metadata() == nil {
		return false, nil
	}

	mdJSON := msg.Metadata()
	metadata := &templates.TemplateMetadata{}
	err := json.Unmarshal(mdJSON, metadata)
	if err != nil {
		return false, nil
	}

	// Check if templating data exists and has required fields
	if metadata.Templating == nil {
		return false, metadata
	}

	// Verify that essential template fields are present
	templating := metadata.Templating
	if templating.Template.Name == "" || templating.Template.UUID == "" || templating.Language == "" {
		return false, metadata
	}

	return true, metadata
}<|MERGE_RESOLUTION|>--- conflicted
+++ resolved
@@ -335,10 +335,9 @@
 		}
 
 		sentOk := status.Status() != MsgErrored && status.Status() != MsgFailed
-<<<<<<< HEAD
 		if sentOk && w.foreman.server.Billing() != nil {
 			chatsUUID, _ := jsonparser.GetString(msg.Metadata(), "chats_msg_uuid")
-			if msg.Channel().ChannelType() != "WAC" || chatsUUID != "" { // if message is not to a WAC channel or is from a wenichats agent then send to exchange
+			if chatsUUID != "" { // if is from a wenichats agent then send to exchange
 				ticketerType, _ := jsonparser.GetString(msg.Metadata(), "ticketer_type")
 				fromTicketer := ticketerType != ""
 
@@ -356,42 +355,12 @@
 					msg.QuickReplies(),
 					fromTicketer,
 					chatsUUID,
-					"",
+					string(msg.Status()),
 				)
-				routingKey := billing.RoutingKeyCreate
 				if msg.Channel().ChannelType() == "WAC" {
-					routingKey = billing.RoutingKeyWAC
-=======
-		if sentOk {
-			if w.foreman.server.Billing() != nil {
-				chatsUUID, _ := jsonparser.GetString(msg.Metadata(), "chats_msg_uuid")
-				if chatsUUID != "" {
-					ticketerType, _ := jsonparser.GetString(msg.Metadata(), "ticketer_type")
-					fromTicketer := ticketerType != ""
-
-					billingMsg := billing.NewMessage(
-						string(msg.URN().Identity()),
-						"",
-						msg.ContactName(),
-						msg.Channel().UUID().String(),
-						status.ExternalID(),
-						time.Now().Format(time.RFC3339),
-						"O",
-						msg.Channel().ChannelType().String(),
-						msg.Text(),
-						msg.Attachments(),
-						msg.QuickReplies(),
-						fromTicketer,
-						chatsUUID,
-						string(msg.Status()),
-					)
-					if msg.Channel().ChannelType() == "WAC" {
-						w.foreman.server.Billing().SendAsync(billingMsg, billing.RoutingKeyWAC, nil, nil)
-					}
-					w.foreman.server.Billing().SendAsync(billingMsg, billing.RoutingKeyCreate, nil, nil)
->>>>>>> e00baefb
+					w.foreman.server.Billing().SendAsync(billingMsg, billing.RoutingKeyWAC, nil, nil)
 				}
-				w.foreman.server.Billing().SendAsync(billingMsg, routingKey, nil, nil)
+				w.foreman.server.Billing().SendAsync(billingMsg, billing.RoutingKeyCreate, nil, nil)
 			}
 		}
 
