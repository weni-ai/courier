--- conflicted
+++ resolved
@@ -213,35 +213,6 @@
 	ts.Nil(err)
 }
 
-<<<<<<< HEAD
-func (ts *BackendTestSuite) TestDeleteMsgWithExternalID() {
-	knChannel := ts.getChannel("KN", "dbc126ed-66bc-4e28-b67b-81dc3327c95d")
-
-	ctx := context.Background()
-
-	// no error for invalid external ID
-	err := ts.b.DeleteMsgWithExternalID(ctx, knChannel, "ext-invalid")
-	ts.Nil(err)
-
-	// cannot change out going messages
-	err = ts.b.DeleteMsgWithExternalID(ctx, knChannel, "ext1")
-	ts.Nil(err)
-
-	m := readMsgFromDB(ts.b, courier.NewMsgID(10000))
-	ts.Equal(m.Text_, "test message")
-	ts.Equal(len(m.Attachments()), 0)
-	ts.Equal(m.Visibility_, MsgVisibility("V"))
-
-	// for incoming messages mark them deleted by sender and readact their text and clear their attachments
-	err = ts.b.DeleteMsgWithExternalID(ctx, knChannel, "ext2")
-	ts.Nil(err)
-
-	m = readMsgFromDB(ts.b, courier.NewMsgID(10002))
-	ts.Equal(m.Text_, "")
-	ts.Equal(len(m.Attachments()), 0)
-	ts.Equal(m.Visibility_, MsgVisibility("X"))
-
-=======
 func (ts *BackendTestSuite) TestContactForURN() {
 
 	db := sqlx.MustConnect("postgres", "postgres://courier:courier@localhost:5432/courier_test?sslmode=disable")
@@ -275,7 +246,6 @@
 
 	db.Get(&countCttWpp, `SELECT count(*) FROM contacts_contact as c, contacts_contacturn as u WHERE u.scheme = 'whatsapp' AND c.id = u.contact_id`)
 	ts.Equal(1, countCttWpp)
->>>>>>> 180259f2
 }
 
 func (ts *BackendTestSuite) TestContact() {
