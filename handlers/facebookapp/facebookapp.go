package facebookapp

import (
	"bytes"
	"context"
	"crypto/hmac"
	"crypto/sha1"
	"encoding/hex"
	"encoding/json"
	"fmt"
	"io"
	"mime/multipart"
	"net/http"
	"net/textproto"
	"net/url"
	"path/filepath"
	"strconv"
	"strings"
	"time"

	"github.com/buger/jsonparser"
	"github.com/gabriel-vasile/mimetype"
	"github.com/nyaruka/courier"
	"github.com/nyaruka/courier/billing"
	"github.com/nyaruka/courier/handlers"
	"github.com/nyaruka/courier/templates"
	"github.com/nyaruka/courier/utils"
	"github.com/nyaruka/gocommon/rcache"
	"github.com/nyaruka/gocommon/urns"
	"github.com/nyaruka/gocommon/uuids"
	"github.com/patrickmn/go-cache"
	"github.com/pkg/errors"
	"github.com/sirupsen/logrus"
)

// Endpoints we hit
var (
	sendURL  = "https://graph.facebook.com/v12.0/me/messages"
	graphURL = "https://graph.facebook.com/v22.0/"

	signatureHeader = "X-Hub-Signature"

	// max for the body
<<<<<<< HEAD
	maxMsgLengthIG  = 1000
	maxMsgLengthFBA = 2000
	maxMsgLengthWAC = 4096
=======
	maxMsgLengthIG             = 1000
	maxMsgLengthFBA            = 2000
	maxMsgLengthWAC            = 4096
	maxMsgLengthInteractiveWAC = 1024
>>>>>>> 180259f2

	// Sticker ID substitutions
	stickerIDToEmoji = map[int64]string{
		369239263222822: "👍", // small
		369239343222814: "👍", // medium
		369239383222810: "👍", // big
	}

	tagByTopic = map[string]string{
		"event":    "CONFIRMED_EVENT_UPDATE",
		"purchase": "POST_PURCHASE_UPDATE",
		"account":  "ACCOUNT_UPDATE",
		"agent":    "HUMAN_AGENT",
	}
)

// keys for extra in channel events
const (
	referrerIDKey = "referrer_id"
	sourceKey     = "source"
	adIDKey       = "ad_id"
	typeKey       = "type"
	titleKey      = "title"
	payloadKey    = "payload"
)

var waStatusMapping = map[string]courier.MsgStatusValue{
	"sent":      courier.MsgSent,
	"delivered": courier.MsgDelivered,
	"read":      courier.MsgRead,
	"failed":    courier.MsgFailed,
}

var waTemplateTypeMapping = map[string]string{
	"authentication": "authentication",
	"marketing":      "marketing",
	"utility":        "utility",
}

var waIgnoreStatuses = map[string]bool{
	"deleted": true,
}

const (
	mediaCacheKeyPatternWhatsapp = "whatsapp_cloud_media_%s"
)

var failedMediaCache *cache.Cache

const (
	InteractiveProductSingleType         = "product"
	InteractiveProductListType           = "product_list"
	InteractiveProductCatalogType        = "catalog_product"
	InteractiveProductCatalogMessageType = "catalog_message"
)

var integrationWebhookFields = map[string]bool{
	"message_template_status_update":  true,
	"template_category_update":        true,
	"message_template_quality_update": true,
	"account_update":                  true,
}

func newHandler(channelType courier.ChannelType, name string, useUUIDRoutes bool) courier.ChannelHandler {
	return &handler{handlers.NewBaseHandlerWithParams(channelType, name, useUUIDRoutes)}
}

func newWACDemoHandler(channelType courier.ChannelType, name string) courier.ChannelHandler {
	return &handler{handlers.NewBaseHandler(channelType, name)}
}

func init() {
	courier.RegisterHandler(newHandler("IG", "Instagram", false))
	courier.RegisterHandler(newHandler("FBA", "Facebook", false))
	courier.RegisterHandler(newHandler("WAC", "WhatsApp Cloud", false))
<<<<<<< HEAD
=======
	courier.RegisterHandler(newWACDemoHandler("WCD", "WhatsApp Cloud Demo"))

	failedMediaCache = cache.New(15*time.Minute, 15*time.Minute)
>>>>>>> 180259f2
}

type handler struct {
	handlers.BaseHandler
}

// Initialize is called by the engine once everything is loaded
func (h *handler) Initialize(s courier.Server) error {
	h.SetServer(s)
	if h.ChannelName() == "WhatsApp Cloud Demo" {
		s.AddHandlerRoute(h, http.MethodPost, "receive", h.receiveDemoEvent)
	} else {
		s.AddHandlerRoute(h, http.MethodGet, "receive", h.receiveVerify)
		s.AddHandlerRoute(h, http.MethodPost, "receive", h.receiveEvent)
	}
	return nil
}

type Sender struct {
	ID      string `json:"id"`
	UserRef string `json:"user_ref,omitempty"`
}

type User struct {
	ID string `json:"id"`
}

// {
//   "object":"page",
//   "entry":[{
//     "id":"180005062406476",
//     "time":1514924367082,
//     "messaging":[{
//       "sender":  {"id":"1630934236957797"},
//       "recipient":{"id":"180005062406476"},
//       "timestamp":1514924366807,
//       "message":{
//         "mid":"mid.$cAAD5QiNHkz1m6cyj11guxokwkhi2",
//         "seq":33116,
//         "text":"65863634"
//       }
//     }]
//   }]
// }

type wacMedia struct {
	Caption  string `json:"caption"`
	Filename string `json:"filename"`
	ID       string `json:"id"`
	Mimetype string `json:"mime_type"`
	SHA256   string `json:"sha256"`
}

type wacSticker struct {
	Animated bool   `json:"animated"`
	ID       string `json:"id"`
	Mimetype string `json:"mime_type"`
	SHA256   string `json:"sha256"`
}

type moPayload struct {
	Object string `json:"object"`
	Entry  []struct {
		ID      string `json:"id"`
		Time    int64  `json:"time"`
		Changes []struct {
			Field string `json:"field"`
			Value struct {
				From struct {
					ID       string `json:"id"`
					Username string `json:"username"`
				} `json:"from"`
				ID    string `json:"id"`
				Media struct {
					AdID             string `json:"ad_id"`
					ID               string `json:"id"`
					MediaProductType string `json:"media_product_type"`
					OriginalMediaID  string `json:"original_media_id"`
				}
				Text             string `json:"text"`
				MessagingProduct string `json:"messaging_product"`
				Metadata         *struct {
					DisplayPhoneNumber string `json:"display_phone_number"`
					PhoneNumberID      string `json:"phone_number_id"`
				} `json:"metadata"`
				Contacts []struct {
					Profile struct {
						Name string `json:"name"`
					} `json:"profile"`
					WaID string `json:"wa_id"`
				} `json:"contacts"`
				Messages []struct {
					ID        string `json:"id"`
					From      string `json:"from"`
					Timestamp string `json:"timestamp"`
					Type      string `json:"type"`
					Context   *struct {
						Forwarded           bool   `json:"forwarded"`
						FrequentlyForwarded bool   `json:"frequently_forwarded"`
						From                string `json:"from"`
						ID                  string `json:"id"`
					} `json:"context"`
					Text struct {
						Body string `json:"body"`
					} `json:"text"`
					Image    *wacMedia   `json:"image"`
					Audio    *wacMedia   `json:"audio"`
					Video    *wacMedia   `json:"video"`
					Document *wacMedia   `json:"document"`
					Voice    *wacMedia   `json:"voice"`
					Sticker  *wacSticker `json:"sticker"`
					Location *struct {
						Latitude  float64 `json:"latitude"`
						Longitude float64 `json:"longitude"`
						Name      string  `json:"name"`
						Address   string  `json:"address"`
					} `json:"location"`
					Button *struct {
						Text    string `json:"text"`
						Payload string `json:"payload"`
					} `json:"button"`
					Interactive struct {
						Type        string `json:"type"`
						ButtonReply struct {
							ID    string `json:"id"`
							Title string `json:"title"`
						} `json:"button_reply,omitempty"`
						ListReply struct {
							ID    string `json:"id"`
							Title string `json:"title"`
						} `json:"list_reply,omitempty"`
						NFMReply struct {
							Name         string `json:"name,omitempty"`
							ResponseJSON string `json:"response_json"`
						} `json:"nfm_reply"`
						PaymentMethod struct {
							PaymentMethod    string `json:"payment_method"`
							PaymentTimestamp int64  `json:"payment_timestamp"`
							ReferenceID      string `json:"reference_id"`
							LastFourDigits   string `json:"last_four_digits"`
							CredentialID     string `json:"credential_id"`
						} `json:"payment_method,omitempty"`
					} `json:"interactive,omitempty"`
					Contacts []struct {
						Name struct {
							FirstName     string `json:"first_name"`
							LastName      string `json:"last_name"`
							FormattedName string `json:"formatted_name"`
						} `json:"name"`
						Phones []struct {
							Phone string `json:"phone"`
							WaID  string `json:"wa_id"`
							Type  string `json:"type"`
						} `json:"phones"`
					} `json:"contacts"`
<<<<<<< HEAD
=======
					Referral struct {
						Headline   string    `json:"headline"`
						Body       string    `json:"body"`
						SourceType string    `json:"source_type"`
						SourceID   string    `json:"source_id"`
						SourceURL  string    `json:"source_url"`
						Image      *wacMedia `json:"image"`
						Video      *wacMedia `json:"video"`
						CtwaClid   string    `json:"ctwa_clid"`
					} `json:"referral"`
					Order struct {
						CatalogID    string `json:"catalog_id"`
						Text         string `json:"text"`
						ProductItems []struct {
							ProductRetailerID string  `json:"product_retailer_id"`
							Quantity          int     `json:"quantity"`
							ItemPrice         float64 `json:"item_price"`
							Currency          string  `json:"currency"`
						} `json:"product_items"`
					} `json:"order"`
					Errors []struct {
						Code      int    `json:"code"`
						Title     string `json:"title"`
						Message   string `json:"message"`
						ErrorData struct {
							Details string `json:"details"`
						} `json:"error_data"`
						Type string `json:"type"`
					} `json:"errors"`
>>>>>>> 180259f2
				} `json:"messages"`
				Statuses []struct {
					ID           string `json:"id"`
					RecipientID  string `json:"recipient_id"`
					Status       string `json:"status"`
					Timestamp    string `json:"timestamp"`
					Type         string `json:"type"`
					Conversation *struct {
						ID     string `json:"id"`
						Origin *struct {
							Type string `json:"type"`
						} `json:"origin"`
					} `json:"conversation"`
					Pricing *struct {
						PricingModel string `json:"pricing_model"`
						Billable     bool   `json:"billable"`
						Category     string `json:"category"`
					} `json:"pricing"`
				} `json:"statuses"`
				Errors []struct {
					Code  int    `json:"code"`
					Title string `json:"title"`
				} `json:"errors"`
				BanInfo struct {
					WabaBanState []string `json:"waba_ban_state"`
					WabaBanDate  string   `json:"waba_ban_date"`
				} `json:"ban_info"`
				CurrentLimit                 string `json:"current_limit"`
				Decision                     string `json:"decision"`
				DisplayPhoneNumber           string `json:"display_phone_number"`
				Event                        string `json:"event"`
				MaxDailyConversationPerPhone int    `json:"max_daily_conversation_per_phone"`
				MaxPhoneNumbersPerBusiness   int    `json:"max_phone_numbers_per_business"`
				MaxPhoneNumbersPerWaba       int    `json:"max_phone_numbers_per_waba"`
				Reason                       string `json:"reason"`
				RequestedVerifiedName        string `json:"requested_verified_name"`
				RestrictionInfo              []struct {
					RestrictionType string `json:"restriction_type"`
					Expiration      string `json:"expiration"`
				} `json:"restriction_info"`
				MessageTemplateID       int    `json:"message_template_id"`
				MessageTemplateName     string `json:"message_template_name"`
				MessageTemplateLanguage string `json:"message_template_language"`
				WabaInfo                *struct {
					WabaID          string `json:"waba_id"`
					OwnerBusinessID string `json:"owner_business_id"`
				} `json:"waba_info"`
				Calls []struct {
					ID        string `json:"id"`
					To        string `json:"to"`
					From      string `json:"from"`
					Event     string `json:"event"`
					Timestamp string `json:"timestamp"`
					Direction string `json:"direction"`
					Session   struct {
						SdpType string `json:"sdp_type"`
						Sdp     string `json:"sdp"`
					} `json:"session"`
				} `json:"calls"`
			} `json:"value"`
		} `json:"changes"`
		Messaging []struct {
			Sender    Sender `json:"sender"`
			Recipient User   `json:"recipient"`
			Timestamp int64  `json:"timestamp"`

			OptIn *struct {
				Ref     string `json:"ref"`
				UserRef string `json:"user_ref"`
			} `json:"optin"`

			Referral *struct {
				Ref    string `json:"ref"`
				Source string `json:"source"`
				Type   string `json:"type"`
				AdID   string `json:"ad_id"`
			} `json:"referral"`

			Postback *struct {
				MID      string `json:"mid"`
				Title    string `json:"title"`
				Payload  string `json:"payload"`
				Referral struct {
					Ref    string `json:"ref"`
					Source string `json:"source"`
					Type   string `json:"type"`
					AdID   string `json:"ad_id"`
				} `json:"referral"`
			} `json:"postback"`

			Message *struct {
				IsEcho      bool   `json:"is_echo"`
				MID         string `json:"mid"`
				Text        string `json:"text"`
				IsDeleted   bool   `json:"is_deleted"`
				Attachments []struct {
					Type    string `json:"type"`
					Payload *struct {
						URL         string `json:"url"`
						StickerID   int64  `json:"sticker_id"`
						Coordinates *struct {
							Lat  float64 `json:"lat"`
							Long float64 `json:"long"`
						} `json:"coordinates"`
					}
				} `json:"attachments"`
			} `json:"message"`

			Delivery *struct {
				MIDs      []string `json:"mids"`
				Watermark int64    `json:"watermark"`
			} `json:"delivery"`

			MessagingFeedback *struct {
				FeedbackScreens []struct {
					ScreenID  int                         `json:"screen_id"`
					Questions map[string]FeedbackQuestion `json:"questions"`
				} `json:"feedback_screens"`
			} `json:"messaging_feedback"`
		} `json:"messaging"`
	} `json:"entry"`
}

type Flow struct {
	NFMReply NFMReply `json:"nfm_reply"`
}

type NFMReply struct {
	Name         string                 `json:"name,omitempty"`
	ResponseJSON map[string]interface{} `json:"response_json"`
}

// wacMessageMetadata holds the metadata extracted from a WhatsApp Cloud API message
type wacMessageMetadata struct {
	Key   string
	Value interface{}
}

// processWACOrderMetadata extracts order metadata from a WAC message
func processWACOrderMetadata(order interface{}) *wacMessageMetadata {
	return &wacMessageMetadata{
		Key:   "order",
		Value: order,
	}
}

// processWACNFMReplyMetadata extracts nfm_reply metadata from a WAC message
func processWACNFMReplyMetadata(name string, responseJSONStr string) (*wacMessageMetadata, error) {
	var responseJSON map[string]interface{}
	if err := json.Unmarshal([]byte(responseJSONStr), &responseJSON); err != nil {
		return nil, err
	}

	nfmReply := NFMReply{
		Name:         name,
		ResponseJSON: responseJSON,
	}

	return &wacMessageMetadata{
		Key:   "nfm_reply",
		Value: nfmReply,
	}, nil
}

// processWACPaymentMethodMetadata extracts payment_method metadata from a WAC message
func processWACPaymentMethodMetadata(paymentMethod interface{}) *wacMessageMetadata {
	return &wacMessageMetadata{
		Key:   "payment_method",
		Value: paymentMethod,
	}
}

// buildWACMetadataWithOverwrite builds metadata JSON with both the original field and overwrite_message
func buildWACMetadataWithOverwrite(event courier.Msg, meta *wacMessageMetadata) (json.RawMessage, error) {
	// Build the original metadata
	var originalJSON []byte
	var err error

	// For nfm_reply, use Flow struct directly (it already has "nfm_reply" as json tag)
	if meta.Key == "nfm_reply" {
		originalJSON, err = json.Marshal(Flow{NFMReply: meta.Value.(NFMReply)})
	} else {
		originalJSON, err = json.Marshal(map[string]interface{}{meta.Key: meta.Value})
	}

	if err != nil {
		return nil, err
	}
	event.WithMetadata(json.RawMessage(originalJSON))

	// Build overwrite_message
	existingMetadata := event.Metadata()
	newMetadata := make(map[string]interface{})
	if existingMetadata != nil {
		if err := json.Unmarshal(existingMetadata, &newMetadata); err != nil {
			return nil, err
		}
	}

	overwriteMessage := make(map[string]interface{})
	if existing, ok := newMetadata["overwrite_message"].(map[string]interface{}); ok {
		overwriteMessage = existing
	}
	overwriteMessage[meta.Key] = meta.Value
	newMetadata["overwrite_message"] = overwriteMessage

	return json.Marshal(newMetadata)
}

type IGComment struct {
	Text string `json:"text,omitempty"`
	From struct {
		ID       string `json:"id,omitempty"`
		Username string `json:"username,omitempty"`
	} `json:"from,omitempty"`
	Media struct {
		AdID             string `json:"ad_id,omitempty"`
		ID               string `json:"id,omitempty"`
		MediaProductType string `json:"media_product_type,omitempty"`
		OriginalMediaID  string `json:"original_media_id,omitempty"`
	} `json:"media,omitempty"`
	Time int64  `json:"time,omitempty"`
	ID   string `json:"id,omitempty"`
}

type FeedbackQuestion struct {
	Type     string `json:"type"`
	Payload  string `json:"payload"`
	FollowUp *struct {
		Type    string `json:"type"`
		Payload string `json:"payload"`
	} `json:"follow_up"`
}

// GetChannel returns the channel
func (h *handler) GetChannel(ctx context.Context, r *http.Request) (courier.Channel, error) {
	if r.Method == http.MethodGet {
		return nil, nil
	}

	payload := &moPayload{}
	err := handlers.DecodeAndValidateJSON(payload, r)
	if err != nil {
		return nil, err
	}

	// is not a 'page' and 'instagram' object? ignore it
	if payload.Object != "page" && payload.Object != "instagram" && payload.Object != "whatsapp_business_account" {
		return nil, fmt.Errorf("object expected 'page', 'instagram' or 'whatsapp_business_account', found %s", payload.Object)
	}

	// no entries? ignore this request
	if len(payload.Entry) == 0 {
		return nil, fmt.Errorf("no entries found")
	}

	var channelAddress string

	//if object is 'page' returns type FBA, if object is 'instagram' returns type IG
	if payload.Object == "page" {
		channelAddress = payload.Entry[0].ID
		return h.Backend().GetChannelByAddress(ctx, courier.ChannelType("FBA"), courier.ChannelAddress(channelAddress))
	} else if payload.Object == "instagram" {
		channelAddress = payload.Entry[0].ID
		return h.Backend().GetChannelByAddress(ctx, courier.ChannelType("IG"), courier.ChannelAddress(channelAddress))
	} else {
		if len(payload.Entry[0].Changes) == 0 {
			return nil, fmt.Errorf("no changes found")
		}
		if integrationWebhookFields[payload.Entry[0].Changes[0].Field] {
			logrus.WithField("field", payload.Entry[0].Changes[0].Field).Info("[integration_webhook] receiving integration webhook")
			er := handlers.SendWebhooks(r, h.Server().Config().WhatsappCloudWebhooksUrl, "", true)
			if er != nil {
				courier.LogRequestError(r, nil, fmt.Errorf("could not send template webhook: %s", er))
			}

			if payload.Entry[0].Changes[0].Field == "account_update" {
				logrus.WithField("event", payload.Entry[0].Changes[0].Value.Event).WithField("waba_info", payload.Entry[0].Changes[0].Value.WabaInfo).Info("[account_update] receiving account_update webhook")
				// Handle account_update webhook type
				if payload.Entry[0].Changes[0].Value.Event == "MM_LITE_TERMS_SIGNED" && payload.Entry[0].Changes[0].Value.WabaInfo != nil {
					logrus.WithField("waba_id", payload.Entry[0].Changes[0].Value.WabaInfo.WabaID).Info("[mmlite] MM_LITE_TERMS_SIGNED event detected for waba_id")
					wabaID := payload.Entry[0].Changes[0].Value.WabaInfo.WabaID

					// Update channel config with ad_account_id and mmlite for all channels with matching waba_id
					err := h.Backend().UpdateChannelConfigByWabaID(ctx, wabaID, map[string]interface{}{
						"mmlite": true,
					})
					if err != nil {
						logrus.WithError(err).WithField("waba_id", wabaID).Error("[mmlite] error updating channel config with waba_id")
						return nil, fmt.Errorf("error updating channel config with waba_id %s: %v", wabaID, err)
					}
					logrus.WithField("waba_id", wabaID).Info("[mmlite] channel config updated with waba_id")
				}
			}

			return nil, fmt.Errorf("template update, so ignore")
		} else if payload.Entry[0].Changes[0].Field == "flows" {
			er := handlers.SendWebhooks(r, h.Server().Config().WhatsappCloudWebhooksUrlFlows, h.Server().Config().WhatsappCloudWebhooksTokenFlows, false)
			if er != nil {
				courier.LogRequestError(r, nil, fmt.Errorf("could not send template webhook: %s", er))
			}
			return nil, fmt.Errorf("template update, so ignore")
		}
		channelAddress = payload.Entry[0].Changes[0].Value.Metadata.PhoneNumberID
		if channelAddress == "" {
			return nil, fmt.Errorf("no channel address found")
		}

		// get a value if exists from request header to a variable routerToken
		routerToken := r.Header.Get("X-Router-Token")
		if routerToken != "" {
			return h.Backend().GetChannelByAddressWithRouterToken(ctx, courier.ChannelType("WAC"), courier.ChannelAddress(channelAddress), routerToken)
		}

		return h.Backend().GetChannelByAddress(ctx, courier.ChannelType("WAC"), courier.ChannelAddress(channelAddress))
	}
}

// receiveVerify handles Facebook's webhook verification callback
func (h *handler) receiveVerify(ctx context.Context, channel courier.Channel, w http.ResponseWriter, r *http.Request) ([]courier.Event, error) {
	mode := r.URL.Query().Get("hub.mode")

	// this isn't a subscribe verification, that's an error
	if mode != "subscribe" {
		return nil, handlers.WriteAndLogRequestError(ctx, h, channel, w, r, fmt.Errorf("unknown request"))
	}

	// verify the token against our server facebook webhook secret, if the same return the challenge FB sent us
	secret := r.URL.Query().Get("hub.verify_token")

	if fmt.Sprint(h.ChannelType()) == "FBA" || fmt.Sprint(h.ChannelType()) == "IG" {
		if secret != h.Server().Config().FacebookWebhookSecret {
			return nil, handlers.WriteAndLogRequestError(ctx, h, channel, w, r, fmt.Errorf("token does not match secret"))
		}
	} else {
		if secret != h.Server().Config().WhatsappCloudWebhookSecret {
			return nil, handlers.WriteAndLogRequestError(ctx, h, channel, w, r, fmt.Errorf("token does not match secret"))
		}
	}

	// and respond with the challenge token
	_, err := fmt.Fprint(w, r.URL.Query().Get("hub.challenge"))
	return nil, err
}

func resolveMediaURL(channel courier.Channel, mediaID string, token string) (string, error) {

	if token == "" {
		return "", fmt.Errorf("missing token for WAC channel")
	}

	base, _ := url.Parse(graphURL)
	path, _ := url.Parse(fmt.Sprintf("/%s", mediaID))
	retreiveURL := base.ResolveReference(path)

	// set the access token as the authorization header
	req, _ := http.NewRequest(http.MethodGet, retreiveURL.String(), nil)
	//req.Header.Set("User-Agent", utils.HTTPUserAgent)
	req.Header.Set("Authorization", fmt.Sprintf("Bearer %s", token))

	resp, err := utils.MakeHTTPRequest(req)
	if err != nil {
		return "", err
	}

	mediaURL, err := jsonparser.GetString(resp.Body, "url")
	return mediaURL, err
}

func (h *handler) receiveDemoEvent(ctx context.Context, channel courier.Channel, w http.ResponseWriter, r *http.Request) ([]courier.Event, error) {
	payload := &moPayload{}
	err := handlers.DecodeAndValidateJSON(payload, r)
	if err != nil {
		return nil, handlers.WriteAndLogRequestError(ctx, h, channel, w, r, err)
	}

	events, data, err := h.processCloudWhatsAppPayload(ctx, channel, payload, w, r)
	if err != nil {
		return nil, err
	}

	return events, courier.WriteDataResponse(ctx, w, http.StatusOK, "Events Handled", data)
}

// receiveEvent is our HTTP handler function for incoming messages and status updates
func (h *handler) receiveEvent(ctx context.Context, channel courier.Channel, w http.ResponseWriter, r *http.Request) ([]courier.Event, error) {
	if h.ChannelType() == "WAC" {
		routerToken := r.Header.Get("X-Router-Token")
		if routerToken != "" {
			payload := &moPayload{}
			err := handlers.DecodeAndValidateJSON(payload, r)
			if err != nil {
				return nil, handlers.WriteAndLogRequestError(ctx, h, channel, w, r, err)
			}
			events, data, err := h.processCloudWhatsAppPayload(ctx, channel, payload, w, r)
			if err != nil {
				return nil, err
			}
			return events, courier.WriteDataResponse(ctx, w, http.StatusOK, "Events Handled", data)
		}
	}

	err := h.validateSignature(r)
	if err != nil {
		return nil, handlers.WriteAndLogRequestError(ctx, h, channel, w, r, err)
	}

	// if the channel has the address equals to Config().DemoAddress, then we need to proxy the request to the demo url
	if channel.Address() == h.Server().Config().WhatsappCloudDemoAddress {
		demoURL := h.Server().Config().WhatsappCloudDemoURL
		proxyReq, err := http.NewRequest(r.Method, demoURL, r.Body)
		if err != nil {
			return nil, handlers.WriteAndLogRequestError(ctx, h, channel, w, r, err)
		}
		proxyReq.Header = r.Header
		_, err = utils.MakeHTTPRequest(proxyReq)
		if err != nil {
			return nil, handlers.WriteAndLogRequestError(ctx, h, channel, w, r, err)
		}
		return nil, nil // must return events of proxied to demo?
	}

	payload := &moPayload{}
	err = handlers.DecodeAndValidateJSON(payload, r)
	if err != nil {
		return nil, handlers.WriteAndLogRequestError(ctx, h, channel, w, r, err)
	}

	var events []courier.Event
	var data []interface{}

	if channel.ChannelType() == "FBA" || channel.ChannelType() == "IG" {
		events, data, err = h.processFacebookInstagramPayload(ctx, channel, payload, w, r)
	} else {
		events, data, err = h.processCloudWhatsAppPayload(ctx, channel, payload, w, r)
		webhook := channel.ConfigForKey("webhook", nil)
		if webhook != nil {
<<<<<<< HEAD
			er := handlers.SendWebhooks(channel, r, webhook)
=======
			er := handlers.SendWebhooksExternal(r, webhook)
>>>>>>> 180259f2
			if er != nil {
				courier.LogRequestError(r, channel, fmt.Errorf("could not send webhook: %s", er))
			}
		}
	}

	if err != nil {
		return nil, err
	}

	return events, courier.WriteDataResponse(ctx, w, http.StatusOK, "Events Handled", data)
}

func (h *handler) processCloudWhatsAppPayload(ctx context.Context, channel courier.Channel, payload *moPayload, w http.ResponseWriter, r *http.Request) ([]courier.Event, []interface{}, error) {
	// the list of events we deal with
	events := make([]courier.Event, 0, 2)

	token := h.Server().Config().WhatsappAdminSystemUserToken

	// the list of data we will return in our response
	data := make([]interface{}, 0, 2)

	var contactNames = make(map[string]string)

	// for each entry
	for _, entry := range payload.Entry {
		if len(entry.Changes) == 0 {
			continue
		}

		for _, change := range entry.Changes {

			for _, contact := range change.Value.Contacts {
				contactNames[contact.WaID] = contact.Profile.Name
			}

			for _, msg := range change.Value.Messages {
				// create our date from the timestamp
				ts, err := strconv.ParseInt(msg.Timestamp, 10, 64)
				if err != nil {
					return nil, nil, handlers.WriteAndLogRequestError(ctx, h, channel, w, r, fmt.Errorf("invalid timestamp: %s", msg.Timestamp))
				}
				date := time.Unix(ts, 0).UTC()

				urn, err := urns.NewWhatsAppURN(msg.From)
				if err != nil {
					return nil, nil, handlers.WriteAndLogRequestError(ctx, h, channel, w, r, err)
				}

				text := ""
				mediaURL := ""

				if msg.Type == "text" {
					text = msg.Text.Body
				} else if msg.Type == "unsupported" {
					courier.LogRequestError(r, channel, fmt.Errorf("unsupported message type %s", msg.Type))
					data = append(data, courier.NewInfoData(fmt.Sprintf("unsupported message type %s", msg.Type)))
					continue
				} else if msg.Type == "audio" && msg.Audio != nil {
					text = msg.Audio.Caption
					mediaURL, err = resolveMediaURL(channel, msg.Audio.ID, token)
				} else if msg.Type == "voice" && msg.Voice != nil {
					text = msg.Voice.Caption
					mediaURL, err = resolveMediaURL(channel, msg.Voice.ID, token)
				} else if msg.Type == "button" && msg.Button != nil {
					text = msg.Button.Text
				} else if msg.Type == "document" && msg.Document != nil {
					text = msg.Document.Caption
					mediaURL, err = resolveMediaURL(channel, msg.Document.ID, token)
				} else if msg.Type == "image" && msg.Image != nil {
					text = msg.Image.Caption
					mediaURL, err = resolveMediaURL(channel, msg.Image.ID, token)
				} else if msg.Type == "sticker" && msg.Sticker != nil {
					mediaURL, err = resolveMediaURL(channel, msg.Sticker.ID, token)
				} else if msg.Type == "video" && msg.Video != nil {
					text = msg.Video.Caption
					mediaURL, err = resolveMediaURL(channel, msg.Video.ID, token)
				} else if msg.Type == "location" && msg.Location != nil {
					mediaURL = fmt.Sprintf("geo:%f,%f;name:%s;address:%s", msg.Location.Latitude, msg.Location.Longitude, msg.Location.Name, msg.Location.Address)
				} else if msg.Type == "interactive" && msg.Interactive.Type == "button_reply" {
					text = msg.Interactive.ButtonReply.Title
				} else if msg.Type == "interactive" && msg.Interactive.Type == "list_reply" {
					text = msg.Interactive.ListReply.Title
<<<<<<< HEAD
=======
				} else if msg.Type == "order" {
					text = msg.Order.Text
>>>>>>> 180259f2
				} else if msg.Type == "contacts" {

					if len(msg.Contacts) == 0 {
						return nil, nil, handlers.WriteAndLogRequestError(ctx, h, channel, w, r, errors.New("no shared contact"))
					}

					// put phones in a comma-separated string
					var phones []string
					for _, phone := range msg.Contacts[0].Phones {
						phones = append(phones, phone.Phone)
					}
					text = strings.Join(phones, ", ")
<<<<<<< HEAD
=======
				} else if msg.Type == "interactive" && msg.Interactive.Type == "payment_method" {
					text = ""
				} else if msg.Type == "reaction" {
					data = append(data, courier.NewInfoData("ignoring echo reaction message"))
					continue
>>>>>>> 180259f2
				} else {
					// we received a message type we do not support.
					courier.LogRequestError(r, channel, fmt.Errorf("unsupported message type %s", msg.Type))
				}

				// create our message
				ev := h.Backend().NewIncomingMsg(channel, urn, text).WithReceivedOn(date).WithExternalID(msg.ID).WithContactName(contactNames[msg.From])
				event := h.Backend().CheckExternalIDSeen(ev)

				// write the contact last seen
				h.Backend().WriteContactLastSeen(ctx, ev, date)

				// we had an error downloading media
				if err != nil {
					courier.LogRequestError(r, channel, err)
				}

				// Process WhatsApp metadata (order, nfm_reply, payment_method) with overwrite_message
				var wacMeta *wacMessageMetadata

				if msg.Type == "order" {
					wacMeta = processWACOrderMetadata(msg.Order)
				} else if msg.Interactive.Type == "nfm_reply" {
					var err error
					wacMeta, err = processWACNFMReplyMetadata(msg.Interactive.NFMReply.Name, msg.Interactive.NFMReply.ResponseJSON)
					if err != nil {
						courier.LogRequestError(r, channel, err)
					}
				} else if msg.Interactive.Type == "payment_method" {
					wacMeta = processWACPaymentMethodMetadata(msg.Interactive.PaymentMethod)
				}

				if wacMeta != nil {
					metadataJSON, err := buildWACMetadataWithOverwrite(event, wacMeta)
					if err != nil {
						courier.LogRequestError(r, channel, err)
					}
					event.WithMetadata(metadataJSON)
				}

				if msg.Referral.Headline != "" {

					referral, err := json.Marshal(msg.Referral)
					if err != nil {
						courier.LogRequestError(r, channel, err)
					}
					metadata := json.RawMessage(referral)
					event.WithMetadata(metadata)

					if msg.Referral.CtwaClid != "" {
						// Write ctwa data to database
						err := h.Backend().WriteCtwaToDB(ctx, msg.Referral.CtwaClid, urn, date, channel.UUID(), entry.ID)
						if err != nil {
							courier.LogRequestError(r, channel, fmt.Errorf("error writing ctwa data: %v", err))
						}
					}
				}

				if mediaURL != "" {
					event.WithAttachment(mediaURL)
				}

				// Add to the existing metadata, the message context
				if msg.Context != nil {
					metadata := event.Metadata()
					if metadata == nil {
						newMetadata := make(map[string]interface{})
						newMetadata["context"] = msg.Context

						metadata, err = json.Marshal(newMetadata)
						if err != nil {
							courier.LogRequestError(r, channel, err)
						}
					} else {
						newMetadata := make(map[string]interface{})
						err := json.Unmarshal(metadata, &newMetadata)
						if err != nil {
							courier.LogRequestError(r, channel, err)
						}

						newMetadata["context"] = msg.Context

						metadata, err = json.Marshal(newMetadata)
						if err != nil {
							courier.LogRequestError(r, channel, err)
						}
					}

					event.WithMetadata(metadata)
				}

				err = h.Backend().WriteMsg(ctx, event)
				if err != nil {
					return nil, nil, err
				}

				h.Backend().WriteExternalIDSeen(event)

				events = append(events, event)
				data = append(data, courier.NewMsgReceiveData(event))

			}

			for _, status := range change.Value.Statuses {

				msgStatus, found := waStatusMapping[status.Status]
				if !found {
					if waIgnoreStatuses[status.Status] {
						data = append(data, courier.NewInfoData(fmt.Sprintf("ignoring status: %s", status.Status)))
					} else {
						handlers.WriteAndLogRequestError(ctx, h, channel, w, r, fmt.Errorf("unknown status: %s", status.Status))
					}
					continue
				}

				event := h.Backend().NewMsgStatusForExternalID(channel, status.ID, msgStatus)
				err := h.Backend().WriteMsgStatus(ctx, event)

				// we don't know about this message, just tell them we ignored it
				if err == courier.ErrMsgNotFound {
					data = append(data, courier.NewInfoData(fmt.Sprintf("message id: %s not found, ignored", status.ID)))
					continue
				}

				if err != nil {
					return nil, nil, err
				}

				if (msgStatus == courier.MsgDelivered || msgStatus == courier.MsgRead) &&
					channel.Address() != h.Server().Config().WhatsappCloudDemoAddress {
					// if the channel is the demo channel, we don't need to send the message to the billing system
					urn, err := urns.NewWhatsAppURN(status.RecipientID)
					if err != nil {
						handlers.WriteAndLogRequestError(ctx, h, channel, w, r, err)
					} else {
						if h.Server().Billing() != nil {
							billingMsg := billing.NewMessage(
								string(urn.Identity()),
								"",
								contactNames[status.RecipientID],
								channel.UUID().String(),
								status.ID,
								time.Now().Format(time.RFC3339),
								"",
								channel.ChannelType().String(),
								"",
								nil,
								nil,
								false,
								"",
								string(msgStatus),
							)
							h.Server().Billing().SendAsync(billingMsg, billing.RoutingKeyUpdate, nil, nil)
						}
					}
				}

				if status.Conversation != nil {
					templateType, isTemplateMessage := waTemplateTypeMapping[status.Conversation.Origin.Type]
					if isTemplateMessage && h.Server().Templates() != nil {
						urn, err := urns.NewWhatsAppURN(status.RecipientID)
						if err != nil {
							handlers.WriteAndLogRequestError(ctx, h, channel, w, r, err)
						} else {
							statusMsg := templates.NewTemplateStatusMessage(
								string(urn.Identity()),
								channel.UUID().String(),
								status.ID,
								string(msgStatus),
								templateType,
							)
							h.Server().Templates().SendAsync(statusMsg, templates.RoutingKeyStatus, nil, nil)
						}
					}
				}

				events = append(events, event)
				data = append(data, courier.NewStatusData(event))

			}

			for _, call := range change.Value.Calls {
				callsWebhookURL := h.Server().Config().CallsWebhookURL
				callsWebhookToken := h.Server().Config().CallsWebhookToken
				if callsWebhookURL == "" {
					return nil, nil, handlers.WriteAndLogRequestError(ctx, h, channel, w, r, errors.New("calls webhook url is not set"))
				}

				projectUUID, err := h.Backend().GetProjectUUIDFromChannelUUID(ctx, channel.UUID())
				if err != nil {
					return nil, nil, handlers.WriteAndLogRequestError(ctx, h, channel, w, r, err)
				}

				contactName := ""
				if len(change.Value.Contacts) > 0 {
					contactName = change.Value.Contacts[0].Profile.Name
				}

				callData := map[string]interface{}{
					"call":            call,
					"project_uuid":    projectUUID,
					"channel_uuid":    channel.UUID().String(),
					"phone_number_id": change.Value.Metadata.PhoneNumberID,
					"name":            contactName,
				}

				callJSON, err := json.Marshal(callData)
				if err != nil {
					return nil, nil, handlers.WriteAndLogRequestError(ctx, h, channel, w, r, err)
				}
				req, err := http.NewRequest("POST", callsWebhookURL, bytes.NewBuffer(callJSON))
				if err != nil {
					return nil, nil, handlers.WriteAndLogRequestError(ctx, h, channel, w, r, err)
				}
				if callsWebhookToken != "" {
					req.Header.Set("Authorization", "Bearer "+callsWebhookToken)
				}
				req.Header.Set("Content-Type", "application/json")
				resp, err := http.DefaultClient.Do(req)
				if err != nil {
					return nil, nil, handlers.WriteAndLogRequestError(ctx, h, channel, w, r, err)
				}
				defer resp.Body.Close()
				if resp.StatusCode != http.StatusOK {
					return nil, nil, handlers.WriteAndLogRequestError(ctx, h, channel, w, r, errors.New("failed to send calls webhook"))
				}
				data = append(data, courier.NewInfoData(fmt.Sprintf("New whatsapp call received: %s", call.ID)))
			}
		}

	}
	return events, data, nil
}

func (h *handler) processFacebookInstagramPayload(ctx context.Context, channel courier.Channel, payload *moPayload, w http.ResponseWriter, r *http.Request) ([]courier.Event, []interface{}, error) {
	var err error

	// the list of events we deal with
	events := make([]courier.Event, 0, 2)

	// the list of data we will return in our response
	data := make([]interface{}, 0, 2)

	// for each entry
	for _, entry := range payload.Entry {

		if len(entry.Messaging) == 0 {
			if len(entry.Changes) > 0 && entry.Changes[0].Field == "comments" {

				// Check if the comment is from our own channel to prevent loops
				// When we reply to a comment, Instagram sends a webhook about our own reply
				if entry.Changes[0].Value.From.ID == channel.Address() {
					data = append(data, courier.NewInfoData(fmt.Sprintf("ignoring comment from our own channel: %s", entry.Changes[0].Value.From.ID)))
					continue
				}

				// Build IGComment struct and wrapper
				wrapper := struct {
					IGComment IGComment `json:"ig_comment"`
				}{
					IGComment: IGComment{
						Text: entry.Changes[0].Value.Text,
						From: struct {
							ID       string `json:"id,omitempty"`
							Username string `json:"username,omitempty"`
						}{
							ID:       entry.Changes[0].Value.From.ID,
							Username: entry.Changes[0].Value.From.Username,
						},
						Media: struct {
							AdID             string `json:"ad_id,omitempty"`
							ID               string `json:"id,omitempty"`
							MediaProductType string `json:"media_product_type,omitempty"`
							OriginalMediaID  string `json:"original_media_id,omitempty"`
						}{
							ID:               entry.Changes[0].Value.Media.ID,
							AdID:             entry.Changes[0].Value.Media.AdID,
							MediaProductType: entry.Changes[0].Value.Media.MediaProductType,
							OriginalMediaID:  entry.Changes[0].Value.Media.OriginalMediaID,
						},
						Time: entry.Time,
						ID:   entry.Changes[0].Value.ID,
					},
				}

				// Marshal IGComment to JSON for metadata
				metadataJSON, err := json.Marshal(wrapper)
				if err != nil {
					courier.LogRequestError(r, channel, err)
				}
				metadata := json.RawMessage(metadataJSON)

				// Create message from comment
				text := entry.Changes[0].Value.Text
				urn, err := urns.NewInstagramURN(entry.Changes[0].Value.From.ID)
				if err != nil {
					return nil, nil, handlers.WriteAndLogRequestError(ctx, h, channel, w, r, err)
				}

				ev := h.Backend().NewIncomingMsg(channel, urn, text).WithExternalID(entry.Changes[0].Value.ID).WithReceivedOn(time.Unix(0, entry.Time*1000000).UTC())
				event := h.Backend().CheckExternalIDSeen(ev).WithMetadata(metadata)
				err = h.Backend().WriteMsg(ctx, event)
				if err != nil {
					return nil, nil, err
				}

				h.Backend().WriteExternalIDSeen(event)
				events = append(events, event)
				data = append(data, courier.NewMsgReceiveData(event))

			}
			continue
		}

		// grab our message, there is always a single one
		msg := entry.Messaging[0]

		// ignore this entry if it is to another page
		if channel.Address() != msg.Recipient.ID {
			continue
		}

		// create our date from the timestamp (they give us millis, arg is nanos)
		date := time.Unix(0, msg.Timestamp*1000000).UTC()

		sender := msg.Sender.UserRef
		if sender == "" {
			sender = msg.Sender.ID
		}

		var urn urns.URN

		// create our URN
		if payload.Object == "instagram" {
			urn, err = urns.NewInstagramURN(sender)
			if err != nil {
				return nil, nil, handlers.WriteAndLogRequestError(ctx, h, channel, w, r, err)
			}
		} else {
			urn, err = urns.NewFacebookURN(sender)
			if err != nil {
				return nil, nil, handlers.WriteAndLogRequestError(ctx, h, channel, w, r, err)
			}
		}

		if msg.OptIn != nil {
			// this is an opt in, if we have a user_ref, use that as our URN (this is a checkbox plugin)
			// TODO:
			//    We need to deal with the case of them responding and remapping the user_ref in that case:
			//    https://developers.facebook.com/docs/messenger-platform/discovery/checkbox-plugin
			//    Right now that we even support this isn't documented and I don't think anybody uses it, so leaving that out.
			//    (things will still work, we just will have dupe contacts, one with user_ref for the first contact, then with the real id when they reply)
			if msg.OptIn.UserRef != "" {
				urn, err = urns.NewFacebookURN(urns.FacebookRefPrefix + msg.OptIn.UserRef)
				if err != nil {
					return nil, nil, handlers.WriteAndLogRequestError(ctx, h, channel, w, r, err)
				}
			}

			event := h.Backend().NewChannelEvent(channel, courier.Referral, urn).WithOccurredOn(date)

			// build our extra
			extra := map[string]interface{}{
				referrerIDKey: msg.OptIn.Ref,
			}
			event = event.WithExtra(extra)

			err := h.Backend().WriteChannelEvent(ctx, event)
			if err != nil {
				return nil, nil, err
			}

			events = append(events, event)
			data = append(data, courier.NewEventReceiveData(event))

		} else if msg.Postback != nil {
			// by default postbacks are treated as new conversations, unless we have referral information
			eventType := courier.NewConversation
			if msg.Postback.Referral.Ref != "" {
				eventType = courier.Referral
			}
			event := h.Backend().NewChannelEvent(channel, eventType, urn).WithOccurredOn(date)

			// build our extra
			extra := map[string]interface{}{
				titleKey:   msg.Postback.Title,
				payloadKey: msg.Postback.Payload,
			}

			// add in referral information if we have it
			if eventType == courier.Referral {
				extra[referrerIDKey] = msg.Postback.Referral.Ref
				extra[sourceKey] = msg.Postback.Referral.Source
				extra[typeKey] = msg.Postback.Referral.Type

				if msg.Postback.Referral.AdID != "" {
					extra[adIDKey] = msg.Postback.Referral.AdID
				}
			}

			event = event.WithExtra(extra)

			err := h.Backend().WriteChannelEvent(ctx, event)
			if err != nil {
				return nil, nil, err
			}

			events = append(events, event)
			data = append(data, courier.NewEventReceiveData(event))

		} else if msg.Referral != nil {
			// this is an incoming referral
			event := h.Backend().NewChannelEvent(channel, courier.Referral, urn).WithOccurredOn(date)

			// build our extra
			extra := map[string]interface{}{
				sourceKey: msg.Referral.Source,
				typeKey:   msg.Referral.Type,
			}

			// add referrer id if present
			if msg.Referral.Ref != "" {
				extra[referrerIDKey] = msg.Referral.Ref
			}

			// add ad id if present
			if msg.Referral.AdID != "" {
				extra[adIDKey] = msg.Referral.AdID
			}
			event = event.WithExtra(extra)

			err := h.Backend().WriteChannelEvent(ctx, event)
			if err != nil {
				return nil, nil, err
			}

			events = append(events, event)
			data = append(data, courier.NewEventReceiveData(event))

		} else if msg.Message != nil {
			// this is an incoming message

			// ignore echos
			if msg.Message.IsEcho {
				data = append(data, courier.NewInfoData("ignoring echo"))
				continue
			}

			if msg.Message.IsDeleted {
				h.Backend().DeleteMsgWithExternalID(ctx, channel, msg.Message.MID)
				data = append(data, courier.NewInfoData("msg deleted"))
				continue
			}

			has_story_mentions := false

			text := msg.Message.Text

			attachmentURLs := make([]string, 0, 2)

			// if we have a sticker ID, use that as our text
			for _, att := range msg.Message.Attachments {
				if att.Type == "image" && att.Payload != nil && att.Payload.StickerID != 0 {
					text = stickerIDToEmoji[att.Payload.StickerID]
				}

				if att.Type == "location" {
					attachmentURLs = append(attachmentURLs, fmt.Sprintf("geo:%f,%f", att.Payload.Coordinates.Lat, att.Payload.Coordinates.Long))
				}

				if att.Type == "story_mention" {
					data = append(data, courier.NewInfoData("ignoring story_mention"))
					has_story_mentions = true
					continue
				}

				if att.Payload != nil && att.Payload.URL != "" {
					attachmentURLs = append(attachmentURLs, att.Payload.URL)
				}

			}

			// if we have a story mention, skip and do not save any message
			if has_story_mentions {
				continue
			}

			// create our message
			ev := h.Backend().NewIncomingMsg(channel, urn, text).WithExternalID(msg.Message.MID).WithReceivedOn(date)
			event := h.Backend().CheckExternalIDSeen(ev)

			// add any attachment URL found
			for _, attURL := range attachmentURLs {
				event.WithAttachment(attURL)
			}

			err := h.Backend().WriteMsg(ctx, event)
			if err != nil {
				return nil, nil, err
			}

			h.Backend().WriteExternalIDSeen(event)

			events = append(events, event)
			data = append(data, courier.NewMsgReceiveData(event))

		} else if msg.Delivery != nil {
			// this is a delivery report
			for _, mid := range msg.Delivery.MIDs {
				event := h.Backend().NewMsgStatusForExternalID(channel, mid, courier.MsgDelivered)
				err := h.Backend().WriteMsgStatus(ctx, event)

				// we don't know about this message, just tell them we ignored it
				if err == courier.ErrMsgNotFound {
					data = append(data, courier.NewInfoData("message not found, ignored"))
					continue
				}

				if err != nil {
					return nil, nil, err
				}

				events = append(events, event)
				data = append(data, courier.NewStatusData(event))
			}

		} else if msg.MessagingFeedback != nil {

			payloads := []string{}
			for _, v := range msg.MessagingFeedback.FeedbackScreens[0].Questions {
				payloads = append(payloads, v.Payload)
				if v.FollowUp != nil {
					payloads = append(payloads, v.FollowUp.Payload)
				}
			}

			text := strings.Join(payloads[:], "|")

			ev := h.Backend().NewIncomingMsg(channel, urn, text).WithReceivedOn(date)
			event := h.Backend().CheckExternalIDSeen(ev)

			err := h.Backend().WriteMsg(ctx, event)
			if err != nil {
				return nil, nil, err
			}

			h.Backend().WriteExternalIDSeen(event)
			events = append(events, event)
			data = append(data, courier.NewMsgReceiveData(event))

		} else {
			data = append(data, courier.NewInfoData("ignoring unknown entry type"))
		}
	}

	return events, data, nil
}

//	{
//	    "messaging_type": "<MESSAGING_TYPE>"
//	    "recipient":{
//	        "id":"<PSID>"
//	    },
//	    "message":{
//		       "text":"hello, world!"
//	        "attachment":{
//	            "type":"image",
//	            "payload":{
//	                "url":"http://www.messenger-rocks.com/image.jpg",
//	                "is_reusable":true
//	            }
//	        }
//	    }
//	}
type mtPayload struct {
	MessagingType string `json:"messaging_type"`
	Tag           string `json:"tag,omitempty"`
	Recipient     struct {
		UserRef string `json:"user_ref,omitempty"`
		ID      string `json:"id,omitempty"`
	} `json:"recipient"`
	Message struct {
		Text         string         `json:"text,omitempty"`
		QuickReplies []mtQuickReply `json:"quick_replies,omitempty"`
		Attachment   *mtAttachment  `json:"attachment,omitempty"`
	} `json:"message"`
}

type mtAttachment struct {
	Type    string `json:"type"`
	Payload struct {
		URL        string `json:"url"`
		IsReusable bool   `json:"is_reusable"`
	} `json:"payload"`
}

type mtQuickReply struct {
	Title       string `json:"title"`
	Payload     string `json:"payload"`
	ContentType string `json:"content_type"`
}

func (h *handler) SendMsg(ctx context.Context, msg courier.Msg) (courier.MsgStatus, error) {
	if msg.Channel().ChannelType() == "FBA" || msg.Channel().ChannelType() == "IG" {
		return h.sendFacebookInstagramMsg(ctx, msg)
	} else if msg.Channel().ChannelType() == "WAC" {
		return h.sendCloudAPIWhatsappMsg(ctx, msg)
	} else if msg.Channel().ChannelType() == "WCD" {
		return h.sendCloudAPIWhatsappMsg(ctx, msg)
	}

	return nil, fmt.Errorf("unssuported channel type")
}

func (h *handler) sendFacebookInstagramMsg(ctx context.Context, msg courier.Msg) (courier.MsgStatus, error) {
	// can't do anything without an access token
	accessToken := msg.Channel().StringConfigForKey(courier.ConfigAuthToken, "")
	if accessToken == "" {
		return nil, fmt.Errorf("missing access token")
	}

	topic := msg.Topic()
	payload := mtPayload{}

	// set our message type
	if msg.ResponseToExternalID() != "" && msg.IGCommentID() == "" {
		payload.MessagingType = "RESPONSE"
	} else if topic != "" || msg.IGTag() != "" {
		payload.MessagingType = "MESSAGE_TAG"
		if topic != "" {
			payload.Tag = tagByTopic[topic]
		} else {
			payload.Tag = msg.IGTag()
		}
	} else {
		payload.MessagingType = "UPDATE"
	}

	// build our recipient
	if msg.URN().IsFacebookRef() {
		payload.Recipient.UserRef = msg.URN().FacebookRef()
	} else {
		payload.Recipient.ID = msg.URN().Path()
	}

	msgURL, _ := url.Parse(sendURL)
	query := url.Values{}
	query.Set("access_token", accessToken)
	msgURL.RawQuery = query.Encode()

	status := h.Backend().NewMsgStatusForID(msg.Channel(), msg.ID(), courier.MsgErrored)

	isCustomerFeedbackTemplateMsg := strings.Contains(msg.Text(), "{customer_feedback_template}")

	if isCustomerFeedbackTemplateMsg {
		if msg.Text() != "" {
			text := strings.ReplaceAll(strings.ReplaceAll(msg.Text(), "\n", ""), "\t", "")

			splited := strings.Split(text, "|")
			templateMap := make(map[string]string)
			for i := 1; i < len(splited); i++ {
				field := strings.Split(splited[i], ":")
				templateMap[strings.TrimSpace(field[0])] = strings.TrimSpace(field[1])
			}

			var payloadMap map[string]interface{}

			if templateMap["follow_up"] != "" {
				payloadMap = map[string]interface{}{
					"recipient": map[string]string{
						"id": msg.URN().Path(),
					},
					"message": map[string]interface{}{
						"attachment": map[string]interface{}{
							"type": "template",
							"payload": map[string]interface{}{
								"template_type": "customer_feedback",
								"title":         templateMap["title"],
								"subtitle":      templateMap["subtitle"],
								"button_title":  templateMap["button_title"],
								"feedback_screens": []map[string]interface{}{
									{
										"questions": []map[string]interface{}{
											{
												"id":           templateMap["question_id"],
												"type":         templateMap["type"],
												"title":        templateMap["question_title"],
												"score_label":  templateMap["score_label"],
												"score_option": templateMap["score_option"],
												"follow_up": map[string]interface{}{
													"type":        "free_form",
													"placeholder": templateMap["follow_up_placeholder"],
												},
											},
										},
									},
								},
								"business_privacy": map[string]string{
									"url": templateMap["business_privacy"],
								},
							},
						},
					},
				}
			} else {
				payloadMap = map[string]interface{}{
					"recipient": map[string]string{
						"id": msg.URN().Path(),
					},
					"message": map[string]interface{}{
						"attachment": map[string]interface{}{
							"type": "template",
							"payload": map[string]interface{}{
								"template_type": "customer_feedback",
								"title":         templateMap["title"],
								"subtitle":      templateMap["subtitle"],
								"button_title":  templateMap["button_title"],
								"feedback_screens": []map[string]interface{}{
									{
										"questions": []map[string]interface{}{
											{
												"id":           templateMap["question_id"],
												"type":         templateMap["type"],
												"title":        templateMap["question_title"],
												"score_label":  templateMap["score_label"],
												"score_option": templateMap["score_option"],
											},
										},
									},
								},
								"business_privacy": map[string]string{
									"url": templateMap["business_privacy"],
								},
							},
						},
					},
				}
			}

			jsonBody, err := json.Marshal(payloadMap)
			if err != nil {
				return status, err
			}

			msgURL, _ := url.Parse("https://graph.facebook.com/v12.0/me/messages")
			query := url.Values{}
			query.Set("access_token", accessToken)
			msgURL.RawQuery = query.Encode()

			req, err := http.NewRequest(http.MethodPost, msgURL.String(), bytes.NewReader(jsonBody))
			if err != nil {
				return nil, err
			}
			req.Header.Set("Content-Type", "application/json")
			req.Header.Set("Accept", "application/json")
			rr, err := utils.MakeHTTPRequest(req)

			log := courier.NewChannelLogFromRR("Message Sent", msg.Channel(), msg.ID(), rr).WithError("Message Send Error", err)
			status.AddLog(log)
			if err != nil {
				return status, nil
			}
			status.SetStatus(courier.MsgWired)
		}
		return status, nil

	} else if msg.IGCommentID() != "" && msg.Text() != "" {
		var baseURL *url.URL
		form := url.Values{}

		commentID := msg.IGCommentID()
		if msg.IGResponseType() == "comment" {
			baseURL, _ = url.Parse(fmt.Sprintf(graphURL+"%s/replies", commentID))
			form.Set("message", msg.Text())
		} else if msg.IGResponseType() == "dm_comment" {
			pageID := strconv.Itoa(msg.Channel().IntConfigForKey(courier.ConfigPageID, 0))
			baseURL, _ = url.Parse(fmt.Sprintf(graphURL+"%s/messages", pageID))
			query := baseURL.Query()
			query.Set("recipient", fmt.Sprintf("{comment_id:%s}", commentID))
			query.Set("message", fmt.Sprintf("{\"text\":\"%s\"}", strings.TrimSpace(msg.Text())))
			baseURL.RawQuery = query.Encode()
		}

		query := baseURL.Query()
		query.Set("access_token", accessToken)
		baseURL.RawQuery = query.Encode()

		req, _ := http.NewRequest(http.MethodPost, baseURL.String(), strings.NewReader(form.Encode()))
		req.Header.Add("Content-Type", "application/x-www-form-urlencoded")

		rr, err := utils.MakeHTTPRequest(req)

		log := courier.NewChannelLogFromRR("Instagram Comment Reply", msg.Channel(), msg.ID(), rr)
		if err != nil {
			log = log.WithError("Instagram Comment Reply Error", err)
			status.AddLog(log)
			return status, err
		}
		status.AddLog(log)
		if err != nil {
			return status, nil
		}
		externalID, err := jsonparser.GetString(rr.Body, "id")
		if err != nil {
			// ID doesn't exist, let's try message_id
			externalID, err = jsonparser.GetString(rr.Body, "message_id")
			if err != nil {
				log.WithError("Message Send Error", errors.Errorf("unable to get id or message_id from body"))
				return status, nil
			}
		}

		status.SetStatus(courier.MsgWired)
		status.SetExternalID(externalID)

		return status, nil
	}

	msgParts := make([]string, 0)
	if msg.Text() != "" {
		if msg.Channel().ChannelType() == "IG" {
			msgParts = handlers.SplitMsgByChannel(msg.Channel(), msg.Text(), maxMsgLengthIG)
		} else {
			msgParts = handlers.SplitMsgByChannel(msg.Channel(), msg.Text(), maxMsgLengthFBA)
		}

	}

	// send each part and each attachment separately. we send attachments first as otherwise quick replies
	// attached to text messages get hidden when images get delivered
	for i := 0; i < len(msgParts)+len(msg.Attachments()); i++ {
		if i < len(msg.Attachments()) {
			// this is an attachment
			payload.Message.Attachment = &mtAttachment{}
			attType, attURL := handlers.SplitAttachment(msg.Attachments()[i])
			attType = strings.Split(attType, "/")[0]
			if attType == "application" {
				attType = "file"
			}
			payload.Message.Attachment.Type = attType
			payload.Message.Attachment.Payload.URL = attURL
			payload.Message.Attachment.Payload.IsReusable = true
			payload.Message.Text = ""
		} else {
			// this is still a msg part
			payload.Message.Text = msgParts[i-len(msg.Attachments())]
			payload.Message.Attachment = nil
		}

		// include any quick replies on the last piece we send
		if i == (len(msgParts)+len(msg.Attachments()))-1 {
			for _, qr := range msg.QuickReplies() {
				payload.Message.QuickReplies = append(payload.Message.QuickReplies, mtQuickReply{qr, qr, "text"})
			}
		} else {
			payload.Message.QuickReplies = nil
		}

		jsonBody, err := json.Marshal(payload)
		if err != nil {
			return status, err
		}

		req, err := http.NewRequest(http.MethodPost, msgURL.String(), bytes.NewReader(jsonBody))
		if err != nil {
			return nil, err
		}
		req.Header.Set("Content-Type", "application/json")
		req.Header.Set("Accept", "application/json")

		rr, err := utils.MakeHTTPRequest(req)

		// record our status and log
		log := courier.NewChannelLogFromRR("Message Sent", msg.Channel(), msg.ID(), rr).WithError("Message Send Error", err)
		status.AddLog(log)
		if err != nil {
			return status, nil
		}

		externalID, err := jsonparser.GetString(rr.Body, "message_id")
		if err != nil {
			log.WithError("Message Send Error", errors.Errorf("unable to get message_id from body"))
			return status, nil
		}

		// if this is our first message, record the external id
		if i == 0 {
			status.SetExternalID(externalID)
			if msg.URN().IsFacebookRef() {
				recipientID, err := jsonparser.GetString(rr.Body, "recipient_id")
				if err != nil {
					log.WithError("Message Send Error", errors.Errorf("unable to get recipient_id from body"))
					return status, nil
				}

				referralID := msg.URN().FacebookRef()

				realIDURN, err := urns.NewFacebookURN(recipientID)
				if err != nil {
					log.WithError("Message Send Error", errors.Errorf("unable to make facebook urn from %s", recipientID))
				}

				contact, err := h.Backend().GetContact(ctx, msg.Channel(), msg.URN(), "", "")
				if err != nil {
					log.WithError("Message Send Error", errors.Errorf("unable to get contact for %s", msg.URN().String()))
				}
				realURN, err := h.Backend().AddURNtoContact(ctx, msg.Channel(), contact, realIDURN)
				if err != nil {
					log.WithError("Message Send Error", errors.Errorf("unable to add real facebook URN %s to contact with uuid %s", realURN.String(), contact.UUID()))
				}
				referralIDExtURN, err := urns.NewURNFromParts(urns.ExternalScheme, referralID, "", "")
				if err != nil {
					log.WithError("Message Send Error", errors.Errorf("unable to make ext urn from %s", referralID))
				}
				extURN, err := h.Backend().AddURNtoContact(ctx, msg.Channel(), contact, referralIDExtURN)
				if err != nil {
					log.WithError("Message Send Error", errors.Errorf("unable to add URN %s to contact with uuid %s", extURN.String(), contact.UUID()))
				}

				referralFacebookURN, err := h.Backend().RemoveURNfromContact(ctx, msg.Channel(), contact, msg.URN())
				if err != nil {
					log.WithError("Message Send Error", errors.Errorf("unable to remove referral facebook URN %s from contact with uuid %s", referralFacebookURN.String(), contact.UUID()))
				}

			}

		}

		// this was wired successfully
		status.SetStatus(courier.MsgWired)
	}

	return status, nil
}

type wacMTMedia struct {
	ID       string `json:"id,omitempty"`
	Link     string `json:"link,omitempty"`
	Caption  string `json:"caption,omitempty"`
	Filename string `json:"filename,omitempty"`
}

type wacMTSection struct {
	Title        string             `json:"title,omitempty"`
	Rows         []wacMTSectionRow  `json:"rows,omitempty"`
	ProductItems []wacMTProductItem `json:"product_items,omitempty"`
}

type wacMTSectionRow struct {
	ID          string `json:"id" validate:"required"`
	Title       string `json:"title,omitempty"`
	Description string `json:"description,omitempty"`
}

type wacMTButton struct {
	Type  string `json:"type" validate:"required"`
	Reply struct {
		ID    string `json:"id" validate:"required"`
		Title string `json:"title" validate:"required"`
	} `json:"reply" validate:"required"`
}

type wacMTAction struct {
	OrderDetails *wacOrderDetails `json:"order_details,omitempty"`
}

type wacParam struct {
	Type     string       `json:"type"`
	Text     string       `json:"text,omitempty"`
	Image    *wacMTMedia  `json:"image,omitempty"`
	Document *wacMTMedia  `json:"document,omitempty"`
	Video    *wacMTMedia  `json:"video,omitempty"`
	Action   *wacMTAction `json:"action,omitempty"`
}

type wacComponent struct {
	Type    string      `json:"type"`
	SubType string      `json:"sub_type,omitempty"`
	Index   *int        `json:"index,omitempty"`
	Params  []*wacParam `json:"parameters"`
}

type wacText struct {
	Body       string `json:"body,omitempty"`
	PreviewURL bool   `json:"preview_url,omitempty"`
}

type wacLanguage struct {
	Policy string `json:"policy"`
	Code   string `json:"code"`
}

type wacTemplate struct {
	Name       string          `json:"name"`
	Language   *wacLanguage    `json:"language"`
	Components []*wacComponent `json:"components"`
}

type wacInteractiveActionParams interface {
	~map[string]any | wacOrderDetails
}

type wacInteractive[P wacInteractiveActionParams] struct {
	Type   string `json:"type"`
	Header *struct {
		Type     string      `json:"type"`
		Text     string      `json:"text,omitempty"`
		Video    *wacMTMedia `json:"video,omitempty"`
		Image    *wacMTMedia `json:"image,omitempty"`
		Document *wacMTMedia `json:"document,omitempty"`
	} `json:"header,omitempty"`
	Body struct {
		Text string `json:"text"`
	} `json:"body,omitempty"`
	Footer *struct {
		Text string `json:"text,omitempty"`
	} `json:"footer,omitempty"`
	Action *struct {
		Button            string         `json:"button,omitempty"`
		Sections          []wacMTSection `json:"sections,omitempty"`
		Buttons           []wacMTButton  `json:"buttons,omitempty"`
		CatalogID         string         `json:"catalog_id,omitempty"`
		ProductRetailerID string         `json:"product_retailer_id,omitempty"`
		Name              string         `json:"name,omitempty"`
		Parameters        P              `json:"parameters,omitempty"`
	} `json:"action,omitempty"`
}

type wacMTPayload[P wacInteractiveActionParams] struct {
	MessagingProduct string `json:"messaging_product"`
	RecipientType    string `json:"recipient_type"`
	To               string `json:"to"`
	Type             string `json:"type"`

	Text *wacText `json:"text,omitempty"`

	Document *wacMTMedia `json:"document,omitempty"`
	Image    *wacMTMedia `json:"image,omitempty"`
	Audio    *wacMTMedia `json:"audio,omitempty"`
	Video    *wacMTMedia `json:"video,omitempty"`
	Sticker  *wacMTMedia `json:"sticker,omitempty"`

	Interactive *wacInteractive[P] `json:"interactive,omitempty"`

	Template *wacTemplate `json:"template,omitempty"`
}

type wacMTResponse struct {
	Messages []*struct {
		ID string `json:"id"`
	} `json:"messages"`
	Contacts []*struct {
		Input string `json:"input,omitempty"`
		WaID  string `json:"wa_id,omitempty"`
	} `json:"contacts,omitempty"`
}

type wacMTSectionProduct struct {
	Title string `json:"title,omitempty"`
}

type wacMTProductItem struct {
	ProductRetailerID string `json:"product_retailer_id" validate:"required"`
}

type wacOrderDetailsPixDynamicCode struct {
	Code         string `json:"code" validate:"required"`
	MerchantName string `json:"merchant_name" validate:"required"`
	Key          string `json:"key" validate:"required"`
	KeyType      string `json:"key_type" validate:"required"`
}

type wacOrderDetailsPaymentLink struct {
	URI string `json:"uri" validate:"required"`
}

type wacOrderDetailsOffsiteCardPay struct {
	LastFourDigits string `json:"last_four_digits" validate:"required"`
	CredentialID   string `json:"credential_id" validate:"required"`
}

type wacOrderDetailsPaymentSetting struct {
	Type           string                         `json:"type" validate:"required"`
	PaymentLink    *wacOrderDetailsPaymentLink    `json:"payment_link,omitempty"`
	PixDynamicCode *wacOrderDetailsPixDynamicCode `json:"pix_dynamic_code,omitempty"`
	OffsiteCardPay *wacOrderDetailsOffsiteCardPay `json:"offsite_card_pay,omitempty"`
}

type wacOrderDetails struct {
	ReferenceID     string                          `json:"reference_id" validate:"required"`
	Type            string                          `json:"type" validate:"required"`
	PaymentType     string                          `json:"payment_type" validate:"required"`
	PaymentSettings []wacOrderDetailsPaymentSetting `json:"payment_settings" validate:"required"`
	Currency        string                          `json:"currency" validate:"required"`
	TotalAmount     wacAmountWithOffset             `json:"total_amount" validate:"required"`
	Order           wacOrder                        `json:"order" validate:"required"`
}

type wacOrder struct {
	Status    string               `json:"status" validate:"required"`
	CatalogID string               `json:"catalog_id,omitempty"`
	Items     []courier.OrderItem  `json:"items" validate:"required"`
	Subtotal  wacAmountWithOffset  `json:"subtotal" validate:"required"`
	Tax       wacAmountWithOffset  `json:"tax" validate:"required"`
	Shipping  *wacAmountWithOffset `json:"shipping,omitempty"`
	Discount  *wacAmountWithOffset `json:"discount,omitempty"`
}

type wacAmountWithOffset struct {
	Value               int    `json:"value"`
	Offset              int    `json:"offset"`
	Description         string `json:"description,omitempty"`
	DiscountProgramName string `json:"discount_program_name,omitempty"`
}

type wacFlowActionPayload struct {
	Data   map[string]interface{} `json:"data,omitempty"`
	Screen string                 `json:"screen"`
}

func (h *handler) sendCloudAPIWhatsappMsg(ctx context.Context, msg courier.Msg) (courier.MsgStatus, error) {
	// can't do anything without an access token
	accessToken := h.Server().Config().WhatsappAdminSystemUserToken
	userAccessToken := msg.Channel().StringConfigForKey(courier.ConfigUserToken, "")

	// check that userAccessToken is not empty
	token := accessToken
	if userAccessToken != "" {
		token = userAccessToken
	}

	start := time.Now()
	hasNewURN := false
	hasCaption := false

	// Set the base URL and path based on whether we're using marketing messages or not
	demoURL := msg.Channel().StringConfigForKey("demo_url", "")

	if demoURL != "" {
		graphURL = demoURL
	}

	// Check if we should use marketing messages
	mmliteEnabled := msg.Channel().BoolConfigForKey("mmlite", false)

	// Check if the message is a marketing template by examining metadata
	isMarketingTemplate := false
	var err error
	templating, err := h.getTemplate(msg)
	if err == nil && templating != nil {
		// Check if template category is "MARKETING" in the template category
		// This is how Meta identifies marketing templates
		isMarketingTemplate = strings.ToUpper(templating.Template.Category) == "MARKETING"
	} else if err != nil {
		return nil, errors.Wrapf(err, "unable to decode template: %s for channel: %s", string(msg.Metadata()), msg.Channel().UUID())
	}

	// Only use marketing messages endpoint if mmlite is enabled AND it's a marketing template
	useMarketingMessages := mmliteEnabled && isMarketingTemplate

	base, _ := url.Parse(graphURL)
	var path *url.URL
	if useMarketingMessages {
		path, _ = url.Parse(fmt.Sprintf("/%s/marketing_messages", msg.Channel().Address()))
	} else {
		path, _ = url.Parse(fmt.Sprintf("/%s/messages", msg.Channel().Address()))
	}
	wacPhoneURL := base.ResolveReference(path)

	status := h.Backend().NewMsgStatusForID(msg.Channel(), msg.ID(), courier.MsgErrored)

	msgParts := make([]string, 0)
	if msg.Text() != "" {
<<<<<<< HEAD
		msgParts = handlers.SplitMsgByChannel(msg.Channel(), msg.Text(), maxMsgLengthWAC)
=======
		if len(msg.ListMessage().ListItems) > 0 || len(msg.QuickReplies()) > 0 || msg.InteractionType() == "location" {
			msgParts = handlers.SplitMsgByChannel(msg.Channel(), msg.Text(), maxMsgLengthInteractiveWAC)
		} else {
			msgParts = handlers.SplitMsgByChannel(msg.Channel(), msg.Text(), maxMsgLengthWAC)
		}
>>>>>>> 180259f2
	}
	qrs := msg.QuickReplies()

	var payloadAudio wacMTPayload[map[string]any]

	for i := 0; i < len(msgParts)+len(msg.Attachments()); i++ {
		payload := wacMTPayload[map[string]any]{MessagingProduct: "whatsapp", RecipientType: "individual", To: msg.URN().Path()}

		// do we have a template?
		if templating != nil || len(msg.Attachments()) == 0 {
			if templating != nil {
				payload.Type = "template"
				template := wacTemplate{Name: templating.Template.Name, Language: &wacLanguage{Policy: "deterministic", Code: templating.Language}}
				payload.Template = &template

				if len(templating.Variables) > 0 {
					component := &wacComponent{Type: "body"}
					for _, v := range templating.Variables {
						component.Params = append(component.Params, &wacParam{Type: "text", Text: v})
					}
					template.Components = append(payload.Template.Components, component)
				}

				if len(msg.Attachments()) > 0 {

					header := &wacComponent{Type: "header"}

					attType, attURL := handlers.SplitAttachment(msg.Attachments()[0])
					fileURL := attURL
					mediaID, mediaLogs, err := h.fetchWACMediaID(msg, attType, attURL, accessToken)
					for _, log := range mediaLogs {
						status.AddLog(log)
					}
					if err != nil {
						status.AddLog(courier.NewChannelLogFromError("error on fetch media ID", msg.Channel(), msg.ID(), time.Since(start), err))
					} else if mediaID != "" {
						attURL = ""
					}
					attType = strings.Split(attType, "/")[0]

					parsedURL, err := url.Parse(attURL)
					if err != nil {
						return status, err
					}

					if attType == "application" {
						attType = "document"
					}

					media := wacMTMedia{ID: mediaID, Link: parsedURL.String()}
					if attType == "image" {
						header.Params = append(header.Params, &wacParam{Type: "image", Image: &media})
					} else if attType == "video" {
						header.Params = append(header.Params, &wacParam{Type: "video", Video: &media})
					} else if attType == "document" {
						media.Filename, err = utils.BasePathForURL(fileURL)
						if err != nil {
							return nil, err
						}
						header.Params = append(header.Params, &wacParam{Type: "document", Document: &media})
					} else {
						return nil, fmt.Errorf("unknown attachment mime type: %s", attType)
					}
					payload.Template.Components = append(payload.Template.Components, header)
				}

				if msg.OrderDetailsMessage() != nil {
					index := 0
					button := &wacComponent{Type: "button", SubType: "order_details", Index: &index}

					paymentSettings, catalogID, orderTax, orderShipping, orderDiscount := mountOrderInfo(msg)

					mountedOrderDetails := mountOrderDetails(msg, paymentSettings, catalogID, orderTax, orderShipping, orderDiscount)
					if mountedOrderDetails == nil {
						return status, fmt.Errorf("failed to mount order details")
					}

					param := wacParam{
						Type: "action",
						Action: &wacMTAction{
							OrderDetails: mountedOrderDetails,
						},
					}

					button.Params = append(button.Params, &param)
					payload.Template.Components = append(payload.Template.Components, button)
				}

				if len(msg.Buttons()) > 0 {
					for i, button := range msg.Buttons() {
						buttonComponent := &wacComponent{Type: "button", SubType: button.SubType, Index: &i}

						for _, parameter := range button.Parameters {
							buttonComponent.Params = append(buttonComponent.Params, &wacParam{Type: parameter.Type, Text: parameter.Text})
						}

						payload.Template.Components = append(payload.Template.Components, buttonComponent)
					}
				}

			} else {
				if i < (len(msgParts) + len(msg.Attachments()) - 1) {
					payload.Type = "text"
					if strings.Contains(msgParts[i-len(msg.Attachments())], "https://") || strings.Contains(msgParts[i-len(msg.Attachments())], "http://") {
						text := wacText{}
						text.PreviewURL = true
						text.Body = msgParts[i-len(msg.Attachments())]
						payload.Text = &text
					} else {
						payload.Text = &wacText{Body: msgParts[i-len(msg.Attachments())]}
					}
				} else {
					if len(qrs) > 0 || len(msg.ListMessage().ListItems) > 0 {
						payload.Type = "interactive"
						// We can use buttons
						if len(qrs) > 0 && len(qrs) <= 3 {
							interactive := wacInteractive[map[string]any]{
								Type: "button",
								Body: struct {
									Text string "json:\"text\""
								}{Text: msgParts[i-len(msg.Attachments())]},
							}

							if msg.Footer() != "" {
								interactive.Footer = &struct {
									Text string "json:\"text,omitempty\""
								}{Text: parseBacklashes(msg.Footer())}
							}

							if msg.HeaderText() != "" {
								interactive.Header = &struct {
									Type     string      "json:\"type\""
									Text     string      "json:\"text,omitempty\""
									Video    *wacMTMedia "json:\"video,omitempty\""
									Image    *wacMTMedia "json:\"image,omitempty\""
									Document *wacMTMedia "json:\"document,omitempty\""
								}{Type: "text", Text: parseBacklashes(msg.HeaderText())}
							}

							btns := make([]wacMTButton, len(qrs))
							for i, qr := range qrs {
								btns[i] = wacMTButton{
									Type: "reply",
								}
								btns[i].Reply.ID = fmt.Sprint(i)
								var text string
								if strings.Contains(qr, "\\/") {
									text = strings.Replace(qr, "\\", "", -1)
								} else if strings.Contains(qr, "\\\\") {
									text = strings.Replace(qr, "\\\\", "\\", -1)
								} else {
									text = qr
								}
								btns[i].Reply.Title = text
							}
							interactive.Action = &struct {
								Button            string                 "json:\"button,omitempty\""
								Sections          []wacMTSection         "json:\"sections,omitempty\""
								Buttons           []wacMTButton          "json:\"buttons,omitempty\""
								CatalogID         string                 "json:\"catalog_id,omitempty\""
								ProductRetailerID string                 "json:\"product_retailer_id,omitempty\""
								Name              string                 "json:\"name,omitempty\""
								Parameters        map[string]interface{} "json:\"parameters,omitempty\""
							}{Buttons: btns}
							payload.Interactive = &interactive
						} else if len(qrs) <= 10 || len(msg.ListMessage().ListItems) > 0 {
							interactive := wacInteractive[map[string]any]{
								Type: "list",
								Body: struct {
									Text string "json:\"text\""
								}{Text: msgParts[i-len(msg.Attachments())]},
							}

							var section wacMTSection

							if len(qrs) > 0 {
								section = wacMTSection{
									Rows: make([]wacMTSectionRow, len(qrs)),
								}
								for i, qr := range qrs {
									text := parseBacklashes(qr)
									section.Rows[i] = wacMTSectionRow{
										ID:    fmt.Sprint(i),
										Title: text,
									}
								}
							} else if len(msg.ListMessage().ListItems) > 0 {
								section = wacMTSection{
									Rows: make([]wacMTSectionRow, len(msg.ListMessage().ListItems)),
								}
								for i, listItem := range msg.ListMessage().ListItems {
									titleText := parseBacklashes(listItem.Title)
									descriptionText := parseBacklashes(listItem.Description)
									section.Rows[i] = wacMTSectionRow{
										ID:          listItem.UUID,
										Title:       titleText,
										Description: descriptionText,
									}
								}
								if msg.Footer() != "" {
									interactive.Footer = &struct {
										Text string "json:\"text,omitempty\""
									}{Text: parseBacklashes(msg.Footer())}
								}

								if msg.HeaderText() != "" {
									interactive.Header = &struct {
										Type     string      "json:\"type\""
										Text     string      "json:\"text,omitempty\""
										Video    *wacMTMedia "json:\"video,omitempty\""
										Image    *wacMTMedia "json:\"image,omitempty\""
										Document *wacMTMedia "json:\"document,omitempty\""
									}{Type: "text", Text: parseBacklashes(msg.HeaderText())}
								}
							}

							interactive.Action = &struct {
								Button            string                 "json:\"button,omitempty\""
								Sections          []wacMTSection         "json:\"sections,omitempty\""
								Buttons           []wacMTButton          "json:\"buttons,omitempty\""
								CatalogID         string                 "json:\"catalog_id,omitempty\""
								ProductRetailerID string                 "json:\"product_retailer_id,omitempty\""
								Name              string                 "json:\"name,omitempty\""
								Parameters        map[string]interface{} "json:\"parameters,omitempty\""
							}{Button: "Menu", Sections: []wacMTSection{
								section,
							}}

							if msg.ListMessage().ButtonText != "" {
								interactive.Action.Button = msg.ListMessage().ButtonText
							} else if msg.TextLanguage() != "" {
								interactive.Action.Button = languageMenuMap[msg.TextLanguage()]
							}

							payload.Interactive = &interactive
						} else {
							return nil, fmt.Errorf("too many quick replies WAC supports only up to 10 quick replies")
						}
					} else if msg.InteractionType() == "location" {
						payload.Type = "interactive"
						interactive := wacInteractive[map[string]any]{
							Type: "location_request_message",
							Body: struct {
								Text string "json:\"text\""
							}{Text: msgParts[i-len(msg.Attachments())]},
							Action: &struct {
								Button            string                 "json:\"button,omitempty\""
								Sections          []wacMTSection         "json:\"sections,omitempty\""
								Buttons           []wacMTButton          "json:\"buttons,omitempty\""
								CatalogID         string                 "json:\"catalog_id,omitempty\""
								ProductRetailerID string                 "json:\"product_retailer_id,omitempty\""
								Name              string                 "json:\"name,omitempty\""
								Parameters        map[string]interface{} "json:\"parameters,omitempty\""
							}{Name: "send_location"},
						}

						payload.Interactive = &interactive
					} else if msg.InteractionType() == "cta_url" {
						if ctaMessage := msg.CTAMessage(); ctaMessage != nil {
							payload.Type = "interactive"
							interactive := wacInteractive[map[string]any]{
								Type: "cta_url",
								Body: struct {
									Text string "json:\"text\""
								}{Text: msgParts[i-len(msg.Attachments())]},
								Action: &struct {
									Button            string                 "json:\"button,omitempty\""
									Sections          []wacMTSection         "json:\"sections,omitempty\""
									Buttons           []wacMTButton          "json:\"buttons,omitempty\""
									CatalogID         string                 "json:\"catalog_id,omitempty\""
									ProductRetailerID string                 "json:\"product_retailer_id,omitempty\""
									Name              string                 "json:\"name,omitempty\""
									Parameters        map[string]interface{} "json:\"parameters,omitempty\""
								}{
									Name: "cta_url",
									Parameters: map[string]interface{}{
										"display_text": parseBacklashes(ctaMessage.DisplayText),
										"url":          ctaMessage.URL,
									},
								},
							}
							if msg.Footer() != "" {
								interactive.Footer = &struct {
									Text string "json:\"text,omitempty\""
								}{Text: parseBacklashes(msg.Footer())}
							}

							if msg.HeaderText() != "" {
								interactive.Header = &struct {
									Type     string      "json:\"type\""
									Text     string      "json:\"text,omitempty\""
									Video    *wacMTMedia "json:\"video,omitempty\""
									Image    *wacMTMedia "json:\"image,omitempty\""
									Document *wacMTMedia "json:\"document,omitempty\""
								}{Type: "text", Text: parseBacklashes(msg.HeaderText())}
							}
							payload.Interactive = &interactive
						}
					} else if msg.InteractionType() == "flow_msg" {
						if flowMessage := msg.FlowMessage(); flowMessage != nil {
							payload.Type = "interactive"
							interactive := wacInteractive[map[string]any]{
								Type: "flow",
								Body: struct {
									Text string "json:\"text\""
								}{Text: msgParts[i-len(msg.Attachments())]},
								Action: &struct {
									Button            string                 "json:\"button,omitempty\""
									Sections          []wacMTSection         "json:\"sections,omitempty\""
									Buttons           []wacMTButton          "json:\"buttons,omitempty\""
									CatalogID         string                 "json:\"catalog_id,omitempty\""
									ProductRetailerID string                 "json:\"product_retailer_id,omitempty\""
									Name              string                 "json:\"name,omitempty\""
									Parameters        map[string]interface{} "json:\"parameters,omitempty\""
								}{
									Name: "flow",
									Parameters: map[string]interface{}{
										"mode":                 flowMessage.FlowMode,
										"flow_message_version": "3",
										"flow_token":           uuids.New(),
										"flow_id":              flowMessage.FlowID,
										"flow_cta":             flowMessage.FlowCTA,
										"flow_action":          "navigate",
										"flow_action_payload": wacFlowActionPayload{
											Screen: flowMessage.FlowScreen,
											Data:   flowMessage.FlowData,
										},
									},
								},
							}
							if msg.Footer() != "" {
								interactive.Footer = &struct {
									Text string "json:\"text,omitempty\""
								}{Text: parseBacklashes(msg.Footer())}
							}

							if msg.HeaderText() != "" {
								interactive.Header = &struct {
									Type     string      "json:\"type\""
									Text     string      "json:\"text,omitempty\""
									Video    *wacMTMedia "json:\"video,omitempty\""
									Image    *wacMTMedia "json:\"image,omitempty\""
									Document *wacMTMedia "json:\"document,omitempty\""
								}{Type: "text", Text: parseBacklashes(msg.HeaderText())}
							}
							payload.Interactive = &interactive
						}
					} else if msg.InteractionType() == "order_details" {
						if orderDetails := msg.OrderDetailsMessage(); orderDetails != nil {
							payload.Type = "interactive"

							paymentSettings, catalogID, orderTax, orderShipping, orderDiscount := mountOrderInfo(msg)

							mountedOrderDetails := mountOrderDetails(msg, paymentSettings, catalogID, orderTax, orderShipping, orderDiscount)
							if mountedOrderDetails == nil {
								return status, fmt.Errorf("failed to mount order details")
							}

							interactive := wacInteractive[wacOrderDetails]{
								Type: "order_details",
								Body: struct {
									Text string "json:\"text\""
								}{Text: msgParts[i-len(msg.Attachments())]},
								Action: &struct {
									Button            string          "json:\"button,omitempty\""
									Sections          []wacMTSection  "json:\"sections,omitempty\""
									Buttons           []wacMTButton   "json:\"buttons,omitempty\""
									CatalogID         string          "json:\"catalog_id,omitempty\""
									ProductRetailerID string          "json:\"product_retailer_id,omitempty\""
									Name              string          "json:\"name,omitempty\""
									Parameters        wacOrderDetails "json:\"parameters,omitempty\""
								}{
									Name:       "review_and_pay",
									Parameters: *mountedOrderDetails,
								},
							}
							if msg.Footer() != "" {
								interactive.Footer = &struct {
									Text string "json:\"text,omitempty\""
								}{Text: parseBacklashes(msg.Footer())}
							}

							payload.Interactive = castInteractive[wacOrderDetails, map[string]any](interactive)
						}
					} else {
						// this is still a msg part
						text := &wacText{}
						payload.Type = "text"
						if strings.Contains(msgParts[i-len(msg.Attachments())], "https://") || strings.Contains(msgParts[i-len(msg.Attachments())], "http://") {
							text.PreviewURL = true
						}
						text.Body = msgParts[i-len(msg.Attachments())]
						payload.Text = text
					}
				}
			}

		} else if (i < len(msg.Attachments()) && len(qrs) == 0 && len(msg.ListMessage().ListItems) == 0 && msg.InteractionType() != "order_details") ||
			len(qrs) > 3 && i < len(msg.Attachments()) ||
			len(msg.ListMessage().ListItems) > 0 && i < len(msg.Attachments()) {
			attType, attURL := handlers.SplitAttachment(msg.Attachments()[i])
			fileURL := attURL

			splitedAttType := strings.Split(attType, "/")
			attType = splitedAttType[0]
			attFormat := ""
			if len(splitedAttType) > 1 {
				attFormat = splitedAttType[1]
			}

			mediaID, mediaLogs, err := h.fetchWACMediaID(msg, attType, attURL, accessToken)
			for _, log := range mediaLogs {
				status.AddLog(log)
			}
			if err != nil {
				status.AddLog(courier.NewChannelLogFromError("error on fetch media ID", msg.Channel(), msg.ID(), time.Since(start), err))
			} else if mediaID != "" {
				attURL = ""
			}
			parsedURL, err := url.Parse(attURL)
			if err != nil {
				return status, err
			}

			if attType == "application" {
				attType = "document"
			}
			payload.Type = attType
			media := wacMTMedia{ID: mediaID, Link: parsedURL.String()}
			if len(msgParts) == 1 && (attType != "audio" && attFormat != "webp") && len(msg.Attachments()) == 1 && len(msg.QuickReplies()) == 0 && len(msg.ListMessage().ListItems) == 0 {
				media.Caption = msgParts[i]
				hasCaption = true
			}

			switch attType {
			case "image":
				if attFormat == "webp" {
					payload.Sticker = &media
					payload.Type = "sticker"
				} else {
					payload.Image = &media
				}
			case "audio":
				payload.Audio = &media
			case "video":
				payload.Video = &media
			case "document":
				media.Filename, err = utils.BasePathForURL(fileURL)
				if err != nil {
					return nil, err
				}
				payload.Document = &media
			}
			//end
		} else { // have attachment
			if len(qrs) > 0 || len(msg.ListMessage().ListItems) > 0 {
				payload.Type = "interactive"
				// We can use buttons
				if len(qrs) <= 3 && len(msg.ListMessage().ListItems) == 0 {
					hasCaption = true

					if len(msgParts) == 0 {
						return nil, fmt.Errorf("message body cannot be empty")
					}

					interactive := wacInteractive[map[string]any]{
						Type: "button",
						Body: struct {
							Text string "json:\"text\""
						}{Text: msgParts[i]},
					}

					if len(msg.Attachments()) > 0 {
						attType, attURL := handlers.SplitAttachment(msg.Attachments()[i])
						fileURL := attURL
						mediaID, mediaLogs, err := h.fetchWACMediaID(msg, attType, attURL, accessToken)
						for _, log := range mediaLogs {
							status.AddLog(log)
						}
						if err != nil {
							status.AddLog(courier.NewChannelLogFromError("error on fetch media ID", msg.Channel(), msg.ID(), time.Since(start), err))
						} else if mediaID != "" {
							attURL = ""
						}
						attType = strings.Split(attType, "/")[0]

						if attType == "application" {
							attType = "document"
						}
						media := wacMTMedia{ID: mediaID, Link: attURL}
						if attType == "image" {
							interactive.Header = &struct {
								Type     string      "json:\"type\""
								Text     string      "json:\"text,omitempty\""
								Video    *wacMTMedia "json:\"video,omitempty\""
								Image    *wacMTMedia "json:\"image,omitempty\""
								Document *wacMTMedia "json:\"document,omitempty\""
							}{Type: "image", Image: &media}
						} else if attType == "video" {
							interactive.Header = &struct {
								Type     string      "json:\"type\""
								Text     string      "json:\"text,omitempty\""
								Video    *wacMTMedia "json:\"video,omitempty\""
								Image    *wacMTMedia "json:\"image,omitempty\""
								Document *wacMTMedia "json:\"document,omitempty\""
							}{Type: "video", Video: &media}
						} else if attType == "document" {
							filename, err := utils.BasePathForURL(fileURL)
							if err != nil {
								return nil, err
							}
							media.Filename = filename
							interactive.Header = &struct {
								Type     string      "json:\"type\""
								Text     string      "json:\"text,omitempty\""
								Video    *wacMTMedia "json:\"video,omitempty\""
								Image    *wacMTMedia "json:\"image,omitempty\""
								Document *wacMTMedia "json:\"document,omitempty\""
							}{Type: "document", Document: &media}
						} else if attType == "audio" {
							var zeroIndex bool
							if i == 0 {
								zeroIndex = true
							}
							payloadAudio = wacMTPayload[map[string]any]{MessagingProduct: "whatsapp", RecipientType: "individual", To: msg.URN().Path(), Type: "audio", Audio: &wacMTMedia{ID: mediaID, Link: attURL}}
							status, _, err := requestWAC(payloadAudio, token, msg, status, wacPhoneURL, zeroIndex, useMarketingMessages)
							if err != nil {
								return status, nil
							}
						} else {
							interactive.Type = "button"
							interactive.Body.Text = msgParts[i]
						}
					}

					btns := make([]wacMTButton, len(qrs))
					for i, qr := range qrs {
						btns[i] = wacMTButton{
							Type: "reply",
						}
						btns[i].Reply.ID = fmt.Sprint(i)
						text := parseBacklashes(qr)
						btns[i].Reply.Title = text
					}
					interactive.Action = &struct {
						Button            string                 "json:\"button,omitempty\""
						Sections          []wacMTSection         "json:\"sections,omitempty\""
						Buttons           []wacMTButton          "json:\"buttons,omitempty\""
						CatalogID         string                 "json:\"catalog_id,omitempty\""
						ProductRetailerID string                 "json:\"product_retailer_id,omitempty\""
						Name              string                 "json:\"name,omitempty\""
						Parameters        map[string]interface{} "json:\"parameters,omitempty\""
					}{Buttons: btns}
					payload.Interactive = &interactive
					if msg.Footer() != "" {
						payload.Interactive.Footer = &struct {
							Text string "json:\"text,omitempty\""
						}{Text: parseBacklashes(msg.Footer())}
					}
				} else if len(qrs) <= 10 || len(msg.ListMessage().ListItems) > 0 {
					interactive := wacInteractive[map[string]any]{
						Type: "list",
						Body: struct {
							Text string "json:\"text\""
						}{Text: msgParts[i-len(msg.Attachments())]},
					}

					var section wacMTSection

					if len(qrs) > 0 {
						section = wacMTSection{
							Rows: make([]wacMTSectionRow, len(qrs)),
						}
						for i, qr := range qrs {
							text := parseBacklashes(qr)
							section.Rows[i] = wacMTSectionRow{
								ID:    fmt.Sprint(i),
								Title: text,
							}
						}
					} else {
						section = wacMTSection{
							Rows: make([]wacMTSectionRow, len(msg.ListMessage().ListItems)),
						}
						for i, listItem := range msg.ListMessage().ListItems {
							titleText := parseBacklashes(listItem.Title)
							descriptionText := parseBacklashes(listItem.Description)
							section.Rows[i] = wacMTSectionRow{
								ID:          listItem.UUID,
								Title:       titleText,
								Description: descriptionText,
							}
						}
						if msg.Footer() != "" {
							interactive.Footer = &struct {
								Text string "json:\"text,omitempty\""
							}{Text: parseBacklashes(msg.Footer())}
						}
					}

					interactive.Action = &struct {
						Button            string                 "json:\"button,omitempty\""
						Sections          []wacMTSection         "json:\"sections,omitempty\""
						Buttons           []wacMTButton          "json:\"buttons,omitempty\""
						CatalogID         string                 "json:\"catalog_id,omitempty\""
						ProductRetailerID string                 "json:\"product_retailer_id,omitempty\""
						Name              string                 "json:\"name,omitempty\""
						Parameters        map[string]interface{} "json:\"parameters,omitempty\""
					}{Button: "Menu", Sections: []wacMTSection{
						section,
					}}

					if msg.ListMessage().ButtonText != "" {
						interactive.Action.Button = msg.ListMessage().ButtonText
					} else if msg.TextLanguage() != "" {
						interactive.Action.Button = languageMenuMap[msg.TextLanguage()]
					}

					payload.Interactive = &interactive
				} else {
					return nil, fmt.Errorf("too many quick replies WAC supports only up to 10 quick replies")
				}
			} else if msg.InteractionType() == "location" { // Unreachable due to else if sending only the attachment
				interactive := wacInteractive[map[string]any]{Type: "location_request_message", Body: struct {
					Text string "json:\"text\""
				}{Text: msgParts[i-len(msg.Attachments())]}, Action: &struct {
					Button            string                 "json:\"button,omitempty\""
					Sections          []wacMTSection         "json:\"sections,omitempty\""
					Buttons           []wacMTButton          "json:\"buttons,omitempty\""
					CatalogID         string                 "json:\"catalog_id,omitempty\""
					ProductRetailerID string                 "json:\"product_retailer_id,omitempty\""
					Name              string                 "json:\"name,omitempty\""
					Parameters        map[string]interface{} "json:\"parameters,omitempty\""
				}{Name: "send_location"}}

				payload.Interactive = &interactive
			} else if msg.InteractionType() == "cta_url" { // Unreachable due to else if sending only the attachment
				if ctaMessage := msg.CTAMessage(); ctaMessage != nil {
					interactive := wacInteractive[map[string]any]{
						Type: "cta_url",
						Body: struct {
							Text string "json:\"text\""
						}{Text: msgParts[i-len(msg.Attachments())]},
						Action: &struct {
							Button            string                 "json:\"button,omitempty\""
							Sections          []wacMTSection         "json:\"sections,omitempty\""
							Buttons           []wacMTButton          "json:\"buttons,omitempty\""
							CatalogID         string                 "json:\"catalog_id,omitempty\""
							ProductRetailerID string                 "json:\"product_retailer_id,omitempty\""
							Name              string                 "json:\"name,omitempty\""
							Parameters        map[string]interface{} "json:\"parameters,omitempty\""
						}{
							Name: "cta_url",
							Parameters: map[string]interface{}{
								"display_text": parseBacklashes(ctaMessage.DisplayText),
								"url":          ctaMessage.URL,
							},
						},
					}

					if msg.Footer() != "" {
						interactive.Footer = &struct {
							Text string "json:\"text,omitempty\""
						}{Text: parseBacklashes(msg.Footer())}
					}

					if msg.HeaderText() != "" {
						interactive.Header = &struct {
							Type     string      "json:\"type\""
							Text     string      "json:\"text,omitempty\""
							Video    *wacMTMedia "json:\"video,omitempty\""
							Image    *wacMTMedia "json:\"image,omitempty\""
							Document *wacMTMedia "json:\"document,omitempty\""
						}{Type: "text", Text: parseBacklashes(msg.HeaderText())}
					}
					payload.Interactive = &interactive
				}
			} else if msg.InteractionType() == "flow_msg" { // Unreachable due to else if sending only the attachment
				if flowMessage := msg.FlowMessage(); flowMessage != nil {
					interactive := wacInteractive[map[string]any]{
						Type: "flow",
						Body: struct {
							Text string "json:\"text\""
						}{Text: msgParts[i-len(msg.Attachments())]},
						Action: &struct {
							Button            string                 "json:\"button,omitempty\""
							Sections          []wacMTSection         "json:\"sections,omitempty\""
							Buttons           []wacMTButton          "json:\"buttons,omitempty\""
							CatalogID         string                 "json:\"catalog_id,omitempty\""
							ProductRetailerID string                 "json:\"product_retailer_id,omitempty\""
							Name              string                 "json:\"name,omitempty\""
							Parameters        map[string]interface{} "json:\"parameters,omitempty\""
						}{
							Name: "flow",
							Parameters: map[string]interface{}{
								"mode":                 flowMessage.FlowMode,
								"flow_message_version": "3",
								"flow_token":           uuids.New(),
								"flow_id":              flowMessage.FlowID,
								"flow_cta":             flowMessage.FlowCTA,
								"flow_action":          "navigate",
								"flow_action_payload": wacFlowActionPayload{
									Screen: flowMessage.FlowScreen,
									Data:   flowMessage.FlowData,
								},
							},
						},
					}

					if msg.Footer() != "" {
						interactive.Footer = &struct {
							Text string "json:\"text,omitempty\""
						}{Text: parseBacklashes(msg.Footer())}
					}

					if msg.HeaderText() != "" {
						interactive.Header = &struct {
							Type     string      "json:\"type\""
							Text     string      "json:\"text,omitempty\""
							Video    *wacMTMedia "json:\"video,omitempty\""
							Image    *wacMTMedia "json:\"image,omitempty\""
							Document *wacMTMedia "json:\"document,omitempty\""
						}{Type: "text", Text: parseBacklashes(msg.HeaderText())}
					}
					payload.Interactive = &interactive
				}
			} else if msg.InteractionType() == "order_details" {
				if orderDetails := msg.OrderDetailsMessage(); orderDetails != nil {
					hasCaption = true
					payload.Type = "interactive"

					paymentSettings, catalogID, orderTax, orderShipping, orderDiscount := mountOrderInfo(msg)

					mountedOrderDetails := mountOrderDetails(msg, paymentSettings, catalogID, orderTax, orderShipping, orderDiscount)
					if mountedOrderDetails == nil {
						return status, fmt.Errorf("failed to mount order details")
					}

					interactive := wacInteractive[wacOrderDetails]{
						Type: "order_details",
						Body: struct {
							Text string "json:\"text\""
						}{Text: msgParts[i]},
						Action: &struct {
							Button            string          "json:\"button,omitempty\""
							Sections          []wacMTSection  "json:\"sections,omitempty\""
							Buttons           []wacMTButton   "json:\"buttons,omitempty\""
							CatalogID         string          "json:\"catalog_id,omitempty\""
							ProductRetailerID string          "json:\"product_retailer_id,omitempty\""
							Name              string          "json:\"name,omitempty\""
							Parameters        wacOrderDetails "json:\"parameters,omitempty\""
						}{
							Name:       "review_and_pay",
							Parameters: *mountedOrderDetails,
						},
					}
					if msg.Footer() != "" {
						interactive.Footer = &struct {
							Text string "json:\"text,omitempty\""
						}{Text: parseBacklashes(msg.Footer())}
					}

					if len(msg.Attachments()) > 0 {
						attType, attURL := handlers.SplitAttachment(msg.Attachments()[i])
						attType = strings.Split(attType, "/")[0]
						media := wacMTMedia{Link: attURL}

						if attType == "image" {
							interactive.Header = &struct {
								Type     string      "json:\"type\""
								Text     string      "json:\"text,omitempty\""
								Video    *wacMTMedia "json:\"video,omitempty\""
								Image    *wacMTMedia "json:\"image,omitempty\""
								Document *wacMTMedia "json:\"document,omitempty\""
							}{Type: "image", Image: &media}
						} else {
							return nil, fmt.Errorf("interactive order details message does not support attachments other than images")
						}
					}

					payload.Interactive = castInteractive[wacOrderDetails, map[string]any](interactive)
				}
			} else {
				// this is still a msg part
				text := &wacText{}
				payload.Type = "text"
				if strings.Contains(msgParts[i-len(msg.Attachments())], "https://") || strings.Contains(msgParts[i-len(msg.Attachments())], "http://") {
					text.PreviewURL = true
				}
				text.Body = msgParts[i-len(msg.Attachments())]
				payload.Text = text
			}
		}
		var zeroIndex bool
		if i == 0 {
			zeroIndex = true
		}

		status, respPayload, err := requestWAC(payload, token, msg, status, wacPhoneURL, zeroIndex, useMarketingMessages)
		if err != nil {
			return status, err
		}

		// if payload.contacts[0].wa_id != payload.contacts[0].input | to fix cases with 9 extra
		if len(respPayload.Contacts) > 0 && respPayload.Contacts[0].WaID != msg.URN().Path() {
			if !hasNewURN {
				toUpdateURN, err := urns.NewWhatsAppURN(respPayload.Contacts[0].WaID)
				if err != nil {
					return status, nil
				}
				// Instead of updating the existing URN, add a new URN to the contact
				contact, err := h.Backend().GetContact(ctx, msg.Channel(), msg.URN(), "", "")
				if err != nil {
					log := courier.NewChannelLogFromError("unable to get contact for new URN", msg.Channel(), msg.ID(), time.Since(start), err)
					status.AddLog(log)
				} else {
					_, err = h.Backend().AddURNtoContact(ctx, msg.Channel(), contact, toUpdateURN)
					if err != nil {
						log := courier.NewChannelLogFromError("unable to add new URN to contact", msg.Channel(), msg.ID(), time.Since(start), err)
						status.AddLog(log)
					}
					hasNewURN = true
				}
			}
		}
		if templating != nil && len(msg.Attachments()) > 0 || hasCaption {
			break
		}

	}

	if len(msg.Products()) > 0 || msg.SendCatalog() {

		catalogID := msg.Channel().StringConfigForKey("catalog_id", "")
		if catalogID == "" {
			return status, errors.New("Catalog ID not found in channel config")
		}

		payload := wacMTPayload[map[string]any]{MessagingProduct: "whatsapp", RecipientType: "individual", To: msg.URN().Path()}

		payload.Type = "interactive"

		products := msg.Products()

		isUnitaryProduct := true
		var unitaryProduct string
		for _, product := range products {
			retailerIDs := toStringSlice(product["product_retailer_ids"])
			if len(products) > 1 || len(retailerIDs) > 1 {
				isUnitaryProduct = false
			} else {
				unitaryProduct = retailerIDs[0]
			}
		}

		var interactiveType string
		if msg.SendCatalog() {
			interactiveType = InteractiveProductCatalogMessageType
		} else if !isUnitaryProduct {
			interactiveType = InteractiveProductListType
		} else {
			interactiveType = InteractiveProductSingleType
		}

		interactive := wacInteractive[map[string]any]{
			Type: interactiveType,
		}

		interactive.Body = struct {
			Text string `json:"text"`
		}{
			Text: msg.Body(),
		}

		if msg.Header() != "" && !isUnitaryProduct && !msg.SendCatalog() {
			interactive.Header = &struct {
				Type     string      `json:"type"`
				Text     string      `json:"text,omitempty"`
				Video    *wacMTMedia `json:"video,omitempty"`
				Image    *wacMTMedia `json:"image,omitempty"`
				Document *wacMTMedia `json:"document,omitempty"`
			}{
				Type: "text",
				Text: msg.Header(),
			}
		}

		if msg.Footer() != "" {
			interactive.Footer = &struct {
				Text string "json:\"text,omitempty\""
			}{
				Text: parseBacklashes(msg.Footer()),
			}
		}

		if msg.SendCatalog() {
			interactive.Action = &struct {
				Button            string                 `json:"button,omitempty"`
				Sections          []wacMTSection         `json:"sections,omitempty"`
				Buttons           []wacMTButton          `json:"buttons,omitempty"`
				CatalogID         string                 `json:"catalog_id,omitempty"`
				ProductRetailerID string                 `json:"product_retailer_id,omitempty"`
				Name              string                 `json:"name,omitempty"`
				Parameters        map[string]interface{} "json:\"parameters,omitempty\""
			}{
				Name: "catalog_message",
			}
			payload.Interactive = &interactive
			status, _, err := requestWAC(payload, accessToken, msg, status, wacPhoneURL, true, useMarketingMessages)
			if err != nil {
				return status, err
			}
		} else if len(products) > 0 {
			if !isUnitaryProduct {
				actions := [][]wacMTSection{}
				sections := []wacMTSection{}
				totalProductsPerMsg := 0

				for _, product := range products {
					retailerIDs := toStringSlice(product["product_retailer_ids"])

					title := product["product"].(string)
					if title == "product_retailer_id" {
						title = "items"
					}
					if len(title) > 24 {
						title = title[:24]
					}

					var sproducts []wacMTProductItem

					for _, p := range retailerIDs {
						// If there is still room for the product in the current message
						if totalProductsPerMsg < 30 {
							sproducts = append(sproducts, wacMTProductItem{
								ProductRetailerID: p,
							})
							totalProductsPerMsg++
							continue
						}

						// When reaching 30 products, close current section and start new one
						if len(sproducts) > 0 {
							sections = append(sections, wacMTSection{Title: title, ProductItems: sproducts})
							sproducts = []wacMTProductItem{}
						}

						// Save current section to actions and restart for new message
						if len(sections) > 0 {
							actions = append(actions, sections)
							sections = []wacMTSection{}
							totalProductsPerMsg = 0
						}

						// Start new section with current product
						sproducts = append(sproducts, wacMTProductItem{ProductRetailerID: p})
						totalProductsPerMsg++
					}

					// After the inner loop, add the current section with the product
					if len(sproducts) > 0 {
						sections = append(sections, wacMTSection{Title: title, ProductItems: sproducts})
					}
				}

				if len(sections) > 0 {
					actions = append(actions, sections)

				}

				for _, sections := range actions {
					interactive.Action = &struct {
						Button            string                 `json:"button,omitempty"`
						Sections          []wacMTSection         `json:"sections,omitempty"`
						Buttons           []wacMTButton          `json:"buttons,omitempty"`
						CatalogID         string                 `json:"catalog_id,omitempty"`
						ProductRetailerID string                 `json:"product_retailer_id,omitempty"`
						Name              string                 `json:"name,omitempty"`
						Parameters        map[string]interface{} "json:\"parameters,omitempty\""
					}{
						CatalogID: catalogID,
						Sections:  sections,
						Name:      msg.Action(),
					}

					payload.Interactive = &interactive
					status, _, err := requestWAC(payload, accessToken, msg, status, wacPhoneURL, true, useMarketingMessages)
					if err != nil {
						return status, err
					}
				}

			} else {
				interactive.Action = &struct {
					Button            string                 `json:"button,omitempty"`
					Sections          []wacMTSection         `json:"sections,omitempty"`
					Buttons           []wacMTButton          `json:"buttons,omitempty"`
					CatalogID         string                 `json:"catalog_id,omitempty"`
					ProductRetailerID string                 `json:"product_retailer_id,omitempty"`
					Name              string                 `json:"name,omitempty"`
					Parameters        map[string]interface{} "json:\"parameters,omitempty\""
				}{
					CatalogID:         catalogID,
					Name:              msg.Action(),
					ProductRetailerID: unitaryProduct,
				}
				payload.Interactive = &interactive
				status, _, err := requestWAC(payload, accessToken, msg, status, wacPhoneURL, true, useMarketingMessages)
				if err != nil {
					return status, err
				}
			}
		}
	}

	return status, nil
}

func parseBacklashes(baseText string) string {
	var text string
	if strings.Contains(baseText, "\\/") {
		text = strings.Replace(baseText, "\\", "", -1)
	} else if strings.Contains(baseText, "\\\\") {
		text = strings.Replace(baseText, "\\\\", "\\", -1)
	} else {
		text = baseText
	}
	return text
}

func castInteractive[I, O wacInteractiveActionParams](interactive wacInteractive[I]) *wacInteractive[O] {
	interactiveJSON, _ := json.Marshal(interactive)
	interactiveMap := wacInteractive[O]{}
	json.Unmarshal(interactiveJSON, &interactiveMap)
	return &interactiveMap
}

func mountOrderDetails(msg courier.Msg, paymentSettings []wacOrderDetailsPaymentSetting, catalogID *string, orderTax wacAmountWithOffset, orderShipping *wacAmountWithOffset, orderDiscount *wacAmountWithOffset) *wacOrderDetails {
	orderDetails := msg.OrderDetailsMessage()
	if orderDetails == nil {
		return nil
	}

	var paymentType string
	if orderDetails.PaymentSettings.OffsiteCardPay.CredentialID != "" {
		paymentType = "digital-goods"
	} else {
		paymentType = orderDetails.PaymentSettings.Type
	}
	return &wacOrderDetails{
		ReferenceID:     orderDetails.ReferenceID,
		Type:            paymentType,
		PaymentType:     "br",
		PaymentSettings: paymentSettings,
		Currency:        "BRL",
		TotalAmount: wacAmountWithOffset{
			Value:  orderDetails.TotalAmount,
			Offset: 100,
		},
		Order: wacOrder{
			Status:    "pending",
			CatalogID: *catalogID,
			Items:     orderDetails.Order.Items,
			Subtotal: wacAmountWithOffset{
				Value:  orderDetails.Order.Subtotal,
				Offset: 100,
			},
			Tax:      orderTax,
			Shipping: orderShipping,
			Discount: orderDiscount,
		},
	}
}

func mountOrderPaymentSettings(orderDetails *courier.OrderDetailsMessage) []wacOrderDetailsPaymentSetting {
	paymentSettings := make([]wacOrderDetailsPaymentSetting, 0)

	if orderDetails.PaymentSettings.PaymentLink != "" {
		paymentSettings = append(paymentSettings, wacOrderDetailsPaymentSetting{
			Type: "payment_link",
			PaymentLink: &wacOrderDetailsPaymentLink{
				URI: orderDetails.PaymentSettings.PaymentLink,
			},
		})
	}

	if orderDetails.PaymentSettings.PixConfig.Code != "" {
		paymentSettings = append(paymentSettings, wacOrderDetailsPaymentSetting{
			Type: "pix_dynamic_code",
			PixDynamicCode: &wacOrderDetailsPixDynamicCode{
				Code:         orderDetails.PaymentSettings.PixConfig.Code,
				MerchantName: orderDetails.PaymentSettings.PixConfig.MerchantName,
				Key:          orderDetails.PaymentSettings.PixConfig.Key,
				KeyType:      orderDetails.PaymentSettings.PixConfig.KeyType,
			},
		})
	}

	if orderDetails.PaymentSettings.OffsiteCardPay.CredentialID != "" {
		paymentSettings = append(paymentSettings, wacOrderDetailsPaymentSetting{
			Type: "offsite_card_pay",
			OffsiteCardPay: &wacOrderDetailsOffsiteCardPay{
				LastFourDigits: orderDetails.PaymentSettings.OffsiteCardPay.LastFourDigits,
				CredentialID:   orderDetails.PaymentSettings.OffsiteCardPay.CredentialID,
			},
		})
	}

	return paymentSettings
}

func mountOrderInfo(msg courier.Msg) ([]wacOrderDetailsPaymentSetting, *string, wacAmountWithOffset, *wacAmountWithOffset, *wacAmountWithOffset) {

	paymentSettings := mountOrderPaymentSettings(msg.OrderDetailsMessage())

	strCatalogID := msg.Channel().StringConfigForKey("catalog_id", "")
	var catalogID *string
	if strCatalogID != "" {
		catalogID = &strCatalogID
	}

	orderTax, orderShipping, orderDiscount := mountOrderTaxShippingDiscount(msg.OrderDetailsMessage())

	return paymentSettings, catalogID, orderTax, orderShipping, orderDiscount
}

func mountOrderTaxShippingDiscount(orderDetails *courier.OrderDetailsMessage) (wacAmountWithOffset, *wacAmountWithOffset, *wacAmountWithOffset) {
	orderTax := wacAmountWithOffset{
		Value:       0,
		Offset:      100,
		Description: orderDetails.Order.Tax.Description,
	}
	if orderDetails.Order.Tax.Value > 0 {
		orderTax.Value = orderDetails.Order.Tax.Value
	}

	var orderShipping *wacAmountWithOffset
	var orderDiscount *wacAmountWithOffset
	if orderDetails.Order.Shipping.Value > 0 {
		orderShipping = &wacAmountWithOffset{
			Value:       orderDetails.Order.Shipping.Value,
			Offset:      100,
			Description: orderDetails.Order.Shipping.Description,
		}
	}

	if orderDetails.Order.Discount.Value > 0 {
		orderDiscount = &wacAmountWithOffset{
			Value:               orderDetails.Order.Discount.Value,
			Offset:              100,
			Description:         orderDetails.Order.Discount.Description,
			DiscountProgramName: orderDetails.Order.Discount.ProgramName,
		}
	}

	return orderTax, orderShipping, orderDiscount
}

func requestWAC[P wacInteractiveActionParams](payload wacMTPayload[P], accessToken string, msg courier.Msg, status courier.MsgStatus, wacPhoneURL *url.URL, zeroIndex bool, useMarketingMessages bool) (courier.MsgStatus, *wacMTResponse, error) {
	var jsonBody []byte
	var err error

	if useMarketingMessages {
		// Add message_activity_sharing to the original payload
		jsonBody, err = prepareMarketingMessagePayload(payload)
	} else {
		// Serialize the payload directly
		jsonBody, err = json.Marshal(payload)
	}

	if err != nil {
		return status, &wacMTResponse{}, err
	}

	// Prepare and send HTTP request
	req, err := prepareHTTPRequest(wacPhoneURL.String(), accessToken, jsonBody)
	if err != nil {
		return status, &wacMTResponse{}, err
	}

	rr, err := utils.MakeHTTPRequest(req)

	// Register status log based on message type
	logTitle := "Message Sent"
	if useMarketingMessages {
		logTitle = "Marketing Message Sent"
	}
	log := courier.NewChannelLogFromRR(logTitle, msg.Channel(), msg.ID(), rr).WithError("Message Send Error", err)
	status.AddLog(log)

	if err != nil {
		return status, &wacMTResponse{}, nil
	}

	// Process the response
	respPayload, err := processResponse(rr.Body)
	if err != nil {
		log.WithError("Message Send Error", errors.Errorf("unable to unmarshal response body"))
		return status, respPayload, nil
	}

	// Update message status if there is an external ID
	if len(respPayload.Messages) > 0 {
		externalID := respPayload.Messages[0].ID
		if zeroIndex && externalID != "" {
			status.SetExternalID(externalID)
		}
		status.SetStatus(courier.MsgWired)
	}

	return status, respPayload, nil
}

// Prepares the marketing message payload by adding message_activity_sharing
func prepareMarketingMessagePayload[P wacInteractiveActionParams](payload wacMTPayload[P]) ([]byte, error) {
	payloadMap := make(map[string]interface{})
	jsonBody, err := json.Marshal(payload)
	if err != nil {
		return nil, err
	}

	err = json.Unmarshal(jsonBody, &payloadMap)
	if err != nil {
		return nil, err
	}

	payloadMap["message_activity_sharing"] = true

	return json.Marshal(payloadMap)
}

// Prepares the HTTP request
func prepareHTTPRequest(url string, accessToken string, jsonBody []byte) (*http.Request, error) {
	req, err := http.NewRequest(http.MethodPost, url, bytes.NewReader(jsonBody))
	if err != nil {
		return nil, err
	}
	req.Header.Set("Authorization", fmt.Sprintf("Bearer %s", accessToken))
	req.Header.Set("Content-Type", "application/json")
	req.Header.Set("Accept", "application/json")
	return req, nil
}

// Process the response from the API
func processResponse(body []byte) (*wacMTResponse, error) {
	respPayload := &wacMTResponse{}
	err := json.Unmarshal(body, respPayload)
	return respPayload, err
}

// DescribeURN looks up URN metadata for new contacts
func (h *handler) DescribeURN(ctx context.Context, channel courier.Channel, urn urns.URN) (map[string]string, error) {
	if channel.ChannelType() == "WAC" {
		return map[string]string{}, nil

	}

	// can't do anything with facebook refs, ignore them
	if urn.IsFacebookRef() {
		return map[string]string{}, nil
	}

	accessToken := channel.StringConfigForKey(courier.ConfigAuthToken, "")
	if accessToken == "" {
		return nil, fmt.Errorf("missing access token")
	}

	// build a request to lookup the stats for this contact
	base, _ := url.Parse(graphURL)
	path, _ := url.Parse(fmt.Sprintf("/%s", urn.Path()))
	u := base.ResolveReference(path)
	query := url.Values{}
	var name string

	if fmt.Sprint(channel.ChannelType()) == "FBA" {
		query.Set("fields", "first_name,last_name")
	}

	query.Set("access_token", accessToken)
	u.RawQuery = query.Encode()
	req, _ := http.NewRequest(http.MethodGet, u.String(), nil)
	rr, err := utils.MakeHTTPRequest(req)
	if err != nil {
		return nil, fmt.Errorf("unable to look up contact data:%s\n%s", err, rr.Response)
	}

	// read our first and last name	or complete name
	if fmt.Sprint(channel.ChannelType()) == "FBA" {
		firstName, _ := jsonparser.GetString(rr.Body, "first_name")
		lastName, _ := jsonparser.GetString(rr.Body, "last_name")
		name = utils.JoinNonEmpty(" ", firstName, lastName)
	} else {
		name, _ = jsonparser.GetString(rr.Body, "name")
	}

	return map[string]string{"name": name}, nil

}

// see https://developers.facebook.com/docs/messenger-platform/webhook#security
func (h *handler) validateSignature(r *http.Request) error {
	headerSignature := r.Header.Get(signatureHeader)
	if headerSignature == "" {
		return fmt.Errorf("missing request signature")
	}

	var appSecret string

	if fmt.Sprint(h.ChannelType()) == "FBA" || fmt.Sprint(h.ChannelType()) == "IG" {
		appSecret = h.Server().Config().FacebookApplicationSecret
	} else {
		appSecret = h.Server().Config().WhatsappCloudApplicationSecret
	}

	body, err := handlers.ReadBody(r, 100000)
	if err != nil {
		return fmt.Errorf("unable to read request body: %s", err)
	}

	expectedSignature, err := fbCalculateSignature(appSecret, body)
	if err != nil {
		return err
	}

	signature := ""
	if len(headerSignature) == 45 && strings.HasPrefix(headerSignature, "sha1=") {
		signature = strings.TrimPrefix(headerSignature, "sha1=")
	}

	// compare signatures in way that isn't sensitive to a timing attack
	if !hmac.Equal([]byte(expectedSignature), []byte(signature)) {
		return fmt.Errorf("invalid request signature, expected: %s got: %s for body: '%s'", expectedSignature, signature, string(body))
	}

	return nil
}

func fbCalculateSignature(appSecret string, body []byte) (string, error) {
	var buffer bytes.Buffer
	buffer.Write(body)

	// hash with SHA1
	mac := hmac.New(sha1.New, []byte(appSecret))
	mac.Write(buffer.Bytes())

	return hex.EncodeToString(mac.Sum(nil)), nil
}

func (h *handler) getTemplate(msg courier.Msg) (*MsgTemplating, error) {
	mdJSON := msg.Metadata()
	if len(mdJSON) == 0 {
		return nil, nil
	}
	metadata := &TemplateMetadata{}
	err := json.Unmarshal(mdJSON, metadata)
	if err != nil {
		return nil, err
	}
	templating := metadata.Templating
	if templating == nil {
		return nil, nil
	}

	// check our template is valid
	err = handlers.Validate(templating)
	if err != nil {
		return nil, errors.Wrapf(err, "invalid templating definition")
	}
	// check country
	if templating.Country != "" {
		templating.Language = fmt.Sprintf("%s_%s", templating.Language, templating.Country)
	}

	// map our language from iso639-3_iso3166-2 to the WA country / iso638-2 pair
	language, found := languageMap[templating.Language]
	if !found {
		return nil, fmt.Errorf("unable to find mapping for language: %s", templating.Language)
	}
	templating.Language = language

	return templating, err
}

type TemplateMetadata struct {
	Templating *MsgTemplating `json:"templating"`
}

type MsgTemplating struct {
	Template struct {
		Name     string `json:"name" validate:"required"`
		UUID     string `json:"uuid" validate:"required"`
		Category string `json:"category"`
	} `json:"template" validate:"required,dive"`
	Language  string   `json:"language" validate:"required"`
	Country   string   `json:"country"`
	Namespace string   `json:"namespace"`
	Variables []string `json:"variables"`
}

// mapping from iso639-3_iso3166-2 to WA language code
var languageMap = map[string]string{
	"afr":    "af",    // Afrikaans
	"sqi":    "sq",    // Albanian
	"ara":    "ar",    // Arabic
	"aze":    "az",    // Azerbaijani
	"ben":    "bn",    // Bengali
	"bul":    "bg",    // Bulgarian
	"cat":    "ca",    // Catalan
	"zho":    "zh_CN", // Chinese
	"zho_CN": "zh_CN", // Chinese (CHN)
	"zho_HK": "zh_HK", // Chinese (HKG)
	"zho_TW": "zh_TW", // Chinese (TAI)
	"hrv":    "hr",    // Croatian
	"ces":    "cs",    // Czech
	"dah":    "da",    // Danish
	"nld":    "nl",    // Dutch
	"eng":    "en",    // English
	"eng_GB": "en_GB", // English (UK)
	"eng_US": "en_US", // English (US)
	"est":    "et",    // Estonian
	"fil":    "fil",   // Filipino
	"fin":    "fi",    // Finnish
	"fra":    "fr",    // French
	"kat":    "ka",    // Georgian
	"deu":    "de",    // German
	"ell":    "el",    // Greek
	"guj":    "gu",    // Gujarati
	"hau":    "ha",    // Hausa
	"enb":    "he",    // Hebrew
	"hin":    "hi",    // Hindi
	"hun":    "hu",    // Hungarian
	"ind":    "id",    // Indonesian
	"gle":    "ga",    // Irish
	"ita":    "it",    // Italian
	"jpn":    "ja",    // Japanese
	"kan":    "kn",    // Kannada
	"kaz":    "kk",    // Kazakh
	"kin":    "rw_RW", // Kinyarwanda
	"kor":    "ko",    // Korean
	"kir":    "ky_KG", // Kyrgyzstan
	"lao":    "lo",    // Lao
	"lav":    "lv",    // Latvian
	"lit":    "lt",    // Lithuanian
	"mal":    "ml",    // Malayalam
	"mkd":    "mk",    // Macedonian
	"msa":    "ms",    // Malay
	"mar":    "mr",    // Marathi
	"nob":    "nb",    // Norwegian
	"fas":    "fa",    // Persian
	"pol":    "pl",    // Polish
	"por":    "pt_PT", // Portuguese
	"por_BR": "pt_BR", // Portuguese (BR)
	"por_PT": "pt_PT", // Portuguese (POR)
	"pan":    "pa",    // Punjabi
	"ron":    "ro",    // Romanian
	"rus":    "ru",    // Russian
	"srp":    "sr",    // Serbian
	"slk":    "sk",    // Slovak
	"slv":    "sl",    // Slovenian
	"spa":    "es",    // Spanish
	"spa_AR": "es_AR", // Spanish (ARG)
	"spa_ES": "es_ES", // Spanish (SPA)
	"spa_MX": "es_MX", // Spanish (MEX)
	"swa":    "sw",    // Swahili
	"swe":    "sv",    // Swedish
	"tam":    "ta",    // Tamil
	"tel":    "te",    // Telugu
	"tha":    "th",    // Thai
	"tur":    "tr",    // Turkish
	"ukr":    "uk",    // Ukrainian
	"urd":    "ur",    // Urdu
	"uzb":    "uz",    // Uzbek
	"vie":    "vi",    // Vietnamese
	"zul":    "zu",    // Zulu
}

// iso language code mapping to respective "Menu" word translation
var languageMenuMap = map[string]string{
	"da-DK": "Menu",
	"de-DE": "Speisekarte",
	"en-AU": "Menu",
	"en-CA": "Menu",
	"en-GB": "Menu",
	"en-IN": "Menu",
	"en-US": "Menu",
	"ca-ES": "Menú",
	"es-ES": "Menú",
	"es-MX": "Menú",
	"fi-FI": "Valikko",
	"fr-CA": "Menu",
	"fr-FR": "Menu",
	"it-IT": "Menù",
	"ja-JP": "メニュー",
	"ko-KR": "메뉴",
	"nb-NO": "Meny",
	"nl-NL": "Menu",
	"pl-PL": "Menu",
	"pt-BR": "Menu",
	"ru-RU": "Меню",
	"sv-SE": "Meny",
	"zh-CN": "菜单",
	"zh-HK": "菜單",
	"zh-TW": "菜單",
	"ar-JO": "قائمة",
}

func (h *handler) fetchWACMediaID(msg courier.Msg, mimeType, mediaURL string, accessToken string) (string, []*courier.ChannelLog, error) {
	var logs []*courier.ChannelLog

	rc := h.Backend().RedisPool().Get()
	defer rc.Close()

	cacheKey := fmt.Sprintf(mediaCacheKeyPatternWhatsapp, msg.Channel().UUID().String())
	mediaID, err := rcache.Get(rc, cacheKey, mediaURL)
	if err != nil {
		return "", logs, errors.Wrapf(err, "error reading media id from redis: %s : %s", cacheKey, mediaURL)
	} else if mediaID != "" {
		return mediaID, logs, nil
	}

	failKey := fmt.Sprintf("%s-%s", msg.Channel().UUID().String(), mediaURL)
	found, _ := failedMediaCache.Get(failKey)

	if found != nil {
		return "", logs, nil
	}

	// request to download media
	req, err := http.NewRequest("GET", mediaURL, nil)
	if err != nil {
		return "", logs, errors.Wrapf(err, "error builing media request")
	}
	rr, err := utils.MakeHTTPRequest(req)
	log := courier.NewChannelLogFromRR("Fetching media", msg.Channel(), msg.ID(), rr).WithError("error fetching media", err)
	logs = append(logs, log)
	if err != nil {
		failedMediaCache.Set(failKey, true, cache.DefaultExpiration)
		return "", logs, nil
	}

	// upload media to WhatsAppCloud
	base, _ := url.Parse(graphURL)
	path, _ := url.Parse(fmt.Sprintf("/%s/media", msg.Channel().Address()))
	wacPhoneURLMedia := base.ResolveReference(path)
	mediaID, logs, err = requestWACMediaUpload(rr.Body, mediaURL, wacPhoneURLMedia.String(), mimeType, msg, accessToken)
	if err != nil {
		return "", logs, err
	}

	// put in cache
	err = rcache.Set(rc, cacheKey, mediaURL, mediaID)
	if err != nil {
		return "", logs, errors.Wrapf(err, "error setting media id in cache")
	}

	return mediaID, logs, nil
}

func requestWACMediaUpload(file []byte, mediaURL string, requestUrl string, mimeType string, msg courier.Msg, accessToken string) (string, []*courier.ChannelLog, error) {
	var logs []*courier.ChannelLog

	body := &bytes.Buffer{}
	writer := multipart.NewWriter(body)

	fileType := http.DetectContentType(file)
	fileName := filepath.Base(mediaURL)

	if fileType != mimeType || fileType == "application/octet-stream" || fileType == "application/zip" {
		fileType = mimetype.Detect(file).String()
	}

	h := make(textproto.MIMEHeader)
	h.Set("Content-Disposition",
		fmt.Sprintf(`form-data; name="%s"; filename="%s"`,
			"file", fileName))
	h.Set("Content-Type", fileType)
	fileField, err := writer.CreatePart(h)
	if err != nil {
		return "", logs, errors.Wrapf(err, "failed to create form field:")
	}

	fileReader := bytes.NewReader(file)
	_, err = io.Copy(fileField, fileReader)
	if err != nil {
		return "", logs, errors.Wrapf(err, "failed to copy file to form field")
	}

	err = writer.WriteField("messaging_product", "whatsapp")
	if err != nil {
		return "", logs, errors.Wrapf(err, "failed to add field")
	}

	err = writer.Close()
	if err != nil {
		return "", logs, errors.Wrapf(err, "failed to close multipart writer")
	}

	req, err := http.NewRequest("POST", requestUrl, body)
	if err != nil {
		return "", logs, errors.Wrapf(err, "failed to create request")
	}
	req.Header.Set("Content-Type", writer.FormDataContentType())
	req.Header.Set("Authorization", fmt.Sprintf("Bearer %s", accessToken))

	resp, err := utils.MakeHTTPRequest(req)
	log := courier.NewChannelLogFromRR("Uploading media to WhatsApp Cloud", msg.Channel(), msg.ID(), resp).WithError("Error uploading media to WhatsApp Cloud", err)
	logs = append(logs, log)
	if err != nil {
		return "", logs, errors.Wrapf(err, "request failed")
	}

	id, err := jsonparser.GetString(resp.Body, "id")
	if err != nil {
		return "", logs, errors.Wrapf(err, "error parsing media id")
	}
	return id, logs, nil
}

func toStringSlice(v interface{}) []string {
	if list, ok := v.([]interface{}); ok {
		result := make([]string, len(list))
		for i, item := range list {
			if str, ok := item.(string); ok {
				result[i] = str
			}
		}
		return result
	}
	return nil
}

var _ courier.ActionSender = (*handler)(nil)

// SendWhatsAppMessageAction sends a specific action to the WhatsApp API.
// This method is specific to the WhatsApp handler.
func (h *handler) SendAction(ctx context.Context, msg courier.Msg) (courier.MsgStatus, error) {
	channel := msg.Channel()
	targetMessageID := msg.ActionExternalID()

	// Ensure this action is only executed for WAC (WhatsApp Cloud) channel types
	if channel.ChannelType() != courier.ChannelType("WAC") {
		return nil, fmt.Errorf("WhatsApp actions are only supported for WAC channels, not for %s", channel.ChannelType())
	}

	accessToken := h.Server().Config().WhatsappAdminSystemUserToken
	userAccessToken := channel.StringConfigForKey(courier.ConfigUserToken, "")
	tokenToUse := accessToken
	if userAccessToken != "" {
		tokenToUse = userAccessToken
	}

	if tokenToUse == "" {
		return nil, errors.New("missing access token for WhatsApp action")
	}

	apiURLString := fmt.Sprintf("%s%s/messages", graphURL, channel.Address())

	if targetMessageID == "" {
		return nil, errors.New("targetMessageID (ExternalID) is required for combined action")
	}

	payloadMap := map[string]interface{}{
		"messaging_product": "whatsapp",
		"status":            "read",
		"message_id":        targetMessageID,
		"typing_indicator": map[string]interface{}{
			"type": "text",
		},
	}

	jsonBody, err := json.Marshal(payloadMap)
	if err != nil {
		return nil, errors.Wrap(err, "failed to marshal WhatsApp action payload")
	}

	req, err := http.NewRequestWithContext(ctx, http.MethodPost, apiURLString, bytes.NewReader(jsonBody))
	if err != nil {
		return nil, errors.Wrap(err, "failed to create HTTP request")
	}

	req.Header.Set("Authorization", fmt.Sprintf("Bearer %s", tokenToUse))
	req.Header.Set("Content-Type", "application/json")
	req.Header.Set("Accept", "application/json")

	rr, err := utils.MakeHTTPRequest(req)
	if err != nil {
		// Include response body in error if available (WhatsApp API error details)
		if rr != nil && len(rr.Body) > 0 {
			return nil, fmt.Errorf("HTTP request failed (%d): %s - Response: %s", rr.StatusCode, err.Error(), string(rr.Body))
		}
		return nil, errors.Wrap(err, "HTTP request failed")
	}

	if rr.StatusCode < 200 || rr.StatusCode >= 300 {
		return nil, fmt.Errorf("WhatsApp API error (%d): %s", rr.StatusCode, string(rr.Body))
	}

	return nil, nil
}<|MERGE_RESOLUTION|>--- conflicted
+++ resolved
@@ -41,16 +41,10 @@
 	signatureHeader = "X-Hub-Signature"
 
 	// max for the body
-<<<<<<< HEAD
-	maxMsgLengthIG  = 1000
-	maxMsgLengthFBA = 2000
-	maxMsgLengthWAC = 4096
-=======
 	maxMsgLengthIG             = 1000
 	maxMsgLengthFBA            = 2000
 	maxMsgLengthWAC            = 4096
 	maxMsgLengthInteractiveWAC = 1024
->>>>>>> 180259f2
 
 	// Sticker ID substitutions
 	stickerIDToEmoji = map[int64]string{
@@ -126,12 +120,9 @@
 	courier.RegisterHandler(newHandler("IG", "Instagram", false))
 	courier.RegisterHandler(newHandler("FBA", "Facebook", false))
 	courier.RegisterHandler(newHandler("WAC", "WhatsApp Cloud", false))
-<<<<<<< HEAD
-=======
 	courier.RegisterHandler(newWACDemoHandler("WCD", "WhatsApp Cloud Demo"))
 
 	failedMediaCache = cache.New(15*time.Minute, 15*time.Minute)
->>>>>>> 180259f2
 }
 
 type handler struct {
@@ -287,8 +278,6 @@
 							Type  string `json:"type"`
 						} `json:"phones"`
 					} `json:"contacts"`
-<<<<<<< HEAD
-=======
 					Referral struct {
 						Headline   string    `json:"headline"`
 						Body       string    `json:"body"`
@@ -318,7 +307,6 @@
 						} `json:"error_data"`
 						Type string `json:"type"`
 					} `json:"errors"`
->>>>>>> 180259f2
 				} `json:"messages"`
 				Statuses []struct {
 					ID           string `json:"id"`
@@ -756,11 +744,7 @@
 		events, data, err = h.processCloudWhatsAppPayload(ctx, channel, payload, w, r)
 		webhook := channel.ConfigForKey("webhook", nil)
 		if webhook != nil {
-<<<<<<< HEAD
-			er := handlers.SendWebhooks(channel, r, webhook)
-=======
 			er := handlers.SendWebhooksExternal(r, webhook)
->>>>>>> 180259f2
 			if er != nil {
 				courier.LogRequestError(r, channel, fmt.Errorf("could not send webhook: %s", er))
 			}
@@ -844,11 +828,8 @@
 					text = msg.Interactive.ButtonReply.Title
 				} else if msg.Type == "interactive" && msg.Interactive.Type == "list_reply" {
 					text = msg.Interactive.ListReply.Title
-<<<<<<< HEAD
-=======
 				} else if msg.Type == "order" {
 					text = msg.Order.Text
->>>>>>> 180259f2
 				} else if msg.Type == "contacts" {
 
 					if len(msg.Contacts) == 0 {
@@ -861,14 +842,11 @@
 						phones = append(phones, phone.Phone)
 					}
 					text = strings.Join(phones, ", ")
-<<<<<<< HEAD
-=======
 				} else if msg.Type == "interactive" && msg.Interactive.Type == "payment_method" {
 					text = ""
 				} else if msg.Type == "reaction" {
 					data = append(data, courier.NewInfoData("ignoring echo reaction message"))
 					continue
->>>>>>> 180259f2
 				} else {
 					// we received a message type we do not support.
 					courier.LogRequestError(r, channel, fmt.Errorf("unsupported message type %s", msg.Type))
@@ -2042,15 +2020,11 @@
 
 	msgParts := make([]string, 0)
 	if msg.Text() != "" {
-<<<<<<< HEAD
-		msgParts = handlers.SplitMsgByChannel(msg.Channel(), msg.Text(), maxMsgLengthWAC)
-=======
 		if len(msg.ListMessage().ListItems) > 0 || len(msg.QuickReplies()) > 0 || msg.InteractionType() == "location" {
 			msgParts = handlers.SplitMsgByChannel(msg.Channel(), msg.Text(), maxMsgLengthInteractiveWAC)
 		} else {
 			msgParts = handlers.SplitMsgByChannel(msg.Channel(), msg.Text(), maxMsgLengthWAC)
 		}
->>>>>>> 180259f2
 	}
 	qrs := msg.QuickReplies()
 
