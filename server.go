package courier

import (
	"bytes"
	"compress/flate"
	"context"
	"encoding/json"
	"fmt"
	"log"
	"net/http"
	"net/http/httputil"
	"os"
	"runtime/debug"
	"sort"
	"strings"
	"time"

	"sync"

	"github.com/go-chi/chi"
	"github.com/go-chi/chi/middleware"
	"github.com/jmoiron/sqlx"
	"github.com/nyaruka/courier/billing"
<<<<<<< HEAD
	"github.com/nyaruka/courier/metrics"
	"github.com/nyaruka/courier/templates"
=======
	"github.com/nyaruka/courier/templates"
	"github.com/nyaruka/courier/metrics"
>>>>>>> 39e7e999
	"github.com/nyaruka/courier/utils"
	"github.com/nyaruka/gocommon/storage"
	"github.com/nyaruka/librato"
	"github.com/pkg/errors"
	"github.com/prometheus/client_golang/prometheus/promhttp"
	"github.com/sirupsen/logrus"
)

// Server is the main interface ChannelHandlers use to interact with backends. It provides an
// abstraction that makes mocking easier for isolated unit tests
type Server interface {
	Config() *Config

	AddHandlerRoute(handler ChannelHandler, method string, action string, handlerFunc ChannelHandleFunc)

	SendMsg(context.Context, Msg) (MsgStatus, error)

	Backend() Backend

	WaitGroup() *sync.WaitGroup
	StopChan() chan bool
	Stopped() bool

	Router() chi.Router

	Start() error
	Stop() error

	SetBilling(billing.Client)
	Billing() billing.Client

	Templates() templates.Client
	SetTemplates(templates templates.Client)

	GetHandler(channelType ChannelType) (ChannelHandler, error)
	SendMsgAction(ctx context.Context, msg Msg) (MsgStatus, error)
}

// NewServer creates a new Server for the passed in configuration. The server will have to be started
// afterwards, which is when configuration options are checked.
func NewServer(config *Config, backend Backend) Server {
	// create our top level router
	logger := logrus.New()
	return NewServerWithLogger(config, backend, logger)
}

// NewServerWithLogger creates a new Server for the passed in configuration. The server will have to be started
// afterwards, which is when configuration options are checked.
func NewServerWithLogger(config *Config, backend Backend, logger *logrus.Logger) Server {
	router := chi.NewRouter()
	router.Use(middleware.Compress(flate.DefaultCompression))
	router.Use(middleware.StripSlashes)
	router.Use(middleware.RequestID)
	router.Use(middleware.RealIP)
	router.Use(middleware.Recoverer)
	router.Use(middleware.Timeout(30 * time.Second))

	chanRouter := chi.NewRouter()
	router.Mount("/c/", chanRouter)

	return &server{
		config:  config,
		backend: backend,

		router:     router,
		chanRouter: chanRouter,

		stopChan:  make(chan bool),
		waitGroup: &sync.WaitGroup{},
		stopped:   false,
	}
}

// Start starts the Server listening for incoming requests and sending messages. It will return an error
// if it encounters any unrecoverable (or ignorable) error, though its bias is to move forward despite
// connection errors
func (s *server) Start() error {
	// set our user agent, needs to happen before we do anything so we don't change have threading issues
	utils.HTTPUserAgent = fmt.Sprintf("Courier/%s", s.config.Version)

	// configure librato if we have configuration options for it
	host, _ := os.Hostname()
	if s.config.LibratoUsername != "" {
		librato.Configure(s.config.LibratoUsername, s.config.LibratoToken, host, time.Second, s.waitGroup)
		librato.Start()
	}

	// start our backend
	err := s.backend.Start()
	if err != nil {
		return err
	}

	// start our spool flushers
	startSpoolFlushers(s)

	// wire up our main pages
	s.router.NotFound(s.handle404)
	s.router.MethodNotAllowed(s.handle405)
	s.router.Get("/", s.handleIndex)
	s.router.Get("/status", s.handleStatus)
	s.router.Get("/c/health", s.handleCHealth)
	s.router.Get("/c/metrics", promhttp.Handler().ServeHTTP)

	// initialize our handlers
	s.initializeChannelHandlers()

	// configure timeouts on our server
	s.httpServer = &http.Server{
		Addr:         fmt.Sprintf("%s:%d", s.config.Address, s.config.Port),
		Handler:      s.router,
		ReadTimeout:  30 * time.Second,
		WriteTimeout: 30 * time.Second,
	}

	// and start serving HTTP
	go func() {
		s.waitGroup.Add(1)
		defer s.waitGroup.Done()
		err := s.httpServer.ListenAndServe()
		if err != nil && err != http.ErrServerClosed {
			logrus.WithFields(logrus.Fields{
				"comp":  "server",
				"state": "stopping",
				"err":   err,
			}).Error()
		}
	}()

	// start our heartbeat
	go func() {
		s.waitGroup.Add(1)
		defer s.waitGroup.Done()

		for !s.stopped {
			select {
			case <-s.stopChan:
				return
			case <-time.After(time.Minute):
				err := s.backend.Heartbeat()
				if err != nil {
					logrus.WithError(err).Error("error running backend heartbeat")
				}
			}
		}
	}()

	logrus.WithFields(logrus.Fields{
		"comp":    "server",
		"port":    s.config.Port,
		"state":   "started",
		"version": s.config.Version,
	}).Info("server listening on ", s.config.Port)

	// start our foreman for outgoing messages
	s.foreman = NewForeman(s, s.config.MaxWorkers)
	s.foreman.Start()

	return nil
}

// Stop stops the server, returning only after all threads have stopped
func (s *server) Stop() error {
	log := logrus.WithField("comp", "server")
	log.WithField("state", "stopping").Info("stopping server")

	// stop our foreman
	s.foreman.Stop()

	// shut down our HTTP server
	if err := s.httpServer.Shutdown(context.Background()); err != nil {
		log.WithField("state", "stopping").WithError(err).Error("error shutting down server")
	}

	// stop everything
	s.stopped = true
	close(s.stopChan)

	// stop our backend
	err := s.backend.Stop()
	if err != nil {
		return err
	}

	// stop our librato sender
	librato.Stop()

	// wait for everything to stop
	s.waitGroup.Wait()

	// clean things up, tearing down any connections
	s.backend.Cleanup()

	log.WithField("state", "stopped").Info("server stopped")
	return nil
}

func (s *server) SendMsg(ctx context.Context, msg Msg) (MsgStatus, error) {
	// find the handler for this message type
	handler, found := activeHandlers[msg.Channel().ChannelType()]
	if !found {
		return nil, fmt.Errorf("unable to find handler for channel type: %s", msg.Channel().ChannelType())
	}

	// have the handler send it
	return handler.SendMsg(ctx, msg)
}

func (s *server) WaitGroup() *sync.WaitGroup { return s.waitGroup }
func (s *server) StopChan() chan bool        { return s.stopChan }
func (s *server) Config() *Config            { return s.config }
func (s *server) Stopped() bool              { return s.stopped }

func (s *server) Backend() Backend   { return s.backend }
func (s *server) Router() chi.Router { return s.router }

func (s *server) Billing() billing.Client          { return s.billing }
func (s *server) SetBilling(client billing.Client) { s.billing = client }

func (s *server) Templates() templates.Client             { return s.templates }
func (s *server) SetTemplates(templates templates.Client) { s.templates = templates }

type server struct {
	backend Backend

	httpServer *http.Server
	router     *chi.Mux
	chanRouter *chi.Mux

	foreman *Foreman

	config *Config

	waitGroup *sync.WaitGroup
	stopChan  chan bool
	stopped   bool

	routes []string

	billing billing.Client

	templates templates.Client
}

func (s *server) initializeChannelHandlers() {
	includes := s.config.IncludeChannels
	excludes := s.config.ExcludeChannels

	// initialize handlers which are included/not-excluded in the config
	for _, handler := range registeredHandlers {
		channelType := string(handler.ChannelType())
		if (includes == nil || utils.StringArrayContains(includes, channelType)) && (excludes == nil || !utils.StringArrayContains(excludes, channelType)) {
			err := handler.Initialize(s)
			if err != nil {
				log.Fatal(err)
			}
			activeHandlers[handler.ChannelType()] = handler

			logrus.WithField("comp", "server").WithField("handler", handler.ChannelName()).WithField("handler_type", channelType).Info("handler initialized")
		}
	}

	// sort our route help
	sort.Strings(s.routes)
}

func (s *server) channelHandleWrapper(handler ChannelHandler, handlerFunc ChannelHandleFunc) http.HandlerFunc {
	return func(w http.ResponseWriter, r *http.Request) {
		start := time.Now()

		// stuff a few things in our context that help with logging
		baseCtx := context.WithValue(r.Context(), contextRequestURL, r.URL.String())
		baseCtx = context.WithValue(baseCtx, contextRequestStart, time.Now())

		// Check immediately if this is an action request from context or URL
		// Actions should be processed but never logged/recorded in history
		if isAction := r.URL.Query().Get("is_action"); isAction == "true" {
			// Update context to flag this as an action
			baseCtx = context.WithValue(baseCtx, "is_action", true)
		}

		// add a 30 second timeout
		ctx, cancel := context.WithTimeout(baseCtx, time.Second*30)
		defer cancel()

		// If this is an action, we'll still process it but skip all logging
		if isAction, ok := ctx.Value("is_action").(bool); ok && isAction {
			// Get the channel to process the action
			channel, err := handler.GetChannel(ctx, r)
			if err != nil {
				// Just return success even if there's an error - we don't want anything recorded
				WriteStatusSuccess(ctx, w, r, nil)
				return
			}

			// Process action but discard the result - we don't want it logged
			r = r.WithContext(ctx)
			_, _ = handlerFunc(ctx, channel, w, r)

			// Return success without logging anything
			WriteStatusSuccess(ctx, w, r, nil)
			return
		}

		channel, err := handler.GetChannel(ctx, r)
		if err != nil {
			if err.Error() == "template update, so ignore" {
				WriteStatusSuccess(ctx, w, r, nil)
				return
			}
			WriteError(ctx, w, r, err)
			return
		}

		r = r.WithContext(ctx)

		// read the bytes from our body so we can create a channel log for this request
		response := &bytes.Buffer{}

		// Trim out cookie header, should never be part of authentication and can leak auth to channel logs
		r.Header.Del("Cookie")
		request, err := httputil.DumpRequest(r, true)
		if err != nil {
			writeAndLogRequestError(ctx, w, r, channel, err)
			return
		}
		url := fmt.Sprintf("https://%s%s", r.Host, r.URL.RequestURI())
		ww := middleware.NewWrapResponseWriter(w, r.ProtoMajor)

		ww.Tee(response)

		logs := make([]*ChannelLog, 0, 1)

		defer func() {
			// catch any panics and recover
			panicLog := recover()
			if panicLog != nil {
				debug.PrintStack()
				logrus.WithError(err).WithField("channel_uuid", channel.UUID()).WithField("url", url).WithField("request", string(request)).WithField("trace", panicLog).Error("panic handling request")
				writeAndLogRequestError(ctx, ww, r, channel, errors.New("panic handling msg"))
			}
		}()

		events, err := handlerFunc(ctx, channel, ww, r)
		duration := time.Now().Sub(start)
		secondDuration := float64(duration) / float64(time.Second)
		millisecondDuration := float64(duration) / float64(time.Millisecond)

		// if we received an error, write it out and report it
		if err != nil {
			// if error is from blocked contact message or invalid json received from too large message dont write it
			if !(err.Error() == "blocked contact sending message" || strings.Contains(err.Error(), "too large body")) {
				logrus.WithError(err).WithField("channel_uuid", channel.UUID()).WithField("url", url).WithField("request", string(request)).Error("error handling request")
				writeAndLogRequestError(ctx, ww, r, channel, err)
			}
		}

		// if we have a channel matched but no events were created we still want to log this to the channel, do so
		if channel != nil && len(events) == 0 {
			if err != nil {
				// if error is from blocked contact message or invalid json received from too large message return nothing
				if err.Error() == "blocked contact sending message" || strings.Contains(err.Error(), "too large body") {
					return
				} else {
					logs = append(logs, NewChannelLog("Channel Error", channel, NilMsgID, r.Method, url, ww.Status(), string(request), prependHeaders(response.String(), ww.Status(), w), duration, err))
					librato.Gauge(fmt.Sprintf("courier.channel_error_%s", channel.ChannelType()), secondDuration)
<<<<<<< HEAD
					metrics.SetChannelErrorByType(channel.ChannelType().String(), secondDuration)
					metrics.SetChannelErrorByUUID(channel.UUID().UUID, secondDuration)
=======
					metrics.SetChannelErrorByType(channel.ChannelType().String(), millisecondDuration)
					metrics.SetChannelErrorByUUID(channel.UUID().UUID, millisecondDuration)
>>>>>>> 39e7e999
				}
			} else {
				logs = append(logs, NewChannelLog("Request Ignored", channel, NilMsgID, r.Method, url, ww.Status(), string(request), prependHeaders(response.String(), ww.Status(), w), duration, err))
				librato.Gauge(fmt.Sprintf("courier.channel_ignored_%s", channel.ChannelType()), secondDuration)
<<<<<<< HEAD
				metrics.SetChannelIgnoredByType(channel.ChannelType().String(), secondDuration)
				metrics.SetChannelIgnoredByUUID(channel.UUID().UUID, secondDuration)
=======
				metrics.SetChannelIgnoredByType(channel.ChannelType().String(), millisecondDuration)
				metrics.SetChannelIgnoredByUUID(channel.UUID().UUID, millisecondDuration)
>>>>>>> 39e7e999
			}
		}

		// otherwise, log the request for each message
		for _, event := range events {
			switch e := event.(type) {
			case Msg:
				logs = append(logs, NewChannelLog("Message Received", channel, e.ID(), r.Method, url, ww.Status(), string(request), prependHeaders(response.String(), ww.Status(), w), duration, err))
				librato.Gauge(fmt.Sprintf("courier.msg_receive_%s", channel.ChannelType()), secondDuration)
<<<<<<< HEAD
				metrics.SetMsgReceiveByType(channel.ChannelType().String(), secondDuration)
				metrics.SetMsgReceiveByUUID(channel.UUID().UUID, secondDuration)
=======
				metrics.SetMsgReceiveByType(channel.ChannelType().String(), millisecondDuration)
				metrics.SetMsgReceiveByUUID(channel.UUID().UUID, millisecondDuration)
>>>>>>> 39e7e999
				LogMsgReceived(r, e)

				if err := handleBilling(s, e); err != nil {
					logrus.WithError(err).Info("Error handle billing on receive msg")
				}

			case ChannelEvent:
				logs = append(logs, NewChannelLog("Event Received", channel, NilMsgID, r.Method, url, ww.Status(), string(request), prependHeaders(response.String(), ww.Status(), w), duration, err))
				librato.Gauge(fmt.Sprintf("courier.evt_receive_%s", channel.ChannelType()), secondDuration)
<<<<<<< HEAD
				metrics.SetChannelEventReceiveByType(channel.ChannelType().String(), secondDuration)
				metrics.SetChannelEventReceiveByUUID(channel.UUID().UUID, secondDuration)
=======
				metrics.SetChannelEventReceiveByType(channel.ChannelType().String(), millisecondDuration)
				metrics.SetChannelEventReceiveByUUID(channel.UUID().UUID, millisecondDuration)
>>>>>>> 39e7e999
				LogChannelEventReceived(r, e)
			case MsgStatus:
				logs = append(logs, NewChannelLog("Status Updated", channel, e.ID(), r.Method, url, ww.Status(), string(request), response.String(), duration, err))
				librato.Gauge(fmt.Sprintf("courier.msg_status_%s", channel.ChannelType()), secondDuration)
<<<<<<< HEAD
				metrics.SetMsgStatusReceiveByType(channel.ChannelType().String(), secondDuration)
				metrics.SetMsgStatusReceiveByUUID(channel.UUID().UUID, secondDuration)
=======
				metrics.SetMsgStatusReceiveByType(channel.ChannelType().String(), millisecondDuration)
				metrics.SetMsgStatusReceiveByUUID(channel.UUID().UUID, millisecondDuration)
>>>>>>> 39e7e999
				LogMsgStatusReceived(r, e)
			}
		}

		// and write these out
		err = s.backend.WriteChannelLogs(ctx, logs)

		// log any error writing our channel log but don't break the request
		if err != nil {
			logrus.WithError(err).Error("error writing channel log")
		}
	}
}

func (s *server) AddHandlerRoute(handler ChannelHandler, method string, action string, handlerFunc ChannelHandleFunc) {
	method = strings.ToLower(method)
	channelType := strings.ToLower(string(handler.ChannelType()))

	path := fmt.Sprintf("/%s/{uuid:[0-9a-f]{8}-[0-9a-f]{4}-[0-9a-f]{4}-[0-9a-f]{4}-[0-9a-f]{12}}", channelType)
	if !handler.UseChannelRouteUUID() {
		path = fmt.Sprintf("/%s", channelType)
	}

	if action != "" {
		path = fmt.Sprintf("%s/%s", path, action)
	}
	s.chanRouter.Method(method, path, s.channelHandleWrapper(handler, handlerFunc))
	s.routes = append(s.routes, fmt.Sprintf("%-20s - %s %s", "/c"+path, handler.ChannelName(), action))
}

func prependHeaders(body string, statusCode int, resp http.ResponseWriter) string {
	output := &bytes.Buffer{}
	output.WriteString(fmt.Sprintf("HTTP/1.1 %d %s\r\n", statusCode, http.StatusText(statusCode)))
	resp.Header().Write(output)
	output.WriteString("\n")
	output.WriteString(body)
	return output.String()
}

func (s *server) handleIndex(w http.ResponseWriter, r *http.Request) {

	var buf bytes.Buffer
	buf.WriteString("<title>courier</title><body><pre>\n")
	buf.WriteString(splash)
	buf.WriteString(s.config.Version)

	buf.WriteString(s.backend.Health())

	buf.WriteString("\n\n")
	buf.WriteString(strings.Join(s.routes, "\n"))
	buf.WriteString("</pre></body>")
	w.Write(buf.Bytes())
}

func (s *server) handle404(w http.ResponseWriter, r *http.Request) {
	logrus.WithField("url", r.URL.String()).WithField("method", r.Method).WithField("resp_status", "404").Info("not found")
	errors := []interface{}{NewErrorData(fmt.Sprintf("not found: %s", r.URL.String()))}
	err := WriteDataResponse(context.Background(), w, http.StatusNotFound, "Not Found", errors)
	if err != nil {
		logrus.WithError(err).Error()
	}
}

func (s *server) handle405(w http.ResponseWriter, r *http.Request) {
	logrus.WithField("url", r.URL.String()).WithField("method", r.Method).WithField("resp_status", "405").Info("invalid method")
	errors := []interface{}{NewErrorData(fmt.Sprintf("method not allowed: %s", r.Method))}
	err := WriteDataResponse(context.Background(), w, http.StatusMethodNotAllowed, "Method Not Allowed", errors)
	if err != nil {
		logrus.WithError(err).Error()
	}
}

func (s *server) handleStatus(w http.ResponseWriter, r *http.Request) {
	if s.config.StatusUsername != "" {
		user, pass, ok := r.BasicAuth()
		if !ok || user != s.config.StatusUsername || pass != s.config.StatusPassword {
			w.Header().Set("WWW-Authenticate", `Basic realm="Authenticate"`)
			w.WriteHeader(401)
			w.Write([]byte("Unauthorised.\n"))
			return
		}
	}

	var buf bytes.Buffer
	buf.WriteString("<title>courier</title><body><pre>\n")
	buf.WriteString(splash)
	buf.WriteString(s.config.Version)

	buf.WriteString("\n\n")
	buf.WriteString(s.backend.Status())
	buf.WriteString("\n\n")
	buf.WriteString("</pre></body>")
	w.Write(buf.Bytes())
}

func (s *server) handleCHealth(w http.ResponseWriter, r *http.Request) {
	healthcheck := NewHealthCheck()

	healthcheck.AddCheck("redis", s.CheckRedis)
	healthcheck.AddCheck("database", s.CheckDB)
	healthcheck.AddCheck("sentry", s.CheckSentry)
	healthcheck.AddCheck("s3", s.CheckS3)

	ctx, cancel := context.WithTimeout(context.Background(), time.Second*15)
	defer cancel()
	healthcheck.CheckUp(ctx)

	hsJSON, err := json.Marshal(healthcheck.HealthStatus)
	if err != nil {
		WriteDataResponse(context.Background(), w, http.StatusInternalServerError, "failed to marshal health status", []interface{}{err})
	}
	w.Write(hsJSON)
}

// for use in request.Context
type contextKey int

const (
	contextRequestURL contextKey = iota
	contextRequestStart
)

var splash = `
 ____________                   _____             
   ___  ____/_________  ___________(_)____________
    _  /  __  __ \  / / /_  ___/_  /_  _ \_  ___/
    / /__  / /_/ / /_/ /_  /   _  / /  __/  /    
    \____/ \____/\__,_/ /_/    /_/  \___//_/ v`

func (s *server) CheckRedis() error {
	rc := s.backend.RedisPool().Get()
	defer rc.Close()
	if _, err := rc.Do("PING"); err != nil {
		return fmt.Errorf("failed to ping redis: %s", err.Error())
	}
	return nil
}

func (s *server) CheckDB() error {
	db, err := sqlx.Open("postgres", s.config.DB)
	if err != nil {
		return fmt.Errorf("failed to connect to database: %s", err.Error())
	}
	defer db.Close()
	if err := db.Ping(); err != nil {
		return fmt.Errorf("failed tot ping database: %s", err.Error())
	}
	return nil
}

func (s *server) CheckSentry() error {
	sentryDsn := s.config.SentryDSN
	if sentryDsn == "" {
		return errors.New("sentry dsn isn't configured")
	}
	return nil
}

func (s *server) CheckS3() error {
	var s3storage storage.Storage
	// create our storage (S3 or file system)
	if s.config.AWSAccessKeyID != "" {
		s3Client, err := storage.NewS3Client(&storage.S3Options{
			AWSAccessKeyID:     s.config.AWSAccessKeyID,
			AWSSecretAccessKey: s.config.AWSSecretAccessKey,
			Endpoint:           s.config.S3Endpoint,
			Region:             s.config.S3Region,
			DisableSSL:         s.config.S3DisableSSL,
			ForcePathStyle:     s.config.S3ForcePathStyle,
			MaxRetries:         3,
		})
		if err != nil {
			return err
		}
		s3storage = storage.NewS3(s3Client, s.config.S3MediaBucket, s.config.S3Region, 32)
	} else {
		return errors.New("s3 not configured")
	}

	// check our storage
	ctx, cancel := context.WithTimeout(context.Background(), 3*time.Second)
	err := s3storage.Test(ctx)
	cancel()
	if err != nil {
		return errors.New(s3storage.Name() + " S3 storage not available " + err.Error())
	}
	return nil
}

func handleBilling(s *server, msg Msg) error {
	billingMsg := billing.NewMessage(
		string(msg.URN().Identity()),
		"",
		msg.Channel().UUID().String(),
		msg.ExternalID(),
		time.Now().Format(time.RFC3339),
		"I",
		msg.Channel().ChannelType().String(),
		msg.Text(),
		msg.Attachments(),
		msg.QuickReplies(),
		false,
		"",
		"",
	)
	billingMsg.ChannelType = string(msg.Channel().ChannelType())
	billingMsg.Text = msg.Text()
	billingMsg.Attachments = msg.Attachments()
	billingMsg.QuickReplies = msg.QuickReplies()

	if s.Billing() != nil {
		s.Billing().SendAsync(billingMsg, billing.RoutingKeyCreate, nil, nil)
	}

	return nil
}

func (s *server) SendMsgAction(ctx context.Context, msg Msg) (MsgStatus, error) {
	log := logrus.WithFields(logrus.Fields{
		"comp":        "server",
		"msg_id":      msg.ID().String(),
		"action_type": msg.ActionType(),
		"external_id": msg.ActionExternalID(),
	})
	if msg.Channel() == nil {
		err := errors.New("cannot send message action: message channel is nil")
		log.WithError(err).Error("Failed")
		return nil, err
	}
	log = log.WithField("channel_uuid", msg.Channel().UUID())

	handler, err := s.GetHandler(msg.Channel().ChannelType())
	if err != nil {
		log.WithError(err).Error("Handler not found")
		return nil, err
	}

	if actionHandler, ok := handler.(ActionSender); ok {
		log.Infof("Dispatching action to handler %s via ActionSender interface", handler.ChannelName())
		// Set a flag in the context to indicate this is an action
		ctx = context.WithValue(ctx, "is_action", true)
		_, err := actionHandler.SendAction(ctx, msg)
		return nil, err
	}

	err = fmt.Errorf("handler %s (%T) does not support actions", handler.ChannelName(), handler)
	log.Warn("Action not supported by handler")
	return nil, err
}

func (s *server) GetHandler(channelType ChannelType) (ChannelHandler, error) {
	handler, found := activeHandlers[channelType]
	if !found {
		return nil, fmt.Errorf("no active handler found for channel type: %s", channelType)
	}
	return handler, nil
}<|MERGE_RESOLUTION|>--- conflicted
+++ resolved
@@ -21,13 +21,8 @@
 	"github.com/go-chi/chi/middleware"
 	"github.com/jmoiron/sqlx"
 	"github.com/nyaruka/courier/billing"
-<<<<<<< HEAD
-	"github.com/nyaruka/courier/metrics"
-	"github.com/nyaruka/courier/templates"
-=======
 	"github.com/nyaruka/courier/templates"
 	"github.com/nyaruka/courier/metrics"
->>>>>>> 39e7e999
 	"github.com/nyaruka/courier/utils"
 	"github.com/nyaruka/gocommon/storage"
 	"github.com/nyaruka/librato"
@@ -394,24 +389,14 @@
 				} else {
 					logs = append(logs, NewChannelLog("Channel Error", channel, NilMsgID, r.Method, url, ww.Status(), string(request), prependHeaders(response.String(), ww.Status(), w), duration, err))
 					librato.Gauge(fmt.Sprintf("courier.channel_error_%s", channel.ChannelType()), secondDuration)
-<<<<<<< HEAD
-					metrics.SetChannelErrorByType(channel.ChannelType().String(), secondDuration)
-					metrics.SetChannelErrorByUUID(channel.UUID().UUID, secondDuration)
-=======
 					metrics.SetChannelErrorByType(channel.ChannelType().String(), millisecondDuration)
 					metrics.SetChannelErrorByUUID(channel.UUID().UUID, millisecondDuration)
->>>>>>> 39e7e999
 				}
 			} else {
 				logs = append(logs, NewChannelLog("Request Ignored", channel, NilMsgID, r.Method, url, ww.Status(), string(request), prependHeaders(response.String(), ww.Status(), w), duration, err))
 				librato.Gauge(fmt.Sprintf("courier.channel_ignored_%s", channel.ChannelType()), secondDuration)
-<<<<<<< HEAD
-				metrics.SetChannelIgnoredByType(channel.ChannelType().String(), secondDuration)
-				metrics.SetChannelIgnoredByUUID(channel.UUID().UUID, secondDuration)
-=======
 				metrics.SetChannelIgnoredByType(channel.ChannelType().String(), millisecondDuration)
 				metrics.SetChannelIgnoredByUUID(channel.UUID().UUID, millisecondDuration)
->>>>>>> 39e7e999
 			}
 		}
 
@@ -421,13 +406,8 @@
 			case Msg:
 				logs = append(logs, NewChannelLog("Message Received", channel, e.ID(), r.Method, url, ww.Status(), string(request), prependHeaders(response.String(), ww.Status(), w), duration, err))
 				librato.Gauge(fmt.Sprintf("courier.msg_receive_%s", channel.ChannelType()), secondDuration)
-<<<<<<< HEAD
-				metrics.SetMsgReceiveByType(channel.ChannelType().String(), secondDuration)
-				metrics.SetMsgReceiveByUUID(channel.UUID().UUID, secondDuration)
-=======
 				metrics.SetMsgReceiveByType(channel.ChannelType().String(), millisecondDuration)
 				metrics.SetMsgReceiveByUUID(channel.UUID().UUID, millisecondDuration)
->>>>>>> 39e7e999
 				LogMsgReceived(r, e)
 
 				if err := handleBilling(s, e); err != nil {
@@ -437,24 +417,14 @@
 			case ChannelEvent:
 				logs = append(logs, NewChannelLog("Event Received", channel, NilMsgID, r.Method, url, ww.Status(), string(request), prependHeaders(response.String(), ww.Status(), w), duration, err))
 				librato.Gauge(fmt.Sprintf("courier.evt_receive_%s", channel.ChannelType()), secondDuration)
-<<<<<<< HEAD
-				metrics.SetChannelEventReceiveByType(channel.ChannelType().String(), secondDuration)
-				metrics.SetChannelEventReceiveByUUID(channel.UUID().UUID, secondDuration)
-=======
 				metrics.SetChannelEventReceiveByType(channel.ChannelType().String(), millisecondDuration)
 				metrics.SetChannelEventReceiveByUUID(channel.UUID().UUID, millisecondDuration)
->>>>>>> 39e7e999
 				LogChannelEventReceived(r, e)
 			case MsgStatus:
 				logs = append(logs, NewChannelLog("Status Updated", channel, e.ID(), r.Method, url, ww.Status(), string(request), response.String(), duration, err))
 				librato.Gauge(fmt.Sprintf("courier.msg_status_%s", channel.ChannelType()), secondDuration)
-<<<<<<< HEAD
-				metrics.SetMsgStatusReceiveByType(channel.ChannelType().String(), secondDuration)
-				metrics.SetMsgStatusReceiveByUUID(channel.UUID().UUID, secondDuration)
-=======
 				metrics.SetMsgStatusReceiveByType(channel.ChannelType().String(), millisecondDuration)
 				metrics.SetMsgStatusReceiveByUUID(channel.UUID().UUID, millisecondDuration)
->>>>>>> 39e7e999
 				LogMsgStatusReceived(r, e)
 			}
 		}
