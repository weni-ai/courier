<<<<<<< HEAD
1.5.2-courier-7.4.0
----------
  * Add module to send webhooks for WAC and WA

1.5.1-courier-7.4.0
----------
  * Fix WAC handler
  * Fix: Remove last seen on 

1.5.0-courier-7.2.0
----------
  * Merge tag v7.2.0 from nyaruka into our 1.4.5-courier-7.1.0
=======
1.41.1
----------
 * Implement metadata handling for WhatsApp Cloud API messages with overwrite support

1.41.0
----------
 * Add support for CTA Message on Weni Webchat

1.40.1
----------
 * Add mmlite debug logs

1.40.0
----------
 * Update MMLite event handler
 * Add support for handling WhatsApp reaction messages

1.39.2
----------
 * Fix handling contact name on whatsapp calls

1.39.1
----------
 * Add support for List Message on Weni Webchat

1.39.0
----------
 * Add support for WhatsApp One Click Payment

1.38.0
----------
 * whatsapp calls with phone number id and name on callData

1.38.0
----------
 * Handle whatsapp calls

1.37.0
----------
 * Separate product messages without limitation for WhatsApp

1.36.3
----------
 * Send TemplateUUID to billing create queue

1.36.2
----------
 * Ignore unsupported messages in the Cloud API

1.36.1
----------
 * External v2 support for send_url_template like a send_template

1.36.0
----------
 * Add external api v2 channel handler

1.35.0
----------
 * use MakeHTTPRequestWithRetry on weniwebchat handler to avoid request connection errors and other transitory errors

1.34.0
----------
 * Refactor billing message handling to simplify conditions and ensure status is included in billing messages

1.33.0
----------
 * Add typing action handling for Weni Webchat

1.32.1
----------
 * Add contact name field to billing Message struct

1.32.0
----------
 * Save data from click to whatsapp id

1.31.0
----------
 * Enhance WhatsApp message handling to support marketing templates

1.30.0
----------
 * Add status field to Message struct and update related functions

1.29.0
----------
 * Refactor model message sending logic to avoid unnecessary logging
 * Refactor metrics handling
 * Feat: s3 upload metric

1.28.0
----------
 * Implement template support in messaging system
 * Feat/wac demo

1.27.0
----------
 * Feat/prometheus
 * Enhance Instagram payload processing to ignore comments from the channel itself, preventing potential reply loops

1.26.0
----------
 * Add ActionSender interface and MsgActionType for message actions

1.25.0
----------
 * Adjust number management with the ninth digit for WhatsApp

1.24.0
----------
 * Feat: Save WAC context in Msg metadata
 * Feat: remove contact last seen write on sender

1.23.1
----------
 * Fix contact created with name as identity instead real name on WriteLastSeenOn

1.23.0
----------
 * Implement contact last seen feature

1.22.0
----------
 * add wenichats msg uuid that be sent to rmq exchange

1.21.0
----------
 * Add support for Instagram replies: comments, by tag and private reply

1.20.1
----------
 * Fix version

1.20.0
----------
 * Prevent contact duplication by check whatsapp variation before create

1.19.4
----------
 * Change product field name

1.19.3
----------
 * Fix webhook panic on value assertion failure

1.19.2
----------
 * Fix webhook panic on parse nil to string for get method request value

1.19.1
----------
 * Billing send message to exchange with routing keys instead directly to queue

1.19.0
----------
 * Feat: Add buttons support to whatsapp template message
 * Feat: Order details template

1.18.5
----------
 * Fix: document name on template message for whatsapp cloud

1.18.4
----------
 * Fix: Handle error for Whatsapp messages without text but with quick replies and attachments 

1.18.3
----------
 * Hotfix: MsgParts index out of range

1.18.2
----------
 * Feat: configuration for billing queue name on env var

1.18.1
----------
 * Fix: document name when message have quick replies on whatsapp handler
 * Fix: document name when message have quick replies on facebookapp handler for whatsapp cloud api
 * Fix: backslashes for headerText, footer and ctaMessage
 * Fix: handle empty flow data to not be sent as empty object in request

1.18.0
----------
 * Search for contact and update a Teams contact with the serviceURL

1.17.0
----------
 * Feat: Email Channel Handler

1.16.0
----------
 * Upload documents to telegram
 * Feat: WhatsApp order details

1.15.0
----------
 * Add button support with url in WA

1.14.2
----------
 * Fix: Billing verification

1.14.1
----------
 * Fix: Billing queue

1.14.0
----------
 * Feat: Add support to WhatsApp Flows
 * Add support for flow messaging webhooks

1.13.0-courier-7.1.0
----------
 * Add support for interactive messages in WA

1.12.2-courier-7.1.0
----------
 * Extra cases for escape telegram markdown text messages (odd * cases).
 * Handle webhook null headers

1.12.1-courier-7.1.0
----------
 * Extra cases for escape telegram markdown text messages

1.12.0-courier-7.1.0
----------
 * Convert response_json from flow messages to json

1.11.1-courier-7.1.0
----------
 * Channel cache ttl from 1min to 5min
 * Fix flush status file for status D and V without sent on datetime

1.11.0-courier-7.1.0
----------
 * Fix local channel cache by address
 * Lock subsequent load channel from db to best use of local cache

1.10.0-courier-7.1.0
----------
 * Support for CTA message for whatsapp cloud channels

1.9.5-courier-7.1.0
----------
 * Escape telegram text messages for markdown parse mode requirements

1.9.4-courier-7.1.0
----------
 * Add telegram Markdown legacy support

1.9.3-courier-7.1.0
----------
 * Add 'S' status to updateMsgID query

1.9.2-courier-7.1.0
----------
 * Remove updates for last_seen_on
 * Remove telegram parse_mode

1.9.1-courier-7.1.0
----------
 * Add telegram parse_mode channel config for formmating text using MarkdownV2 as default

1.9.0-courier-7.1.0
----------
 * Add support for WhatsApp message sending card

1.8.1-courier-7.1.0
----------
 * Billing integration with retry and reconnect capabilities

1.8.0-courier-7.1.0
----------
 * Billing integration for all channel types, both for sending and receiving messages

1.7.3-courier-7.1.0
----------
 * Add text size check for audio and sticker

1.7.2-courier-7.1.0
----------
 * Add channel uuid attribute on weni webchat mopayload

1.7.1-courier-7.1.0
----------
 * Fix to truncate section titles to 24 characters

1.7.0-courier-7.1.0
----------
 * Send template update webhooks to Integrations

1.6.3-courier-7.1.0
----------
 * Defer db connection close on health check

1.6.2-courier-7.1.0
----------
 * Remove line break from end of text for TM
 * Add Billing integration for WAC channels with rabbitmq 

1.6.1-courier-7.1.0
----------
 * /health do health check for redis, database, sentry and s3

1.6.0-courier-7.1.0
----------
  * Support sending catalog messages in WA

1.5.3-courier-7.1.0
----------
  * Fix handling of message responses in Teams

1.5.2-courier-7.1.0
----------
  * Fix handling of text attachments for teams

1.5.1-courier-7.1.0
----------
  * Send image link in message text to Teams

1.5.0-courier-7.1.0
----------
  * Change product list structure to preserve insertion order

1.4.39-courier-7.1.0
----------
  * Fix limitation of product sections

1.4.38-courier-7.1.0
----------
  * Add nfm_reply in metadata

1.4.37-courier-7.1.0
----------
  * Use userAccessToken to send WAC messages

1.4.36-courier-7.1.0
----------
  * WAC channels update last seen on when receive callback status delivered or read

1.4.35-courier-7.1.0
----------
  * Send attachment link in Teams 

1.4.34-courier-7.1.0
----------
  * Fix sending messages with attachments and no captions

1.4.33-courier-7.1.0
----------
  * Divide searches into product sections

1.4.32-courier-7.1.0
----------
  * Fix attachment handling for Teams handler

1.4.31-courier-7.1.0
----------
  * Add other location fields in the message

1.4.30-courier-7.1.0
----------
  * Msg catalog implementations in msg and handler

1.4.29-courier-7.1.0
----------
  * Normalize strings with slashes in quick replies on wwc

1.4.28-courier-7.1.0
----------
  * Fix attFormat variable setting for WAC and WA

1.4.27-courier-7.1.0
----------
  * Add support for sending sticker to WA and WAC

1.4.26-courier-7.1.0
----------
  * Add healthcheck endpoint at c/health

1.4.25-courier-7.1.0
----------
  * Add 'V' status to check definition of sent_on

1.4.24-courier-7.1.0
----------
  * Fix Order WAC types

1.4.23-courier-7.1.0
----------
  * Support for Order in WAC

1.4.22-courier-7.1.0
----------
  * Increase test coverage in facebookapp handler

1.4.21-courier-7.1.0
----------
  * Quick Response Support and Contact Email Recovery in Teams

1.4.20-courier-7.1.0
----------
  * Support for Referrals in WA

1.4.19-courier-7.1.0
----------
  * Support for referral messages in WAC

1.4.18-courier-7.1.0
----------
  * Support send audio with text in WA 

1.4.17-courier-7.1.0
----------
  * Cache media ids for WhatsApp cloud attachments

1.4.16-courier-7.1.0
----------
  * Fix test TestMsgSuite/TestWriteAttachment

1.4.15-courier-7.1.0
----------
  * Improve URL verification for webhooks

1.4.14-courier-7.1.0
----------
  * Add support for receiving contact type messages in WAC

1.4.13-courier-7.1.0
----------
  * Use user token to download files from Slack
  * Fix maximum message size limits for WAC, FBA and IG
  * Use the new package to find out the mime type of attachments

1.4.12-courier-7.1.0
----------
  * Set Wait media channels config to empty array by default

1.4.11-courier-7.1.0
----------
  * Fix media ordenation on wait previous msg be delivered on configured channels

1.4.10-courier-7.1.0
----------
  * Add module to send webhooks for WAC and WA #2
  * Add read status for WAC and WA #3

1.4.9-courier-7.1.0
----------
  * Add logic in sender to wait previous media msg be delivered to send current msg for some channels

1.4.8-courier-7.1.0
----------
  * Fix word 'menu' in Arabic for list messages #141

1.4.7-courier-7.1.0
----------
  * Add "Menu" word translation mapping to list messages in WAC and WA channels #139

1.4.6-courier-7.1.0
----------
  * Normalize quick response strings with slashes for TG and WA channels #137
  * Fix receiving multiple media for TG, WAC and WA channels #136
>>>>>>> 180259f2

1.4.5-courier-7.1.0
----------
  * Remove expiration_timestamp from moPayload in WAC #133

1.4.4-courier-7.1.0
----------
  * Add support for sending captioned attachments in WAC #131
 
1.4.3-courier-7.1.0
----------
  * Quick Replies support in the Slack handler #129

1.4.2-courier-7.1.0
----------
  * Fix URL of attachments in WAC handler #127


1.4.1-courier-7.1.0
----------  
  * Fix receiving attachments and quick replies

1.4.0-courier-7.1.0
----------  
  * Integration support with Microsoft Teams

1.3.3-courier-7.1.0
----------  
  * Media message template support, link preview and document name correction on WhatsApp Cloud #118

1.3.2-courier-7.1.0
----------
  * Fix to prevent create a new contact without extra 9 in wpp number, instead, updating if already has one with the extra 9, handled in whatsapp cloud channels #119

1.3.1-courier-7.1.0
----------
  * Fix to ensure update last_seen_on if there is no error and no failure to send the message.

1.3.0-courier-7.1.0
----------
  * Slack Bot Channel Handler
  * Whatsapp Cloud Handler

1.2.1-courier-7.1.0
----------
  * Update contact last_seen_on on send message to him

1.2.0-courier-7.1.0
----------
  * Merge tag v7.1.0 from nyaruka into our 1.1.8-courier-7.0.0

1.1.8-courier-7.0.0
----------
 * Fix whatsapp handler to update the contact URN if the wa_id returned in the send message request is different from the current URN path, avoiding creating a new contact.

1.1.7-courier-7.0.0
----------
 * Add library with greater support for detection of mime types in Whatsapp

1.1.6-courier-7.0.0
----------
 * Support for viewing sent links in Whatsapp messages

1.1.5-courier-7.0.0
----------
 * Fix sending document names in whatsapp media message templates

1.1.4-courier-7.0.0
----------
 * Add Kyrgyzstan language support in whatsapp templates

1.1.3-courier-7.0.0
----------
 * fix whatsapp uploaded attachment file name

1.1.2-courier-7.0.0
----------
 * Fix metadata fetching for new Facebook contacts

1.1.1-courier-7.0.0
----------
 * Add Instagram Handler
 * Update gocommon to v1.16.2

1.1.0-courier-7.0.0
----------
 * Fix: Gujarati whatsapp language code
 * add button layout support on viber channel

1.0.0-courier-7.0.0
----------
 * Update Dockerfile to go 1.17.5 
 * Support to facebook customer feedback template
 * Support whatsapp media message template
 * Fix to prevent requests from blocked contact generate channel log
 * Weni-Webchat handler
 * Support to build Docker image<|MERGE_RESOLUTION|>--- conflicted
+++ resolved
@@ -1,17 +1,3 @@
-<<<<<<< HEAD
-1.5.2-courier-7.4.0
-----------
-  * Add module to send webhooks for WAC and WA
-
-1.5.1-courier-7.4.0
-----------
-  * Fix WAC handler
-  * Fix: Remove last seen on 
-
-1.5.0-courier-7.2.0
-----------
-  * Merge tag v7.2.0 from nyaruka into our 1.4.5-courier-7.1.0
-=======
 1.41.1
 ----------
  * Implement metadata handling for WhatsApp Cloud API messages with overwrite support
@@ -476,7 +462,6 @@
 ----------
   * Normalize quick response strings with slashes for TG and WA channels #137
   * Fix receiving multiple media for TG, WAC and WA channels #136
->>>>>>> 180259f2
 
 1.4.5-courier-7.1.0
 ----------
