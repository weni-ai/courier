<<<<<<< HEAD
=======
v7.1.14
----------
 * Allow more active redis connections
 * Support sending WA quick replies when we have attachments too
 * Add support to receive button text from Twilio WhatsApp

v7.1.13
----------
 * Send db and redis stats to librato in backed heartbeat
 * Include session_status in FCM payloads

v7.1.12
----------
 * Update to latest gocommon
 * Add instagram handler

v7.1.11
----------
 * More bulk sql tweaks

v7.1.10
----------
 * Update to latest gocommon

v7.1.9
----------
 * Fix bulk status updates

v7.1.8
----------
 * Do more error wrapping when creating contacts and URNs

v7.1.7
----------
 * Use dbutil package from gocommon
 * Add quick replies for vk

v7.1.6
----------
 * Throttle WA queues when we get 429 responses

v7.1.5
----------
 * Add Msg.failed_reason and set when msg fails due to reaching error limit

v7.1.4
----------
 * Remove loop detection now that mailroom does this
 * Smarter organization of quick replies for viber keyboards

v7.1.3
----------
 * Use response_to_external_id instead of response_to_id

v7.1.2
----------
 * External channel handler should use headers config setting if provided

v7.1.1
----------
 * Pin to go 1.17.2

v7.1.0
----------
 * Remove chatbase support
 * Test with Redis 3.2.4
 * Add support for 'Expired' status in the AT handler

>>>>>>> cbfd24d8
v7.0.0
----------
 * Tweak README

v6.5.9
----------
 * Fix Viber attachments
 * CI testing on PG12 and 13
 * Update to latest gocommon and go 1.17

v6.5.8
----------
 * Fix Facebook document attachment
 * Update to latest gocommon and phonenumbers

v6.5.7
----------
 * Fix to only set the quick replies keyboard for the last message
 * Update to latest gocommon

v6.5.6
----------
 * Fix FB signing checks by trimming prefix instead of stripping
 * Improve layout of Telegram keyboards

v6.5.5
----------
 * Send WhatsApp buttons and list buttons when supported (thanks Weni)

v6.5.4
----------
 * trim prefix instead of strip when comparing FB sigs

v6.5.3
----------
 * log body when calculating signatures, include expected and calculated

v6.5.2
----------
 * Add ticket_count column to contact and set to zero when creating new contacts

v6.5.1
----------
 * Give S3 storage test new context on startup
 * Make DBMsg.SentOn nullable

v6.5.0
----------
 * Always set sent_on for W/S/D statuses if not already set
 * Update to latest gocommon

v6.4.0
----------
 * 6.4.0 Release Candidate

v6.3.5
----------
 * up max request size to 1M

v6.3.4
----------
 * Include filename when sending WhatsApp attachments

v6.3.3
----------
 * Support using namespace from the template translation
 * Add is_resend to Msg payload to allow for resending messages manually

v6.3.2
----------
 * Do not verify the SSL certificate for Bongo Live

v6.3.1
----------
 * Update BL to remove UDH parameter and use HTTPS URL

v6.2.2
----------
 * Handle whatsapp URNs sent to Twiml handler without prefix
 * Add support for Zenvia SMS

v6.2.1
----------
 * Add support for Zenvia WhatsApp

v6.2.0
----------
 * Add handling for button whatsapp message type
 * Bump CI testing to PG 11 and 12
 * Add Kaleyra channel type
 * 6.2.0 RC

v6.1.7
----------
 * switch id to bigserial

v6.1.6
----------
 * Cache media upload failures localy for 15m

v6.1.5
----------
 * include header when sanitizing request/response

v6.1.4
----------
 * Cleanup of whatsapp media handling
 * Detect media type for uploading media

v6.1.3
----------
 * Better logging of error cases when uploading WhatsApp media

v6.1.2
----------
 * use url.parse to build media URL

v6.1.1
----------
 * Add TextIt WhatsApp channel type

v6.1.0
----------
 * Check and log errors when building URLs for sending

v6.0.0
----------
 * Update README

v5.7.12
----------
 * URN channel change only for channels with SEND role
 * Update to gocommon v1.6.1
 * Add RocketChat handler
 * Add discord handler

v5.7.11
----------
 * Cache media ids for WhatsApp attachments

v5.7.10
----------
 * Support receiving Multipart form data requests for EX channels

v5.7.9
----------
 * Update to latest gocommon 1.5.3 and golang 1.15
 * Add session status from mailroom to MT message sent to external channel API call
 * Remove incoming message prefix for Play Mobile free accounts

v5.7.8
----------
 * deal with empty message in FreshChat incoming requests

v5.7.7
----------
 * Update to gocommon v1.5.1

v5.7.6
----------
 * Remove dummy values for AWS config values so you can use local file system for testing
 * Use gsm7, storage, dates and uuids packages from gocommon

v5.7.5
----------
 * No longer write contact.is_stopped or is_blocked

v5.7.4
----------
 * Support receiving XML for CM channels
 * Write status on new contacts
 * Add support for Whatsapp 360dialog

v5.7.3
----------
 * Include created_on in msg_event
 * Include occurred_on when queueing channel events for mailroom

v5.7.2
----------
 * Deal with Shaqodoon not properly escaping + in from

v5.7.1
----------
 * Add ClickMobile channel type

v5.7.0
----------
 * Save the Ad ID for Facebook postback referral 

v5.6.0
----------
 * 5.6.0 Candidate Release

v5.5.28 
----------
 * Fix FBA signature validation and channel lookup

v5.5.27
----------
 * Add country field and support for more template languages on WhatsApp handler

v5.5.26
----------
 * Only log channel events when we have a channel matched
 * HX channel sends MO using ISO 8859-1 encoding

v5.5.25
----------
 * Load FBA channel handler package

v5.5.24
----------
 * Support loading channels with null address

v5.5.23
----------
 * Add support for FBA channel type

v5.5.22
----------
 * User reply endpoint when possible for LINE messages

v5.5.21
----------
 * Fix FB location attachment to be handled at geo attachment

v5.5.20
----------
 * TS expects national numbers only

v5.5.19
----------
 * Upgrade FB graph API to 3.3

v5.5.18
----------
 * TS sends should use mobile instead of from

v5.5.17
----------
 * Support sending document attachments for Telegram

v5.5.16
----------
 * Add option for Telesom Send URL
 * Ignore received message request in Telegram handler when a file cannot be resolved

v5.5.15
----------
 * Support using national number for EX channel if configured so

v5.5.14
----------
 * Add Telesom channel type support

v5.5.13
----------
 * Use Channel specific max_length config value if set

v5.5.12
----------
 * Increase ArabiaCell max length to 1530

v5.5.11
----------
 * Retry WhatsApp channel messaging after contact check with returned WhatsApp ID

v5.5.10
----------
 * Fix sending WA template messages on new WhatsApp docker

v5.5.9
----------
 * Add option for Kannel channels to ignore duplicative sent status

v5.5.8
----------
 * More tweaks to slowing down batching of status commits when approaching max queue size

v5.5.7
----------
 * slow queuing before reaching our max batch size

v5.5.6
----------
 * Slow queuing into a batch when batches are full

v5.5.5
----------
 * Increase buffer size
 * Add support for Viber stickers as image attachments for incoming messages

v5.5.4
----------
 * handle error cases for whatsapp callbacks

v5.5.3
----------
 * add native panic handling

v5.5.2
----------
 * Send msg in batches and add image msg type in the LINE channel

v5.5.1
----------
 * Add contacts not already present for WhatsApp when sending error detected (thanks @koallann)

v5.5.0
----------
 * add fabric to gitignore

v5.6.0
----------
 * add fabric to gitignore

v5.4.1
----------
 * Strip cookie from incoming requests

v5.4.0
----------
 * touch README for 5.4 release

v5.3.9
----------
 * Add VK Channel

v5.3.8
----------
 * Fix Chatbase request body

v5.3.7
----------
 * Fix quick replies variable replacement on external channel long msg

v5.3.6
----------
 * Allow configuring and sending of quick replies for external channels

v5.3.5
----------
 * Refactor FMC channel to support the fixed quick replies structure

v5.3.4
----------
 * Change Arabia Cell max length to 670, fixes #274
 * Add support for Twilio Whatsapp channel type
 * Convert to use Github actions for CI

v5.3.3
----------
 * Fix freshchat image handing

v5.3.2
----------
 * Set Facebook message type tag when topic is set on message

v5.3.1
----------
 * update changelog for v5.3

v5.3.0
----------
 * Send WhatsApp media via URL
 * Log Zenvia errors to ChannelLog instead of Sentry
 * Ignore status updates for incoming messages	

v5.2.0
----------
 * Sync version with RapidPro 5.2

v2.0.18
----------
 * Test matrix release

v2.0.17
----------
 * Test deploying with matrix build

v2.0.16
----------
 * test releasing only on pg10

v2.0.15
----------
 * Derive contact name for new WhatsApp contacts (thanks @devchima)

v2.0.14
----------
 * properly log connection errors for whatsapp

v2.0.13
----------
 * use latest librato library

v2.0.12
----------
 * tune HTTP transport settings

v2.0.11
----------
n
 * tune HTTPClient settings to better deal with slow hosts

v2.0.10
----------
 * Use multipart form encoding for thinQ

v2.0.9
----------
 * Add thinq handler

v2.0.8
----------
 * turn thumbs up stickers into thumbs up emoji

v2.0.7
----------
 * Tweak lua script for checking loops, add more tests

v2.0.6
----------
 * Make sure we never overflow our count when considering loops

v2.0.5
----------
 * Check whether outgoing message is in a loop before sending

v2.0.4
----------
 * Add FreshChat channel type
 * Latest phonenumbers library

v2.0.3
----------
 * Fix sending for ClickSend

v2.0.2
----------
0;95;0c# Enter any comments for inclusion in the CHANGELOG on this revision below, you can use markdown
 * ignore viber dlrs as they are sent for both in and out

v2.0.1
----------
 * add WhatsApp scheme support for TWIML channels

v2.0.0
----------
 * ignore flow server enabled attribute on orgs
 * stop looking / writing is_test on contact

v1.2.160
----------
 * add bearer before auth token for Hormuud

v1.2.159
----------
 * add SignalWire handler (https://www.signalwire.com)
 * refactor twilio->twiml
 * remove ignore DLR global config, make per channel for TWIML channels

v1.2.158
----------
 * add ClickSend channel

v1.2.157
----------
 * increase http timeouts to 60 seconds for AfricasTalking, Hormuud token lasts 90 minutes

v1.2.156
----------
 * update Portuguese mapping

v1.2.155
----------
 * new Hormuud channel for somalia
 * add video support for WhatsApp

v1.2.154
----------
 * have batch committer print when flushed
 * move stopping of bulk committers to cleanup phase

v1.2.153
----------
 * Switch to newer library for UUID generation

v1.2.152
----------
 * raise delay before bulk commits to 500ms

v1.2.151
----------
 * optimize sends via bulk inserts and updates

v1.2.150
----------
 * allow configuring custom mo fields for external channels

v1.2.149
----------
* implement sending whatsapp templates

v1.2.148
----------
 * Add maintenance mode to run without a DB and only spool inbound requests

v1.2.147
----------
 * Prevent Facebook duplicate messages, dedupe in external id

v1.2.146
----------
 * ignore deleted status for whatsapp

v1.2.145
----------
 * mark deleted WhatsApp messages as failed

v1.2.144
----------
 * include extra for channel events in response

v1.2.143
----------
 * deduplicate WA messages on external ID

v1.2.142
----------
 * normalize TEL urns with the country

v1.2.141
----------
 * latest phonenumbers

v1.2.140
----------
 * Queue welcome message event to be handle by mailroom

v1.2.139
----------
 * add sub-message ids for long messages on play mobile
 * send configured welcome message on converssation started for Viber

v1.2.138
----------
 * proper name for queues to check size

v1.2.137
----------
 * log queue sizes and new contact creations to librato

v1.2.136
----------
 * add queued on to all tasks

v1.2.135
----------
 * move queued on to task level

v1.2.134
----------
 * add queued_on to tasks sent to mailroom so we can calculate latency

v1.2.133
----------
 * fixes us creating an orphaned contact when we get two messages at the same instant

v1.2.132
----------
 * send fb attachments first instead of last, add quick replies to last message instead of first

v1.2.131
----------
 * Fix to use DLRID for Bongolive status reports

v1.2.130
----------
 * Use unix timestamp for MO receive on WAVy channels

v1.2.129
----------
 * Make bongolive inbound msg type optional
 * Properly handle long attachment description for Viber

v1.2.128
----------
 * Load BL handler package
 * Add support for Movile/Wavy channels, Thanks to MGov to fund the development of the integration

v1.2.127
----------
 * Use UPPERCASE parameters for BL channels
 * Migrate courier to PostgreSQL 10

v1.2.126
----------
 * Switch BL channels used API

v1.2.125
----------
 * add support for Bongo Live channels
 * Switch to use nyaruka/librato package
 * Complete conversion to module

v1.2.124
----------
 * Updated Zenvia endpoint according to new API

v1.2.123
----------
 * set session timeouts when specified by mailroom

v1.2.122
----------
 * Support using the custom configured content type for EX channels
 * Fix panicr on parsing SOAP body for EX channels
 * Support sending images and videos in Twitter

v1.2.121
----------
 * fix twitter sending

v1.2.120
----------
 * Twitter media attachments

v1.2.118
----------
 * Commit transaction when adding URN to contact with success
 * Fix typo
 * Simply remove URNs by update query
 * Fix params names
 * Fix Facebook for contact duplicates when using referral, save the proper Facebook URN when we first successfully send to the referral contact URN
 * Ignore error for Jiochat user name lookup

v1.2.117
----------
 * remove ipv6 binding for redis server

v1.2.116
----------
 * add urn id to channel events

v1.2.115
----------
 * do not return errors from whatsapp send during client errors

v1.2.114
----------
 * Better channel logs support for WA channels

v1.2.113
----------
 * prevent races in dupe detection by clearing before sending
 * use URN identity for URN fingerprint

v1.2.112
----------
 * return empty content when receiving i2sms messages

v1.2.111
----------
 * add i2sms channel

v1.2.110
----------
 * allow setting kannel dlr mask

v1.2.109
----------
 * Support receiving MO msgs in XML format

v1.2.108
----------
 * Add channel log for when we fail to get the response expected
 * Support checking configured response content for EX channels
 * Add stopped event handler for EX channels

v1.2.107
----------
 * queue tasks to mailroom for flow_server_enabled orgs, requires newest rapidpro

v1.2.106
----------
 * flush to librato every second
 * Add authorization token requirement to receive messages on Novo Channel

v1.2.105
----------
 * optimize writing message status for external case

v1.2.104
----------
 * optimize status update when we know message id

v1.2.103
----------
 * add media handling for whatsapp

v1.2.102
----------
 * clear dedupes on outgoing messages

v1.2.101
----------
 * AT date like 2006-01-02 15:04:05, without T nor Z

v1.2.100
----------
 * Accept AT requests with timestamps without Z
 * Ignore status update for incoming messsages

v1.2.99
----------
 * Support smart encoding for post requests on EX channels
 * Add novo channel with send capability
 * log the error when PQ fails to connect
 * Changed the default redis database to match rapid pro redis database

v1.2.98
----------
 * treat empty content type as text
 * updated go.mod and go.sum files for go modules support

v1.2.97
----------
 * add optional transliteration parameter for MT messages with infobip
 * add support to use configured encoding for EX channels

v1.2.96
----------
 * Add support for WeChat

v1.2.95
----------
 * use utf8 to shorten string so we don't end up with an invalid string

v1.2.94
----------
 * proper backdown for Nexmo retries

v1.2.93
----------
 * Trim contact names at 127 characters

v1.2.92
----------
 * move to gocommon, honor e164 numbers handed to us

v1.2.91
----------
 * update to latest phonenumbers, update tests

v1.2.90
----------
 * reduce spacing between messages to 3 seconds
 * add an address option to bind to a specific network interface address
 * honor rapidpro constants for content-type

v1.2.89
----------
 * Add burst sms handler / sender (Australia / New Zealand)

v1.2.88
----------
 * set expiration of sent sets in redis

v1.2.87
----------
 * update line channel to use v2 of API
 * add messangi channel

v1.2.86
----------
 * remove unacked, that's part of celery's job

v1.2.85
----------
 * update celery queuing to new kombu format

v1.2.84
----------
 * write UUID fields for incoming messages

v1.2.83
----------
 * implement unified webhook endpoint for whatsapp

v1.2.82
----------
 * Implement new WhatsApp API for sending

v1.2.81 
----------
 * Honor x-forwarded-path header for twilio signatures

v1.2.80
----------
 * Make sure the messageid is unique for multiple part messages for Dartmedia

v1.2.79
----------
 * Decode &amp; in Twitter message bodies

v1.2.78
----------
 * Accept Hub9/Dart encrypted phonenumber identifier and save then as external scheme

v1.2.77
----------
 * Update .gitignore

v1.2.76
----------
 * Update .gitignore

v1.2.75
----------
 * Update readme, formatting
 * Add more lines to show annotation format
 * More lines.. why not

v1.2.74
----------
 * Update changelog, remove spurious version

v1.2.73
----------
 * do not log illegal methods or 404s
<|MERGE_RESOLUTION|>--- conflicted
+++ resolved
@@ -1,5 +1,3 @@
-<<<<<<< HEAD
-=======
 v7.1.14
 ----------
  * Allow more active redis connections
@@ -68,7 +66,6 @@
  * Test with Redis 3.2.4
  * Add support for 'Expired' status in the AT handler
 
->>>>>>> cbfd24d8
 v7.0.0
 ----------
  * Tweak README
