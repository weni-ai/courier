<<<<<<< HEAD
1.5.2-courier-7.4.0
----------
  * Add module to send webhooks for WAC and WA

1.5.1-courier-7.4.0
----------
  * Fix WAC handler
  * Fix: Remove last seen on 

1.5.0-courier-7.2.0
----------
  * Merge tag v7.2.0 from nyaruka into our 1.4.5-courier-7.1.0
=======
1.4.8-courier-7.1.0
----------
  * Fix word 'menu' in Arabic for list messages #141

1.4.7-courier-7.1.0
----------
  * Add "Menu" word translation mapping to list messages in WAC and WA channels #139

1.4.6-courier-7.1.0
----------
  * Normalize quick response strings with slashes for TG and WA channels #137
  * Fix receiving multiple media for TG, WAC and WA channels #136
>>>>>>> 3e51f3b7

1.4.5-courier-7.1.0
----------
  * Remove expiration_timestamp from moPayload in WAC #133

1.4.4-courier-7.1.0
----------
  * Add support for sending captioned attachments in WAC #131
 
1.4.3-courier-7.1.0
----------
  * Quick Replies support in the Slack handler #129

1.4.2-courier-7.1.0
----------
  * Fix URL of attachments in WAC handler #127


1.4.1-courier-7.1.0
----------  
  * Fix receiving attachments and quick replies

1.4.0-courier-7.1.0
----------  
  * Integration support with Microsoft Teams

1.3.3-courier-7.1.0
----------  
  * Media message template support, link preview and document name correction on WhatsApp Cloud #118

1.3.2-courier-7.1.0
----------
  * Fix to prevent create a new contact without extra 9 in wpp number, instead, updating if already has one with the extra 9, handled in whatsapp cloud channels #119

1.3.1-courier-7.1.0
----------
  * Fix to ensure update last_seen_on if there is no error and no failure to send the message.

1.3.0-courier-7.1.0
----------
  * Slack Bot Channel Handler
  * Whatsapp Cloud Handler

1.2.1-courier-7.1.0
----------
  * Update contact last_seen_on on send message to him

1.2.0-courier-7.1.0
----------
  * Merge tag v7.1.0 from nyaruka into our 1.1.8-courier-7.0.0

1.1.8-courier-7.0.0
----------
 * Fix whatsapp handler to update the contact URN if the wa_id returned in the send message request is different from the current URN path, avoiding creating a new contact.

1.1.7-courier-7.0.0
----------
 * Add library with greater support for detection of mime types in Whatsapp

1.1.6-courier-7.0.0
----------
 * Support for viewing sent links in Whatsapp messages

1.1.5-courier-7.0.0
----------
 * Fix sending document names in whatsapp media message templates

1.1.4-courier-7.0.0
----------
 * Add Kyrgyzstan language support in whatsapp templates

1.1.3-courier-7.0.0
----------
 * fix whatsapp uploaded attachment file name

1.1.2-courier-7.0.0
----------
 * Fix metadata fetching for new Facebook contacts

1.1.1-courier-7.0.0
----------
 * Add Instagram Handler
 * Update gocommon to v1.16.2

1.1.0-courier-7.0.0
----------
 * Fix: Gujarati whatsapp language code
 * add button layout support on viber channel

1.0.0-courier-7.0.0
----------
 * Update Dockerfile to go 1.17.5 
 * Support to facebook customer feedback template
 * Support whatsapp media message template
 * Fix to prevent requests from blocked contact generate channel log
 * Weni-Webchat handler
 * Support to build Docker image<|MERGE_RESOLUTION|>--- conflicted
+++ resolved
@@ -1,4 +1,3 @@
-<<<<<<< HEAD
 1.5.2-courier-7.4.0
 ----------
   * Add module to send webhooks for WAC and WA
@@ -11,7 +10,7 @@
 1.5.0-courier-7.2.0
 ----------
   * Merge tag v7.2.0 from nyaruka into our 1.4.5-courier-7.1.0
-=======
+
 1.4.8-courier-7.1.0
 ----------
   * Fix word 'menu' in Arabic for list messages #141
@@ -24,7 +23,6 @@
 ----------
   * Normalize quick response strings with slashes for TG and WA channels #137
   * Fix receiving multiple media for TG, WAC and WA channels #136
->>>>>>> 3e51f3b7
 
 1.4.5-courier-7.1.0
 ----------
