<<<<<<< HEAD
=======
v7.1.19
----------
 * Update D3 handler to support check for whatsapp contact not in contact store

v7.1.18
----------
 * Fix type for IsDeleted field for IG unsend events
 * Fix metadata fetching for new Facebook contacts

v7.1.17
----------
 * Fix whatsapp uploaded attachment file name
 * Use deleted by sender visibity for message unsent on IG channels
 * Add missing languages from whatsapp template
 * Do not save any message when receiving IG story mentions

v7.1.16
----------
 * Update to latest gocommon
 * Pause WA channel bulk queue when we hit the spam rate limit

v7.1.15
----------
 * Fix Gujarati whatsapp language code
 * Send flow name as user_data to HX

v7.1.14
----------
 * Allow more active redis connections
 * Support sending WA quick replies when we have attachments too
 * Add support to receive button text from Twilio WhatsApp

v7.1.13
----------
 * Send db and redis stats to librato in backed heartbeat
 * Include session_status in FCM payloads

v7.1.12
----------
 * Update to latest gocommon
 * Add instagram handler

v7.1.11
----------
 * More bulk sql tweaks

v7.1.10
----------
 * Update to latest gocommon

v7.1.9
----------
 * Fix bulk status updates

v7.1.8
----------
 * Do more error wrapping when creating contacts and URNs

v7.1.7
----------
 * Use dbutil package from gocommon
 * Add quick replies for vk

v7.1.6
----------
 * Throttle WA queues when we get 429 responses

v7.1.5
----------
 * Add Msg.failed_reason and set when msg fails due to reaching error limit

v7.1.4
----------
 * Remove loop detection now that mailroom does this
 * Smarter organization of quick replies for viber keyboards

v7.1.3
----------
 * Use response_to_external_id instead of response_to_id

v7.1.2
----------
 * External channel handler should use headers config setting if provided

v7.1.1
----------
 * Pin to go 1.17.2

>>>>>>> 29f3b410
v7.1.0
----------
 * Remove chatbase support
 * Test with Redis 3.2.4
 * Add support for 'Expired' status in the AT handler

v7.0.0
----------
 * Tweak README

v6.5.9
----------
 * Fix Viber attachments
 * CI testing on PG12 and 13
 * Update to latest gocommon and go 1.17

v6.5.8
----------
 * Fix Facebook document attachment
 * Update to latest gocommon and phonenumbers

v6.5.7
----------
 * Fix to only set the quick replies keyboard for the last message
 * Update to latest gocommon

v6.5.6
----------
 * Fix FB signing checks by trimming prefix instead of stripping
 * Improve layout of Telegram keyboards

v6.5.5
----------
 * Send WhatsApp buttons and list buttons when supported (thanks Weni)

v6.5.4
----------
 * trim prefix instead of strip when comparing FB sigs

v6.5.3
----------
 * log body when calculating signatures, include expected and calculated

v6.5.2
----------
 * Add ticket_count column to contact and set to zero when creating new contacts

v6.5.1
----------
 * Give S3 storage test new context on startup
 * Make DBMsg.SentOn nullable

v6.5.0
----------
 * Always set sent_on for W/S/D statuses if not already set
 * Update to latest gocommon

v6.4.0
----------
 * 6.4.0 Release Candidate

v6.3.5
----------
 * up max request size to 1M

v6.3.4
----------
 * Include filename when sending WhatsApp attachments

v6.3.3
----------
 * Support using namespace from the template translation
 * Add is_resend to Msg payload to allow for resending messages manually

v6.3.2
----------
 * Do not verify the SSL certificate for Bongo Live

v6.3.1
----------
 * Update BL to remove UDH parameter and use HTTPS URL

v6.2.2
----------
 * Handle whatsapp URNs sent to Twiml handler without prefix
 * Add support for Zenvia SMS

v6.2.1
----------
 * Add support for Zenvia WhatsApp

v6.2.0
----------
 * Add handling for button whatsapp message type
 * Bump CI testing to PG 11 and 12
 * Add Kaleyra channel type
 * 6.2.0 RC

v6.1.7
----------
 * switch id to bigserial

v6.1.6
----------
 * Cache media upload failures localy for 15m

v6.1.5
----------
 * include header when sanitizing request/response

v6.1.4
----------
 * Cleanup of whatsapp media handling
 * Detect media type for uploading media

v6.1.3
----------
 * Better logging of error cases when uploading WhatsApp media

v6.1.2
----------
 * use url.parse to build media URL

v6.1.1
----------
 * Add TextIt WhatsApp channel type

v6.1.0
----------
 * Check and log errors when building URLs for sending

v6.0.0
----------
 * Update README

v5.7.12
----------
 * URN channel change only for channels with SEND role
 * Update to gocommon v1.6.1
 * Add RocketChat handler
 * Add discord handler

v5.7.11
----------
 * Cache media ids for WhatsApp attachments

v5.7.10
----------
 * Support receiving Multipart form data requests for EX channels

v5.7.9
----------
 * Update to latest gocommon 1.5.3 and golang 1.15
 * Add session status from mailroom to MT message sent to external channel API call
 * Remove incoming message prefix for Play Mobile free accounts

v5.7.8
----------
 * deal with empty message in FreshChat incoming requests

v5.7.7
----------
 * Update to gocommon v1.5.1

v5.7.6
----------
 * Remove dummy values for AWS config values so you can use local file system for testing
 * Use gsm7, storage, dates and uuids packages from gocommon

v5.7.5
----------
 * No longer write contact.is_stopped or is_blocked

v5.7.4
----------
 * Support receiving XML for CM channels
 * Write status on new contacts
 * Add support for Whatsapp 360dialog

v5.7.3
----------
 * Include created_on in msg_event
 * Include occurred_on when queueing channel events for mailroom

v5.7.2
----------
 * Deal with Shaqodoon not properly escaping + in from

v5.7.1
----------
 * Add ClickMobile channel type

v5.7.0
----------
 * Save the Ad ID for Facebook postback referral 

v5.6.0
----------
 * 5.6.0 Candidate Release

v5.5.28 
----------
 * Fix FBA signature validation and channel lookup

v5.5.27
----------
 * Add country field and support for more template languages on WhatsApp handler

v5.5.26
----------
 * Only log channel events when we have a channel matched
 * HX channel sends MO using ISO 8859-1 encoding

v5.5.25
----------
 * Load FBA channel handler package

v5.5.24
----------
 * Support loading channels with null address

v5.5.23
----------
 * Add support for FBA channel type

v5.5.22
----------
 * User reply endpoint when possible for LINE messages

v5.5.21
----------
 * Fix FB location attachment to be handled at geo attachment

v5.5.20
----------
 * TS expects national numbers only

v5.5.19
----------
 * Upgrade FB graph API to 3.3

v5.5.18
----------
 * TS sends should use mobile instead of from

v5.5.17
----------
 * Support sending document attachments for Telegram

v5.5.16
----------
 * Add option for Telesom Send URL
 * Ignore received message request in Telegram handler when a file cannot be resolved

v5.5.15
----------
 * Support using national number for EX channel if configured so

v5.5.14
----------
 * Add Telesom channel type support

v5.5.13
----------
 * Use Channel specific max_length config value if set

v5.5.12
----------
 * Increase ArabiaCell max length to 1530

v5.5.11
----------
 * Retry WhatsApp channel messaging after contact check with returned WhatsApp ID

v5.5.10
----------
 * Fix sending WA template messages on new WhatsApp docker

v5.5.9
----------
 * Add option for Kannel channels to ignore duplicative sent status

v5.5.8
----------
 * More tweaks to slowing down batching of status commits when approaching max queue size

v5.5.7
----------
 * slow queuing before reaching our max batch size

v5.5.6
----------
 * Slow queuing into a batch when batches are full

v5.5.5
----------
 * Increase buffer size
 * Add support for Viber stickers as image attachments for incoming messages

v5.5.4
----------
 * handle error cases for whatsapp callbacks

v5.5.3
----------
 * add native panic handling

v5.5.2
----------
 * Send msg in batches and add image msg type in the LINE channel

v5.5.1
----------
 * Add contacts not already present for WhatsApp when sending error detected (thanks @koallann)

v5.5.0
----------
 * add fabric to gitignore

v5.6.0
----------
 * add fabric to gitignore

v5.4.1
----------
 * Strip cookie from incoming requests

v5.4.0
----------
 * touch README for 5.4 release

v5.3.9
----------
 * Add VK Channel

v5.3.8
----------
 * Fix Chatbase request body

v5.3.7
----------
 * Fix quick replies variable replacement on external channel long msg

v5.3.6
----------
 * Allow configuring and sending of quick replies for external channels

v5.3.5
----------
 * Refactor FMC channel to support the fixed quick replies structure

v5.3.4
----------
 * Change Arabia Cell max length to 670, fixes #274
 * Add support for Twilio Whatsapp channel type
 * Convert to use Github actions for CI

v5.3.3
----------
 * Fix freshchat image handing

v5.3.2
----------
 * Set Facebook message type tag when topic is set on message

v5.3.1
----------
 * update changelog for v5.3

v5.3.0
----------
 * Send WhatsApp media via URL
 * Log Zenvia errors to ChannelLog instead of Sentry
 * Ignore status updates for incoming messages	

v5.2.0
----------
 * Sync version with RapidPro 5.2

v2.0.18
----------
 * Test matrix release

v2.0.17
----------
 * Test deploying with matrix build

v2.0.16
----------
 * test releasing only on pg10

v2.0.15
----------
 * Derive contact name for new WhatsApp contacts (thanks @devchima)

v2.0.14
----------
 * properly log connection errors for whatsapp

v2.0.13
----------
 * use latest librato library

v2.0.12
----------
 * tune HTTP transport settings

v2.0.11
----------
n
 * tune HTTPClient settings to better deal with slow hosts

v2.0.10
----------
 * Use multipart form encoding for thinQ

v2.0.9
----------
 * Add thinq handler

v2.0.8
----------
 * turn thumbs up stickers into thumbs up emoji

v2.0.7
----------
 * Tweak lua script for checking loops, add more tests

v2.0.6
----------
 * Make sure we never overflow our count when considering loops

v2.0.5
----------
 * Check whether outgoing message is in a loop before sending

v2.0.4
----------
 * Add FreshChat channel type
 * Latest phonenumbers library

v2.0.3
----------
 * Fix sending for ClickSend

v2.0.2
----------
0;95;0c# Enter any comments for inclusion in the CHANGELOG on this revision below, you can use markdown
 * ignore viber dlrs as they are sent for both in and out

v2.0.1
----------
 * add WhatsApp scheme support for TWIML channels

v2.0.0
----------
 * ignore flow server enabled attribute on orgs
 * stop looking / writing is_test on contact

v1.2.160
----------
 * add bearer before auth token for Hormuud

v1.2.159
----------
 * add SignalWire handler (https://www.signalwire.com)
 * refactor twilio->twiml
 * remove ignore DLR global config, make per channel for TWIML channels

v1.2.158
----------
 * add ClickSend channel

v1.2.157
----------
 * increase http timeouts to 60 seconds for AfricasTalking, Hormuud token lasts 90 minutes

v1.2.156
----------
 * update Portuguese mapping

v1.2.155
----------
 * new Hormuud channel for somalia
 * add video support for WhatsApp

v1.2.154
----------
 * have batch committer print when flushed
 * move stopping of bulk committers to cleanup phase

v1.2.153
----------
 * Switch to newer library for UUID generation

v1.2.152
----------
 * raise delay before bulk commits to 500ms

v1.2.151
----------
 * optimize sends via bulk inserts and updates

v1.2.150
----------
 * allow configuring custom mo fields for external channels

v1.2.149
----------
* implement sending whatsapp templates

v1.2.148
----------
 * Add maintenance mode to run without a DB and only spool inbound requests

v1.2.147
----------
 * Prevent Facebook duplicate messages, dedupe in external id

v1.2.146
----------
 * ignore deleted status for whatsapp

v1.2.145
----------
 * mark deleted WhatsApp messages as failed

v1.2.144
----------
 * include extra for channel events in response

v1.2.143
----------
 * deduplicate WA messages on external ID

v1.2.142
----------
 * normalize TEL urns with the country

v1.2.141
----------
 * latest phonenumbers

v1.2.140
----------
 * Queue welcome message event to be handle by mailroom

v1.2.139
----------
 * add sub-message ids for long messages on play mobile
 * send configured welcome message on converssation started for Viber

v1.2.138
----------
 * proper name for queues to check size

v1.2.137
----------
 * log queue sizes and new contact creations to librato

v1.2.136
----------
 * add queued on to all tasks

v1.2.135
----------
 * move queued on to task level

v1.2.134
----------
 * add queued_on to tasks sent to mailroom so we can calculate latency

v1.2.133
----------
 * fixes us creating an orphaned contact when we get two messages at the same instant

v1.2.132
----------
 * send fb attachments first instead of last, add quick replies to last message instead of first

v1.2.131
----------
 * Fix to use DLRID for Bongolive status reports

v1.2.130
----------
 * Use unix timestamp for MO receive on WAVy channels

v1.2.129
----------
 * Make bongolive inbound msg type optional
 * Properly handle long attachment description for Viber

v1.2.128
----------
 * Load BL handler package
 * Add support for Movile/Wavy channels, Thanks to MGov to fund the development of the integration

v1.2.127
----------
 * Use UPPERCASE parameters for BL channels
 * Migrate courier to PostgreSQL 10

v1.2.126
----------
 * Switch BL channels used API

v1.2.125
----------
 * add support for Bongo Live channels
 * Switch to use nyaruka/librato package
 * Complete conversion to module

v1.2.124
----------
 * Updated Zenvia endpoint according to new API

v1.2.123
----------
 * set session timeouts when specified by mailroom

v1.2.122
----------
 * Support using the custom configured content type for EX channels
 * Fix panicr on parsing SOAP body for EX channels
 * Support sending images and videos in Twitter

v1.2.121
----------
 * fix twitter sending

v1.2.120
----------
 * Twitter media attachments

v1.2.118
----------
 * Commit transaction when adding URN to contact with success
 * Fix typo
 * Simply remove URNs by update query
 * Fix params names
 * Fix Facebook for contact duplicates when using referral, save the proper Facebook URN when we first successfully send to the referral contact URN
 * Ignore error for Jiochat user name lookup

v1.2.117
----------
 * remove ipv6 binding for redis server

v1.2.116
----------
 * add urn id to channel events

v1.2.115
----------
 * do not return errors from whatsapp send during client errors

v1.2.114
----------
 * Better channel logs support for WA channels

v1.2.113
----------
 * prevent races in dupe detection by clearing before sending
 * use URN identity for URN fingerprint

v1.2.112
----------
 * return empty content when receiving i2sms messages

v1.2.111
----------
 * add i2sms channel

v1.2.110
----------
 * allow setting kannel dlr mask

v1.2.109
----------
 * Support receiving MO msgs in XML format

v1.2.108
----------
 * Add channel log for when we fail to get the response expected
 * Support checking configured response content for EX channels
 * Add stopped event handler for EX channels

v1.2.107
----------
 * queue tasks to mailroom for flow_server_enabled orgs, requires newest rapidpro

v1.2.106
----------
 * flush to librato every second
 * Add authorization token requirement to receive messages on Novo Channel

v1.2.105
----------
 * optimize writing message status for external case

v1.2.104
----------
 * optimize status update when we know message id

v1.2.103
----------
 * add media handling for whatsapp

v1.2.102
----------
 * clear dedupes on outgoing messages

v1.2.101
----------
 * AT date like 2006-01-02 15:04:05, without T nor Z

v1.2.100
----------
 * Accept AT requests with timestamps without Z
 * Ignore status update for incoming messsages

v1.2.99
----------
 * Support smart encoding for post requests on EX channels
 * Add novo channel with send capability
 * log the error when PQ fails to connect
 * Changed the default redis database to match rapid pro redis database

v1.2.98
----------
 * treat empty content type as text
 * updated go.mod and go.sum files for go modules support

v1.2.97
----------
 * add optional transliteration parameter for MT messages with infobip
 * add support to use configured encoding for EX channels

v1.2.96
----------
 * Add support for WeChat

v1.2.95
----------
 * use utf8 to shorten string so we don't end up with an invalid string

v1.2.94
----------
 * proper backdown for Nexmo retries

v1.2.93
----------
 * Trim contact names at 127 characters

v1.2.92
----------
 * move to gocommon, honor e164 numbers handed to us

v1.2.91
----------
 * update to latest phonenumbers, update tests

v1.2.90
----------
 * reduce spacing between messages to 3 seconds
 * add an address option to bind to a specific network interface address
 * honor rapidpro constants for content-type

v1.2.89
----------
 * Add burst sms handler / sender (Australia / New Zealand)

v1.2.88
----------
 * set expiration of sent sets in redis

v1.2.87
----------
 * update line channel to use v2 of API
 * add messangi channel

v1.2.86
----------
 * remove unacked, that's part of celery's job

v1.2.85
----------
 * update celery queuing to new kombu format

v1.2.84
----------
 * write UUID fields for incoming messages

v1.2.83
----------
 * implement unified webhook endpoint for whatsapp

v1.2.82
----------
 * Implement new WhatsApp API for sending

v1.2.81 
----------
 * Honor x-forwarded-path header for twilio signatures

v1.2.80
----------
 * Make sure the messageid is unique for multiple part messages for Dartmedia

v1.2.79
----------
 * Decode &amp; in Twitter message bodies

v1.2.78
----------
 * Accept Hub9/Dart encrypted phonenumber identifier and save then as external scheme

v1.2.77
----------
 * Update .gitignore

v1.2.76
----------
 * Update .gitignore

v1.2.75
----------
 * Update readme, formatting
 * Add more lines to show annotation format
 * More lines.. why not

v1.2.74
----------
 * Update changelog, remove spurious version

v1.2.73
----------
 * do not log illegal methods or 404s
<|MERGE_RESOLUTION|>--- conflicted
+++ resolved
@@ -1,5 +1,3 @@
-<<<<<<< HEAD
-=======
 v7.1.19
 ----------
  * Update D3 handler to support check for whatsapp contact not in contact store
@@ -88,7 +86,6 @@
 ----------
  * Pin to go 1.17.2
 
->>>>>>> 29f3b410
 v7.1.0
 ----------
  * Remove chatbase support
