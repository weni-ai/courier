--- conflicted
+++ resolved
@@ -1,11 +1,7 @@
 name: CI
 on: [push, pull_request]
 env:
-<<<<<<< HEAD
-  go-version: '1.17.x'
-=======
   go-version: '1.17.2'  # https://github.com/golang/go/issues/49366
->>>>>>> 29f3b410
   redis-version: '3.2.4'
 jobs:
   test:
