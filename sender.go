package courier

import (
	"context"
	"encoding/json"
	"fmt"
	"time"

	"github.com/buger/jsonparser"
	"github.com/nyaruka/courier/billing"
	"github.com/nyaruka/courier/templates"
	"github.com/nyaruka/courier/utils"
	"github.com/nyaruka/librato"
	"github.com/pkg/errors"
	"github.com/sirupsen/logrus"
)

// Foreman takes care of managing our set of sending workers and assigns msgs for each to send
type Foreman struct {
	server           Server
	senders          []*Sender
	availableSenders chan *Sender
	quit             chan bool
}

// NewForeman creates a new Foreman for the passed in server with the number of max senders
func NewForeman(server Server, maxSenders int) *Foreman {
	foreman := &Foreman{
		server:           server,
		senders:          make([]*Sender, maxSenders),
		availableSenders: make(chan *Sender, maxSenders),
		quit:             make(chan bool),
	}

	for i := 0; i < maxSenders; i++ {
		foreman.senders[i] = NewSender(foreman, i)
	}

	return foreman
}

// Start starts the foreman and all its senders, assigning jobs while there are some
func (f *Foreman) Start() {
	for _, sender := range f.senders {
		sender.Start()
	}
	go f.Assign()
}

// Stop stops the foreman and all its senders, the wait group of the server can be used to track progress
func (f *Foreman) Stop() {
	for _, sender := range f.senders {
		sender.Stop()
	}
	close(f.quit)
	logrus.WithField("comp", "foreman").WithField("state", "stopping").Info("foreman stopping")
}

// Assign is our main loop for the Foreman, it takes care of popping the next outgoing messages from our
// backend and assigning them to workers
func (f *Foreman) Assign() {
	f.server.WaitGroup().Add(1)
	defer f.server.WaitGroup().Done()
	log := logrus.WithField("comp", "foreman")

	log.WithFields(logrus.Fields{
		"state":   "started",
		"senders": len(f.senders),
	}).Info("senders started and waiting")

	backend := f.server.Backend()
	lastSleep := false

	for true {
		select {
		// return if we have been told to stop
		case <-f.quit:
			log.WithField("state", "stopped").Info("foreman stopped")
			return

		// otherwise, grab the next msg and assign it to a sender
		case sender := <-f.availableSenders:
			// see if we have a message to work on
			ctx, cancel := context.WithTimeout(context.Background(), time.Second*30)
			msg, err := backend.PopNextOutgoingMsg(ctx)
			cancel()

			if err == nil && msg != nil {
				// if so, assign it to our sender
				sender.job <- msg
				lastSleep = false
			} else {
				// we received an error getting the next message, log it
				if err != nil {
					log.WithError(err).Error("error popping outgoing msg")
				}

				// add our sender back to our queue and sleep a bit
				if !lastSleep {
					log.Debug("sleeping, no messages")
					lastSleep = true
				}
				f.availableSenders <- sender
				time.Sleep(250 * time.Millisecond)
			}
		}
	}
}

// Sender is our type for a single goroutine that is sending messages
type Sender struct {
	id      int
	foreman *Foreman
	job     chan Msg
	log     *logrus.Entry
}

// NewSender creates a new sender responsible for sending messages
func NewSender(foreman *Foreman, id int) *Sender {
	sender := &Sender{
		id:      id,
		foreman: foreman,
		job:     make(chan Msg, 1),
	}
	return sender
}

// Start starts our Sender's goroutine and has it start waiting for tasks from the foreman
func (w *Sender) Start() {
	go func() {
		w.foreman.server.WaitGroup().Add(1)
		defer w.foreman.server.WaitGroup().Done()

		log := logrus.WithField("comp", "sender").WithField("sender_id", w.id)
		log.Debug("started")

		for true {
			// list ourselves as available for work
			w.foreman.availableSenders <- w

			// grab our next piece of work
			msg := <-w.job

			// exit if we were stopped
			if msg == nil {
				log.Debug("stopped")
				return
			}

			w.sendMessage(msg)
		}
	}()
}

// Stop stops our senders, callers can use the server's wait group to track progress
func (w *Sender) Stop() {
	close(w.job)
}

func (w *Sender) sendMessage(msg Msg) {
	log := logrus.WithField("comp", "sender").WithField("sender_id", w.id).WithField("channel_uuid", msg.Channel().UUID())

	var status MsgStatus
	server := w.foreman.server
	backend := server.Backend()

	// we don't want any individual send taking more than 35s
	sendCTX, cancel := context.WithTimeout(context.Background(), time.Second*35)
	defer cancel()

	log = log.WithField("msg_id", msg.ID().String()).WithField("msg_text", msg.Text()).WithField("msg_urn", msg.URN().Identity())
	if len(msg.Attachments()) > 0 {
		log = log.WithField("attachments", msg.Attachments())
	}
	if len(msg.QuickReplies()) > 0 {
		log = log.WithField("quick_replies", msg.QuickReplies())
	}

	start := time.Now()

	// if this is a resend, clear our sent status
	if msg.IsResend() {
		err := backend.ClearMsgSent(sendCTX, msg.ID())
		if err != nil {
			log.WithError(err).Error("error clearing sent status for msg")
		}

	}

	// was this msg already sent? (from a double queue?)
	sent, err := backend.WasMsgSent(sendCTX, msg.ID())

	// failing on a lookup isn't a halting problem but we should log it
	if err != nil {
		log.WithError(err).Error("error looking up msg was sent")
	}

	// is this msg in a loop?
	loop, err := backend.IsMsgLoop(sendCTX, msg)

	// failing on loop lookup isn't permanent, but log
	if err != nil {
		log.WithError(err).Error("error looking up msg loop")
	}

	if sent {
		// if this message was already sent, create a wired status for it
		status = backend.NewMsgStatusForID(msg.Channel(), msg.ID(), MsgWired)
		log.Warning("duplicate send, marking as wired")
	} else if loop {
		// if this contact is in a loop, fail the message immediately without sending
		status = backend.NewMsgStatusForID(msg.Channel(), msg.ID(), MsgFailed)
		status.AddLog(NewChannelLogFromError("Message Loop", msg.Channel(), msg.ID(), 0, fmt.Errorf("message loop detected, failing message without send")))
		log.Error("message loop detected, failing message")
	} else {

		waitMediaChannels := w.foreman.server.Config().WaitMediaChannels
		msgChannel := msg.Channel().ChannelType().String()
		mustWait := utils.StringArrayContains(waitMediaChannels, msgChannel)

		if mustWait {
			// check if previous message is already Delivered
			msgUUID := msg.UUID().String()

			if msgUUID != "" {
				ctx, cancel := context.WithTimeout(context.Background(), time.Second*35)
				defer cancel()

				msgEvents, err := server.Backend().GetRunEventsByMsgUUIDFromDB(ctx, msgUUID)

				if err != nil {
					log.Error(errors.Wrap(err, "unable to get events"))
				}

				if msgEvents != nil {

					msgIndex := func(slice []RunEvent, item string) int {
						for i := range slice {
							if slice[i].Msg.UUID == item {
								return i
							}
						}
						return -1
					}(msgEvents, msg.UUID().String())

					if msgIndex > 0 {
						ctx, cancel := context.WithTimeout(context.Background(), time.Second*35)
						defer cancel()
						previousEventMsgUUID := msgEvents[msgIndex-1].Msg.UUID
						tries := 0
						tryLimit := w.foreman.server.Config().WaitMediaCount
						for tries < tryLimit {
							tries++
							prevMsg, err := server.Backend().GetMessage(ctx, previousEventMsgUUID)
							if err != nil {
								log.Error(errors.Wrap(err, "GetMessage for previous message failed"))
								break
							}
							if prevMsg != nil {
								if prevMsg.Status() != MsgDelivered &&
									prevMsg.Status() != MsgRead {
									sleepDuration := time.Duration(w.foreman.server.Config().WaitMediaSleepDuration)
									time.Sleep(time.Millisecond * sleepDuration)
									continue
								}
							}
							break
						}
					}
				}
			}
		}

		nsendCTX, ncancel := context.WithTimeout(context.Background(), time.Second*35)
		defer ncancel()
		// send our message
		status, err = server.SendMsg(nsendCTX, msg)
		duration := time.Now().Sub(start)
		secondDuration := float64(duration) / float64(time.Second)

		if err != nil {
			log.WithError(err).WithField("elapsed", duration).Error("error sending message")
			if status == nil {
				status = backend.NewMsgStatusForID(msg.Channel(), msg.ID(), MsgErrored)
				status.AddLog(NewChannelLogFromError("Sending Error", msg.Channel(), msg.ID(), duration, err))
			}
		}

		// report to librato and log locally
		if status.Status() == MsgErrored || status.Status() == MsgFailed {
			log.WithField("elapsed", duration).Warning("msg errored")
			librato.Gauge(fmt.Sprintf("courier.msg_send_error_%s", msg.Channel().ChannelType()), secondDuration)
		} else {
			log.WithField("elapsed", duration).Info("msg sent")
			librato.Gauge(fmt.Sprintf("courier.msg_send_%s", msg.Channel().ChannelType()), secondDuration)
		}

		sentOk := status.Status() != MsgErrored && status.Status() != MsgFailed
<<<<<<< HEAD
		if sentOk {
			if w.foreman.server.Billing() != nil {
				chatsUUID, _ := jsonparser.GetString(msg.Metadata(), "chats_msg_uuid")
				if msg.Channel().ChannelType() != "WAC" || chatsUUID != "" {
					ticketerType, _ := jsonparser.GetString(msg.Metadata(), "ticketer_type")
					fromTicketer := ticketerType != ""

					billingMsg := billing.NewMessage(
						string(msg.URN().Identity()),
						"",
						msg.Channel().UUID().String(),
						status.ExternalID(),
						time.Now().Format(time.RFC3339),
						"O",
						msg.Channel().ChannelType().String(),
						msg.Text(),
						msg.Attachments(),
						msg.QuickReplies(),
						fromTicketer,
						chatsUUID,
					)
					routingKey := billing.RoutingKeyCreate
					if msg.Channel().ChannelType() == "WAC" {
						routingKey = billing.RoutingKeyWAC
					}
					w.foreman.server.Billing().SendAsync(billingMsg, routingKey, nil, nil)
				}
			}

			// Nova lógica para templates
			if w.foreman.server.Templates() != nil {
				fmt.Println("Metadata: ", string(msg.Metadata()))

				mdJSON := msg.Metadata()
				if len(mdJSON) == 0 {
					return
				}
				metadata := &templates.TemplateMetadata{}
				err := json.Unmarshal(mdJSON, metadata)
				if err != nil {
					return
				}
				templatingData := metadata.Templating
				if templatingData == nil {
					return
				}

				if err == nil && templatingData != nil {
					fmt.Println("templatingData: ", templatingData)
					var templateMetadata map[string]interface{}

					fmt.Println("templateMetadata: ", templateMetadata)

					fmt.Println("template: ", templatingData)

					templateName := templatingData.Template.Name
					templateUUID := templatingData.Template.UUID
					templateLanguage := templatingData.Language
					templateNamespace := templatingData.Namespace

					var templateVariables []string
					if templatingData.Variables != nil {
						templateVariables = templatingData.Variables
					}

					templateMsg := templates.NewTemplateMessage(
						string(msg.URN().Identity()),
						"",
						msg.Channel().UUID().String(),
						status.ExternalID(),
						time.Now().Format(time.RFC3339),
						"O",
						msg.Channel().ChannelType().String(),
						msg.Text(),
						templateName,
						templateUUID,
						templateLanguage,
						templateNamespace,
						templateVariables,
					)
					fmt.Println("templateMsg: ", templateMsg)
					w.foreman.server.Templates().SendAsync(templateMsg, templates.RoutingKeySend, nil, nil)

=======
		if sentOk && w.foreman.server.Billing() != nil {
			chatsUUID, _ := jsonparser.GetString(msg.Metadata(), "chats_msg_uuid")
			if msg.Channel().ChannelType() != "WAC" || chatsUUID != "" { // if message is not to a WAC channel or is from a wenichats agent then send to exchange
				ticketerType, _ := jsonparser.GetString(msg.Metadata(), "ticketer_type")
				fromTicketer := ticketerType != ""

				billingMsg := billing.NewMessage(
					string(msg.URN().Identity()),
					"",
					msg.Channel().UUID().String(),
					status.ExternalID(),
					time.Now().Format(time.RFC3339),
					"O",
					msg.Channel().ChannelType().String(),
					msg.Text(),
					msg.Attachments(),
					msg.QuickReplies(),
					fromTicketer,
					chatsUUID,
					"",
				)
				routingKey := billing.RoutingKeyCreate
				if msg.Channel().ChannelType() == "WAC" {
					routingKey = billing.RoutingKeyWAC
>>>>>>> 11b2b23d
				}
			}
		}
	}

	// we allot 15 seconds to write our status to the db
	writeCTX, cancel := context.WithTimeout(context.Background(), time.Second*15)
	defer cancel()

	err = backend.WriteMsgStatus(writeCTX, status)
	if err != nil {
		log.WithError(err).Info("error writing msg status")
	}

	// write our logs as well
	err = backend.WriteChannelLogs(writeCTX, status.Logs())
	if err != nil {
		log.WithError(err).Info("error writing msg logs")
	}

	// write our contact last seen
	err = backend.WriteContactLastSeen(writeCTX, msg, time.Now())
	if err != nil {
		log.WithError(err).Info("error writing contact last seen")
	}

	// mark our send task as complete
	backend.MarkOutgoingMsgComplete(writeCTX, msg, status)
}<|MERGE_RESOLUTION|>--- conflicted
+++ resolved
@@ -296,7 +296,6 @@
 		}
 
 		sentOk := status.Status() != MsgErrored && status.Status() != MsgFailed
-<<<<<<< HEAD
 		if sentOk {
 			if w.foreman.server.Billing() != nil {
 				chatsUUID, _ := jsonparser.GetString(msg.Metadata(), "chats_msg_uuid")
@@ -317,6 +316,7 @@
 						msg.QuickReplies(),
 						fromTicketer,
 						chatsUUID,
+						"",
 					)
 					routingKey := billing.RoutingKeyCreate
 					if msg.Channel().ChannelType() == "WAC" {
@@ -380,32 +380,6 @@
 					fmt.Println("templateMsg: ", templateMsg)
 					w.foreman.server.Templates().SendAsync(templateMsg, templates.RoutingKeySend, nil, nil)
 
-=======
-		if sentOk && w.foreman.server.Billing() != nil {
-			chatsUUID, _ := jsonparser.GetString(msg.Metadata(), "chats_msg_uuid")
-			if msg.Channel().ChannelType() != "WAC" || chatsUUID != "" { // if message is not to a WAC channel or is from a wenichats agent then send to exchange
-				ticketerType, _ := jsonparser.GetString(msg.Metadata(), "ticketer_type")
-				fromTicketer := ticketerType != ""
-
-				billingMsg := billing.NewMessage(
-					string(msg.URN().Identity()),
-					"",
-					msg.Channel().UUID().String(),
-					status.ExternalID(),
-					time.Now().Format(time.RFC3339),
-					"O",
-					msg.Channel().ChannelType().String(),
-					msg.Text(),
-					msg.Attachments(),
-					msg.QuickReplies(),
-					fromTicketer,
-					chatsUUID,
-					"",
-				)
-				routingKey := billing.RoutingKeyCreate
-				if msg.Channel().ChannelType() == "WAC" {
-					routingKey = billing.RoutingKeyWAC
->>>>>>> 11b2b23d
 				}
 			}
 		}
