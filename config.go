package courier

import "github.com/nyaruka/ezconf"

// Config is our top level configuration object
type Config struct {
	Backend                   string `help:"the backend that will be used by courier (currently only rapidpro is supported)"`
	SentryDSN                 string `help:"the DSN used for logging errors to Sentry"`
	Domain                    string `help:"the domain courier is exposed on"`
	Address                   string `help:"the network interface address courier will bind to"`
	Port                      int    `help:"the port courier will listen on"`
	DB                        string `help:"URL describing how to connect to the RapidPro database"`
	Redis                     string `help:"URL describing how to connect to Redis"`
	SpoolDir                  string `help:"the local directory where courier will write statuses or msgs that need to be retried (needs to be writable)"`
	S3Endpoint                string `help:"the S3 endpoint we will write attachments to"`
	S3Region                  string `help:"the S3 region we will write attachments to"`
	S3MediaBucket             string `help:"the S3 bucket we will write attachments to"`
	S3MediaPrefix             string `help:"the prefix that will be added to attachment filenames"`
	S3DisableSSL              bool   `help:"whether we disable SSL when accessing S3. Should always be set to False unless you're hosting an S3 compatible service within a secure internal network"`
	S3ForcePathStyle          bool   `help:"whether we force S3 path style. Should generally need to default to False unless you're hosting an S3 compatible service"`
	AWSAccessKeyID            string `help:"the access key id to use when authenticating S3"`
	AWSSecretAccessKey        string `help:"the secret access key id to use when authenticating S3"`
	FacebookApplicationSecret string `help:"the Facebook app secret"`
	FacebookWebhookSecret     string `help:"the secret for Facebook webhook URL verification"`
	MaxWorkers                int    `help:"the maximum number of go routines that will be used for sending (set to 0 to disable sending)"`
	LibratoUsername           string `help:"the username that will be used to authenticate to Librato"`
	LibratoToken              string `help:"the token that will be used to authenticate to Librato"`
	StatusUsername            string `help:"the username that is needed to authenticate against the /status endpoint"`
	StatusPassword            string `help:"the password that is needed to authenticate against the /status endpoint"`
	LogLevel                  string `help:"the logging level courier should use"`
	Version                   string `help:"the version that will be used in request and response headers"`

	WhatsappAdminSystemUserToken    string `help:"the token of the admin system user for WhatsApp"`
	WhatsappCloudApplicationSecret  string `help:"the Whatsapp Cloud app secret"`
	WhatsappCloudWebhookSecret      string `help:"the secret for WhatsApp Cloud webhook URL verification"`
	WhatsappCloudWebhooksUrl        string `help:"the url where all WhatsApp Cloud webhooks will be sent"`
	WhatsappCloudWebhooksUrlFlows   string `help:"the url where WhatsApp Cloud flow_message webhooks will be sent to Flows"`
	WhatsappCloudWebhooksTokenFlows string `help:"the token for sending WhatsApp Cloud flow_message webhooks that will be sent to Flows"`

	// IncludeChannels is the list of channels to enable, empty means include all
	IncludeChannels []string

	// ExcludeChannels is the list of channels to exclude, empty means exclude none
	ExcludeChannels []string

	// WaitMediaCount is the count limit to wait for previous media message be delivered before current msg be send
	// Default is 10
	WaitMediaCount int
	// WaitMediaSleepDuration is the duration time in milliseconds of each wait sleep
	// Default is 1000
	WaitMediaSleepDuration int
	// WaitMediaChannels is the list of channels that have the logic of wait for previous media message be delivered before current msg be send
	// Default is WA, WAC, FB, FBA, IG
	WaitMediaChannels []string

	RabbitmqURL              string `help:"rabbitmq url"`
	RabbitmqRetryPubAttempts int    `help:"rabbitmq retry attempts"`
	RabbitmqRetryPubDelay    int    `help:"rabbitmq retry delay"`
	BillingExchangeName      string `help:"billing exchange name"`

	EmailProxyURL       string `help:"email proxy url"`
	EmailProxyAuthToken string `help:"email proxy auth token"`

<<<<<<< HEAD
	TemplatesExchangeName string `help:"templates exchange name"`
=======
	WhatsappCloudDemoAddress string `help:"the address of the router"`
	WhatsappCloudDemoURL     string `help:"the url of the demo"`
	WhatsappCloudDemoToken   string `help:"the token of the demo"`
>>>>>>> 62d44b84
}

// NewConfig returns a new default configuration object
func NewConfig() *Config {
	return &Config{
		Backend:                      "rapidpro",
		Domain:                       "localhost",
		Address:                      "",
		Port:                         8080,
		DB:                           "postgres://temba:temba@localhost/temba?sslmode=disable",
		Redis:                        "redis://localhost:6379/15",
		SpoolDir:                     "/var/spool/courier",
		S3Endpoint:                   "https://s3.amazonaws.com",
		S3Region:                     "us-east-1",
		S3MediaBucket:                "courier-media",
		S3MediaPrefix:                "/media/",
		S3DisableSSL:                 false,
		S3ForcePathStyle:             false,
		AWSAccessKeyID:               "",
		AWSSecretAccessKey:           "",
		FacebookApplicationSecret:    "missing_facebook_app_secret",
		FacebookWebhookSecret:        "missing_facebook_webhook_secret",
		WhatsappAdminSystemUserToken: "missing_whatsapp_admin_system_user_token",
		MaxWorkers:                   32,
		LogLevel:                     "error",
		Version:                      "Dev",
		WaitMediaCount:               10,
		WaitMediaSleepDuration:       1000,
		WaitMediaChannels:            []string{},
		RabbitmqRetryPubAttempts:     3,
		RabbitmqRetryPubDelay:        1000,
		BillingExchangeName:          "msgs.topic",
		EmailProxyURL:                "http://localhost:9090",
		EmailProxyAuthToken:          "",
<<<<<<< HEAD
		TemplatesExchangeName:        "templates",
=======
		WhatsappCloudDemoAddress:     "1234567890",
		WhatsappCloudDemoURL:         "http://localhost:3000",
		WhatsappCloudDemoToken:       "1234567890",
>>>>>>> 62d44b84
	}
}

// LoadConfig loads our configuration from the passed in filename
func LoadConfig(filename string) *Config {
	config := NewConfig()
	loader := ezconf.NewLoader(
		config,
		"courier", "Courier - A fast message broker for SMS and IP messages",
		[]string{filename},
	)

	loader.MustLoad()
	return config
}<|MERGE_RESOLUTION|>--- conflicted
+++ resolved
@@ -61,13 +61,10 @@
 	EmailProxyURL       string `help:"email proxy url"`
 	EmailProxyAuthToken string `help:"email proxy auth token"`
 
-<<<<<<< HEAD
-	TemplatesExchangeName string `help:"templates exchange name"`
-=======
+	TemplatesExchangeName    string `help:"templates exchange name"`
 	WhatsappCloudDemoAddress string `help:"the address of the router"`
 	WhatsappCloudDemoURL     string `help:"the url of the demo"`
 	WhatsappCloudDemoToken   string `help:"the token of the demo"`
->>>>>>> 62d44b84
 }
 
 // NewConfig returns a new default configuration object
@@ -102,13 +99,10 @@
 		BillingExchangeName:          "msgs.topic",
 		EmailProxyURL:                "http://localhost:9090",
 		EmailProxyAuthToken:          "",
-<<<<<<< HEAD
 		TemplatesExchangeName:        "templates",
-=======
 		WhatsappCloudDemoAddress:     "1234567890",
 		WhatsappCloudDemoURL:         "http://localhost:3000",
 		WhatsappCloudDemoToken:       "1234567890",
->>>>>>> 62d44b84
 	}
 }
 
