package whatsapp

import (
	"bytes"
	"context"
	"encoding/json"
	"fmt"
	"github.com/garyburd/redigo/redis"
	"net/http"
	"net/url"
	"strconv"
	"strings"
	"time"

	"github.com/buger/jsonparser"
	"github.com/nyaruka/courier"
	"github.com/nyaruka/courier/handlers"
	"github.com/nyaruka/courier/utils"
	"github.com/nyaruka/gocommon/rcache"
	"github.com/nyaruka/gocommon/urns"
	"github.com/pkg/errors"
)

const (
	configNamespace  = "fb_namespace"
	configHSMSupport = "hsm_support"

	d3AuthorizationKey = "D360-API-KEY"

	channelTypeWa = "WA"
	channelTypeD3 = "D3"

<<<<<<< HEAD
	mediaCacheKeyPattern        = "whatsapp_media_%s"
	failureMediaCacheKeyPattern = "whatsapp_failed_media_%s"
=======
	mediaCacheKeyPattern        = "whatsapp_media:%s"
	failureMediaCacheKeyPattern = "whatsapp_failed_media:%s"
>>>>>>> aad4c57d
)

var (
	retryParam = ""
)

func init() {
	courier.RegisterHandler(newWAHandler(courier.ChannelType(channelTypeWa), "WhatsApp"))
	courier.RegisterHandler(newWAHandler(courier.ChannelType(channelTypeD3), "360Dialog"))
}

type handler struct {
	handlers.BaseHandler
}

func newWAHandler(channelType courier.ChannelType, name string) courier.ChannelHandler {
	return &handler{handlers.NewBaseHandler(channelType, name)}
}

// Initialize is called by the engine once everything is loaded
func (h *handler) Initialize(s courier.Server) error {
	h.SetServer(s)
	s.AddHandlerRoute(h, http.MethodPost, "receive", h.receiveEvent)
	return nil
}

// {
//   "statuses": [{
//     "id": "9712A34B4A8B6AD50F",
//     "recipient_id": "16315555555",
//     "status": "sent",
//     "timestamp": "1518694700"
//   }],
//   "messages": [ {
//     "from": "16315555555",
//     "id": "3AF99CB6BE490DCAF641",
//     "timestamp": "1518694235",
//     "text": {
//       "body": "Hello this is an answer"
//     },
//     "type": "text"
//   }]
// }
type eventPayload struct {
	Contacts []struct {
		Profile struct {
			Name string `json:"name"`
		} `json:"profile"`
		WaID string `json:"wa_id"`
	} `json:"contacts"`
	Messages []struct {
		From      string `json:"from"      validate:"required"`
		ID        string `json:"id"        validate:"required"`
		Timestamp string `json:"timestamp" validate:"required"`
		Type      string `json:"type"      validate:"required"`
		Text      struct {
			Body string `json:"body"`
		} `json:"text"`
		Audio *struct {
			File     string `json:"file"      validate:"required"`
			ID       string `json:"id"        validate:"required"`
			Link     string `json:"link"`
			MimeType string `json:"mime_type" validate:"required"`
			Sha256   string `json:"sha256"    validate:"required"`
		} `json:"audio"`
		Document *struct {
			File     string `json:"file"      validate:"required"`
			ID       string `json:"id"        validate:"required"`
			Link     string `json:"link"`
			MimeType string `json:"mime_type" validate:"required"`
			Sha256   string `json:"sha256"    validate:"required"`
			Caption  string `json:"caption"`
		} `json:"document"`
		Image *struct {
			File     string `json:"file"      validate:"required"`
			ID       string `json:"id"        validate:"required"`
			Link     string `json:"link"`
			MimeType string `json:"mime_type" validate:"required"`
			Sha256   string `json:"sha256"    validate:"required"`
			Caption  string `json:"caption"`
		} `json:"image"`
		Location *struct {
			Address   string  `json:"address"   validate:"required"`
			Latitude  float32 `json:"latitude"  validate:"required"`
			Longitude float32 `json:"longitude" validate:"required"`
			Name      string  `json:"name"      validate:"required"`
			URL       string  `json:"url"       validate:"required"`
		} `json:"location"`
		Video *struct {
			File     string `json:"file"      validate:"required"`
			ID       string `json:"id"        validate:"required"`
			Link     string `json:"link"`
			MimeType string `json:"mime_type" validate:"required"`
			Sha256   string `json:"sha256"    validate:"required"`
		} `json:"video"`
		Voice *struct {
			File     string `json:"file"      validate:"required"`
			ID       string `json:"id"        validate:"required"`
			Link     string `json:"link"`
			MimeType string `json:"mime_type" validate:"required"`
			Sha256   string `json:"sha256"    validate:"required"`
		} `json:"voice"`
		Contacts []struct{
			Phones []struct{
				Phone string `json:"phone"`
			} `json:"phones"`
		} `json:"contacts"`
	} `json:"messages"`
	Statuses []struct {
		ID          string `json:"id"           validate:"required"`
		RecipientID string `json:"recipient_id" validate:"required"`
		Timestamp   string `json:"timestamp"    validate:"required"`
		Status      string `json:"status"       validate:"required"`
	} `json:"statuses"`
}

// receiveMessage is our HTTP handler function for incoming messages
func (h *handler) receiveEvent(ctx context.Context, channel courier.Channel, w http.ResponseWriter, r *http.Request) ([]courier.Event, error) {
	payload := &eventPayload{}
	err := handlers.DecodeAndValidateJSON(payload, r)
	if err != nil {
		return nil, handlers.WriteAndLogRequestError(ctx, h, channel, w, r, err)
	}

	// the list of events we deal with
	events := make([]courier.Event, 0, 2)

	// the list of data we will return in our response
	data := make([]interface{}, 0, 2)

	var contactNames = make(map[string]string)
	for _, contact := range payload.Contacts {
		contactNames[contact.WaID] = contact.Profile.Name
	}

	// first deal with any received messages
	for _, msg := range payload.Messages {
		// create our date from the timestamp
		ts, err := strconv.ParseInt(msg.Timestamp, 10, 64)
		if err != nil {
			return nil, handlers.WriteAndLogRequestError(ctx, h, channel, w, r, fmt.Errorf("invalid timestamp: %s", msg.Timestamp))
		}
		date := time.Unix(ts, 0).UTC()

		// create our URN
		urn, err := urns.NewWhatsAppURN(msg.From)
		if err != nil {
			return nil, handlers.WriteAndLogRequestError(ctx, h, channel, w, r, err)
		}

		text := ""
		mediaURL := ""

		if msg.Type == "text" {
			text = msg.Text.Body
		} else if msg.Type == "audio" && msg.Audio != nil {
			mediaURL, err = resolveMediaURL(channel, msg.Audio.ID)
		} else if msg.Type == "document" && msg.Document != nil {
			text = msg.Document.Caption
			mediaURL, err = resolveMediaURL(channel, msg.Document.ID)
		} else if msg.Type == "image" && msg.Image != nil {
			text = msg.Image.Caption
			mediaURL, err = resolveMediaURL(channel, msg.Image.ID)
		} else if msg.Type == "location" && msg.Location != nil {
			mediaURL = fmt.Sprintf("geo:%f,%f", msg.Location.Latitude, msg.Location.Longitude)
		} else if msg.Type == "video" && msg.Video != nil {
			mediaURL, err = resolveMediaURL(channel, msg.Video.ID)
		} else if msg.Type == "voice" && msg.Voice != nil {
			mediaURL, err = resolveMediaURL(channel, msg.Voice.ID)
		} else if msg.Type == "contacts" {
			if len(msg.Contacts) == 0 {
				return nil, handlers.WriteAndLogRequestError(ctx, h, channel, w, r, errors.New("no shared contact"))
			}

			// put phones in a comma-separated string
			var phones []string
			for _, phone := range msg.Contacts[0].Phones {
				phones = append(phones, phone.Phone)
			}
			text = strings.Join(phones, ", ")
		}else {
			// we received a message type we do not support.
			courier.LogRequestError(r, channel, fmt.Errorf("unsupported message type %s", msg.Type))
		}

		// create our message
		ev := h.Backend().NewIncomingMsg(channel, urn, text).WithReceivedOn(date).WithExternalID(msg.ID).WithContactName(contactNames[msg.From])
		event := h.Backend().CheckExternalIDSeen(ev)

		// we had an error downloading media
		if err != nil {
			courier.LogRequestError(r, channel, err)
		}

		if mediaURL != "" {
			event.WithAttachment(mediaURL)
		}

		err = h.Backend().WriteMsg(ctx, event)
		if err != nil {
			return nil, err
		}

		h.Backend().WriteExternalIDSeen(event)

		events = append(events, event)
		data = append(data, courier.NewMsgReceiveData(event))
	}

	// now with any status updates
	for _, status := range payload.Statuses {
		msgStatus, found := waStatusMapping[status.Status]
		if !found {
			if waIgnoreStatuses[status.Status] {
				data = append(data, courier.NewInfoData(fmt.Sprintf("ignoring status: %s", status.Status)))
			} else {
				handlers.WriteAndLogRequestError(ctx, h, channel, w, r, fmt.Errorf("unknown status: %s", status.Status))
			}
			continue
		}

		event := h.Backend().NewMsgStatusForExternalID(channel, status.ID, msgStatus)
		err := h.Backend().WriteMsgStatus(ctx, event)

		// we don't know about this message, just tell them we ignored it
		if err == courier.ErrMsgNotFound {
			data = append(data, courier.NewInfoData(fmt.Sprintf("message id: %s not found, ignored", status.ID)))
			continue
		}

		if err != nil {
			return nil, err
		}

		events = append(events, event)
		data = append(data, courier.NewStatusData(event))
	}

	return events, courier.WriteDataResponse(ctx, w, http.StatusOK, "Events Handled", data)
}

func resolveMediaURL(channel courier.Channel, mediaID string) (string, error) {
	urlStr := channel.StringConfigForKey(courier.ConfigBaseURL, "")
	url, err := url.Parse(urlStr)
	if err != nil {
		return "", fmt.Errorf("invalid base url set for WA channel: %s", err)
	}

	mediaPath, _ := url.Parse("/v1/media")
	mediaEndpoint := url.ResolveReference(mediaPath).String()

	fileURL := fmt.Sprintf("%s/%s", mediaEndpoint, mediaID)

	return fileURL, nil
}

// BuildDownloadMediaRequest to download media for message attachment with Bearer token set
func (h *handler) BuildDownloadMediaRequest(ctx context.Context, b courier.Backend, channel courier.Channel, attachmentURL string) (*http.Request, error) {
	token := channel.StringConfigForKey(courier.ConfigAuthToken, "")
	if token == "" {
		return nil, fmt.Errorf("missing token for WA channel")
	}

	// set the access token as the authorization header
	req, _ := http.NewRequest(http.MethodGet, attachmentURL, nil)
	req.Header.Set("User-Agent", utils.HTTPUserAgent)
	setWhatsAppAuthHeader(&req.Header, channel)
	return req, nil
}

var waStatusMapping = map[string]courier.MsgStatusValue{
	"sending":   courier.MsgWired,
	"sent":      courier.MsgSent,
	"delivered": courier.MsgDelivered,
	"read":      courier.MsgDelivered,
	"failed":    courier.MsgFailed,
}

var waIgnoreStatuses = map[string]bool{
	"deleted": true,
}

// {
//   "to": "16315555555",
//   "type": "text | audio | document | image",
//   "text": {
//     "body": "text message"
//   }
//	 "audio": {
//     "id": "the-audio-id"
// 	 }
//	 "document": {
//     "id": "the-document-id"
//     "caption": "the optional document caption"
// 	 }
//	 "image": {
//     "id": "the-image-id"
//     "caption": "the optional image caption"
// 	 }
//	 "video": {
//     "id": "the-video-id"
//     "caption": "the optional video caption"
//   }
// }

type mtTextPayload struct {
	To   string `json:"to"    validate:"required"`
	Type string `json:"type"  validate:"required"`
	Text struct {
		Body string `json:"body" validate:"required"`
	} `json:"text"`
}

type mediaObject struct {
	ID      string `json:"id,omitempty"`
	Link    string `json:"link,omitempty"`
	Caption string `json:"caption,omitempty"`
}

type LocalizableParam struct {
	Default string `json:"default"`
}

type Param struct {
	Type string `json:"type"`
	Text string `json:"text"`
}

type Component struct {
	Type       string  `json:"type"`
	Parameters []Param `json:"parameters"`
}

type templatePayload struct {
	To       string `json:"to"`
	Type     string `json:"type"`
	Template struct {
		Namespace string `json:"namespace"`
		Name      string `json:"name"`
		Language  struct {
			Policy string `json:"policy"`
			Code   string `json:"code"`
		} `json:"language"`
		Components []Component `json:"components"`
	} `json:"template"`
}

type hsmPayload struct {
	To   string `json:"to"`
	Type string `json:"type"`
	HSM  struct {
		Namespace   string `json:"namespace"`
		ElementName string `json:"element_name"`
		Language    struct {
			Policy string `json:"policy"`
			Code   string `json:"code"`
		} `json:"language"`
		LocalizableParams []LocalizableParam `json:"localizable_params"`
	} `json:"hsm"`
}

type mtAudioPayload struct {
	To    string       `json:"to"    validate:"required"`
	Type  string       `json:"type"  validate:"required"`
	Audio *mediaObject `json:"audio"`
}

type mtDocumentPayload struct {
	To       string       `json:"to"    validate:"required"`
	Type     string       `json:"type"  validate:"required"`
	Document *mediaObject `json:"document"`
}

type mtImagePayload struct {
	To    string       `json:"to"    validate:"required"`
	Type  string       `json:"type"  validate:"required"`
	Image *mediaObject `json:"image"`
}

type mtVideoPayload struct {
	To    string       `json:"to" validate: "required"`
	Type  string       `json:"type" validate: "required"`
	Video *mediaObject `json:"video"`
}

type mtErrorPayload struct {
	Errors []struct {
		Code    int    `json:"code"`
		Title   string `json:"title"`
		Details string `json:"details"`
	} `json:"errors"`
}

// whatsapp only allows messages up to 4096 chars
const maxMsgLength = 4096

// SendMsg sends the passed in message, returning any error
func (h *handler) SendMsg(ctx context.Context, msg courier.Msg) (courier.MsgStatus, error) {
	start := time.Now()
	// get our token
	token := msg.Channel().StringConfigForKey(courier.ConfigAuthToken, "")
	if token == "" {
		return nil, fmt.Errorf("missing token for WA channel")
	}

	urlStr := msg.Channel().StringConfigForKey(courier.ConfigBaseURL, "")
	url, err := url.Parse(urlStr)
	if err != nil {
		return nil, fmt.Errorf("invalid base url set for WA channel: %s", err)
	}
	sendPath, _ := url.Parse("/v1/messages")

	status := h.Backend().NewMsgStatusForID(msg.Channel(), msg.ID(), courier.MsgErrored)

	var wppID string
	var logs []*courier.ChannelLog

	if len(msg.Attachments()) > 0 {
		for attachmentCount, attachment := range msg.Attachments() {

			mimeType, mediaURL := handlers.SplitAttachment(attachment)
			mediaID, mediaLogs, err := h.fetchMediaID(msg, mimeType, mediaURL)
			if err == nil && mediaID != "" {
				mediaURL = ""
			}
			mediaPayload := &mediaObject{ID: mediaID, Link: mediaURL}
			externalID := ""
			if strings.HasPrefix(mimeType, "audio") {
				payload := mtAudioPayload{
					To:   msg.URN().Path(),
					Type: "audio",
				}
				payload.Audio = mediaPayload
				wppID, externalID, logs, err = sendWhatsAppMsg(msg, sendPath, payload)
			} else if strings.HasPrefix(mimeType, "application") {
				payload := mtDocumentPayload{
					To:   msg.URN().Path(),
					Type: "document",
				}
				if attachmentCount == 0 {
					mediaPayload.Caption = msg.Text()
				}
				payload.Document = mediaPayload
				wppID, externalID, logs, err = sendWhatsAppMsg(msg, sendPath, payload)
			} else if strings.HasPrefix(mimeType, "image") {
				payload := mtImagePayload{
					To:   msg.URN().Path(),
					Type: "image",
				}
				if attachmentCount == 0 {
					mediaPayload.Caption = msg.Text()
				}
				payload.Image = mediaPayload
				wppID, externalID, logs, err = sendWhatsAppMsg(msg, sendPath, payload)
			} else if strings.HasPrefix(mimeType, "video") {
				payload := mtVideoPayload{
					To:   msg.URN().Path(),
					Type: "video",
				}
				if attachmentCount == 0 {
					mediaPayload.Caption = msg.Text()
				}
				payload.Video = mediaPayload
				wppID, externalID, logs, err = sendWhatsAppMsg(msg, sendPath, payload)
			} else {
				duration := time.Since(start)
				err = fmt.Errorf("unknown attachment mime type: %s", mimeType)
				logs = []*courier.ChannelLog{courier.NewChannelLogFromError("Error sending message", msg.Channel(), msg.ID(), duration, err)}
			}

			// add media logs to our status
			for _, log := range mediaLogs {
				status.AddLog(log)
			}

			// add logs to our status
			for _, log := range logs {
				status.AddLog(log)
			}

			// break out on errors
			if err != nil {
				break
			}

			// set our external id if we have one
			if attachmentCount == 0 {
				status.SetExternalID(externalID)
			}
		}

	} else {
		// do we have a template?
		var templating *MsgTemplating
		templating, err = h.getTemplate(msg)
		if err != nil {
			return nil, errors.Wrapf(err, "unable to decode template: %s for channel: %s", string(msg.Metadata()), msg.Channel().UUID())
		}

		if templating != nil {
			namespace := msg.Channel().StringConfigForKey(configNamespace, "")
			if namespace == "" {
				return nil, errors.Errorf("cannot send template message without Facebook namespace for channel: %s", msg.Channel().UUID())
			}

			externalID := ""
			if msg.Channel().BoolConfigForKey(configHSMSupport, false) {
				payload := hsmPayload{
					To:   msg.URN().Path(),
					Type: "hsm",
				}
				payload.HSM.Namespace = namespace
				payload.HSM.ElementName = templating.Template.Name
				payload.HSM.Language.Policy = "deterministic"
				payload.HSM.Language.Code = templating.Language
				for _, v := range templating.Variables {
					payload.HSM.LocalizableParams = append(payload.HSM.LocalizableParams, LocalizableParam{Default: v})
				}
				wppID, externalID, logs, err = sendWhatsAppMsg(msg, sendPath, payload)
			} else {

				payload := templatePayload{
					To:   msg.URN().Path(),
					Type: "template",
				}
				payload.Template.Namespace = namespace
				payload.Template.Name = templating.Template.Name
				payload.Template.Language.Policy = "deterministic"
				payload.Template.Language.Code = templating.Language

				component := &Component{Type: "body"}

				for _, v := range templating.Variables {
					component.Parameters = append(component.Parameters, Param{Type: "text", Text: v})
				}
				payload.Template.Components = append(payload.Template.Components, *component)

				wppID, externalID, logs, err = sendWhatsAppMsg(msg, sendPath, payload)
			}

			// add logs to our status
			for _, log := range logs {
				status.AddLog(log)
			}

			if err == nil {
				status.SetExternalID(externalID)
			}
		} else {
			parts := handlers.SplitMsgByChannel(msg.Channel(), msg.Text(), maxMsgLength)
			externalID := ""
			for i, part := range parts {
				payload := mtTextPayload{
					To:   msg.URN().Path(),
					Type: "text",
				}
				payload.Text.Body = part
				wppID, externalID, logs, err = sendWhatsAppMsg(msg, sendPath, payload)

				// add logs to our status
				for _, log := range logs {
					status.AddLog(log)
				}
				if err != nil {
					break
				}

				// if this is our first message, record the external id
				if i == 0 {
					status.SetExternalID(externalID)
				}
			}
		}
	}

	// we are wired it there were no errors
	if err == nil {
		if wppID != "" {
			newURN, _ := urns.NewWhatsAppURN(wppID)
			err = status.SetUpdatedURN(msg.URN(), newURN)

			if err != nil {
				elapsed := time.Now().Sub(start)
				log := courier.NewChannelLogFromError("unable to update contact URN", msg.Channel(), msg.ID(), elapsed, err)
				status.AddLog(log)
			}
		}
		status.SetStatus(courier.MsgWired)
	}

	return status, nil
}

// fetchMediaID tries to fetch the id for the uploaded media, setting the result in redis.
func (h *handler) fetchMediaID(msg courier.Msg, mimeType, mediaURL string) (string, []*courier.ChannelLog, error) {
	var logs []*courier.ChannelLog
	start := time.Now()

	// check in cache first
	rc := h.Backend().RedisPool().Get()
	defer rc.Close()

	cacheKey := fmt.Sprintf(mediaCacheKeyPattern, msg.Channel().UUID().String())
<<<<<<< HEAD
	mediaID, err := rcache.Get(rc, cacheKey, mediaURL)
	if err != nil {
		elapsed := time.Now().Sub(start)
		log := courier.NewChannelLogFromError("error reading media id from redis", msg.Channel(), msg.ID(), elapsed, err)
		logs = append(logs, log)
		return "", logs, err
	} else if mediaID != "" {
		return mediaID, logs, nil
=======
	expiration, err := getMediaExpirationFromCache(rc, cacheKey, mediaURL)
	if err == nil {
		return expiration.MediaID, logs, nil
	} else if err != redis.ErrNil {
		elapsed := time.Now().Sub(start)
		log := courier.NewChannelLogFromError("error reading the media id from redis", msg.Channel(), msg.ID(), elapsed, err)
		logs = append(logs, log)
		return "", logs, err
>>>>>>> aad4c57d
	}

	// check in failure cache
	failureCacheKey := fmt.Sprintf(failureMediaCacheKeyPattern, msg.Channel().UUID().String())
<<<<<<< HEAD
	if failed, err := rcache.Get(rc, failureCacheKey, mediaURL); err != nil {
		elapsed := time.Now().Sub(start)
		log := courier.NewChannelLogFromError("error reading failed media from redis", msg.Channel(), msg.ID(), elapsed, err)
		logs = append(logs, log)
		return "", logs, err
	} else if failed == "true" {
=======
	if expiration, _ := getMediaExpirationFromCache(rc, failureCacheKey, mediaURL); expiration != nil {
>>>>>>> aad4c57d
		return "", logs, errors.New("ignoring media that previously failed to upload")
	}

	// download media
	req, err := http.NewRequest("GET", mediaURL, nil)
	if err != nil {
		return "", logs, err
	}
	res, err := utils.MakeHTTPRequest(req)
	if err != nil {
		elapsed := time.Now().Sub(start)
<<<<<<< HEAD
		log := courier.NewChannelLogFromError("error downloading media", msg.Channel(), msg.ID(), elapsed, err)
=======
		log := courier.NewChannelLogFromError("error downloading the media", msg.Channel(), msg.ID(), elapsed, err)
>>>>>>> aad4c57d
		logs = append(logs, log)
		return "", logs, err
	}

	// upload media to WhatsApp
	baseURL := msg.Channel().StringConfigForKey(courier.ConfigBaseURL, "")
	req, err = http.NewRequest("POST", baseURL + "/v1/media", bytes.NewReader(res.Body))
	if err != nil {
		return "", logs, err
	}
	setWhatsAppAuthHeader(&req.Header, msg.Channel())
	req.Header.Add("Content-Type", mimeType)
	res, err = utils.MakeHTTPRequest(req)
	if err != nil {
		// put in failure cache
<<<<<<< HEAD
		rcache.Set(rc, failureCacheKey, mediaURL, "true")
=======
		setMediaExpirationInCache(rc, failureCacheKey, mediaURL, "", h.Server().Config().WhatsAppFailedMediaExpiration)
>>>>>>> aad4c57d

		if res != nil {
			err = errors.Wrap(err, string(res.Body))
		}
		elapsed := time.Now().Sub(start)
<<<<<<< HEAD
		log := courier.NewChannelLogFromError("error uploading media to WhatsApp", msg.Channel(), msg.ID(), elapsed, err)
=======
		log := courier.NewChannelLogFromError("error uploading the media to WhatsApp", msg.Channel(), msg.ID(), elapsed, err)
>>>>>>> aad4c57d
		logs = append(logs, log)
		return "", logs, err
	}

	// take uploaded media id
<<<<<<< HEAD
	mediaID, err = jsonparser.GetString(res.Body, "media", "[0]", "id")
	if err != nil {
		elapsed := time.Now().Sub(start)
		log := courier.NewChannelLogFromError("error reading media id from response", msg.Channel(), msg.ID(), elapsed, err)
=======
	mediaID, err := jsonparser.GetString(res.Body, "media", "[0]", "id")
	if err != nil {
		elapsed := time.Now().Sub(start)
		log := courier.NewChannelLogFromError("error reading the media id from response", msg.Channel(), msg.ID(), elapsed, err)
>>>>>>> aad4c57d
		logs = append(logs, log)
		return "", logs, err
	}

	// put in cache
<<<<<<< HEAD
	err = rcache.Set(rc, cacheKey, mediaURL, mediaID)
	if err != nil {
		elapsed := time.Now().Sub(start)
		log := courier.NewChannelLogFromError("error setting media id to redis", msg.Channel(), msg.ID(), elapsed, err)
=======
	err = setMediaExpirationInCache(rc, cacheKey, mediaURL, mediaID, h.Server().Config().WhatsAppMediaExpiration)
	if err != nil {
		elapsed := time.Now().Sub(start)
		log := courier.NewChannelLogFromError("error setting the media id to redis", msg.Channel(), msg.ID(), elapsed, err)
>>>>>>> aad4c57d
		logs = append(logs, log)
		return "", logs, err
	}
	return mediaID, logs, nil
}

<<<<<<< HEAD
=======
type mediaExpiration struct {
	ExpiresOn time.Time `json:"expires_on"`
	MediaID   string    `json:"media_id,omitempty"`
}

func getMediaExpirationFromCache(rc redis.Conn, cacheKey, mediaURL string) (*mediaExpiration, error) {
	expirationJSON, err := redis.String(rc.Do("HGET", cacheKey, mediaURL))
	if err != nil {
		return nil, err
	}

	expiration := &mediaExpiration{}
	err = json.Unmarshal([]byte(expirationJSON), expiration)
	if err != nil {
		return nil, err
	}

	if expiration.ExpiresOn.Before(time.Now()) {
		rc.Do("HDEL", cacheKey, mediaURL)
		return nil, redis.ErrNil
	}
	return expiration, nil
}

func setMediaExpirationInCache(rc redis.Conn, cacheKey, mediaURL, mediaID string, expiration int) error {
	expiresOn := time.Now().Add(time.Second * time.Duration(expiration))
	expirationJSON, err := json.Marshal(mediaExpiration{ExpiresOn: expiresOn, MediaID: mediaID})
	if err != nil {
		return err
	}

	_, err = rc.Do("HSET", cacheKey, mediaURL, string(expirationJSON))
	if err != nil {
		return err
	}

	return nil
}

>>>>>>> aad4c57d
func sendWhatsAppMsg(msg courier.Msg, sendPath *url.URL, payload interface{}) (string, string, []*courier.ChannelLog, error) {
	start := time.Now()
	jsonBody, err := json.Marshal(payload)

	if err != nil {
		elapsed := time.Now().Sub(start)
		log := courier.NewChannelLogFromError("unable to build JSON body", msg.Channel(), msg.ID(), elapsed, err)
		return "", "", []*courier.ChannelLog{log}, err
	}
	req, _ := http.NewRequest(http.MethodPost, sendPath.String(), bytes.NewReader(jsonBody))
	req.Header = buildWhatsAppHeaders(msg.Channel())
	rr, err := utils.MakeHTTPRequest(req)
	log := courier.NewChannelLogFromRR("Message Sent", msg.Channel(), msg.ID(), rr).WithError("Message Send Error", err)
	errPayload := &mtErrorPayload{}
	err = json.Unmarshal(rr.Body, errPayload)

	// handle send msg errors
	if err == nil && len(errPayload.Errors) > 0 {
		if !hasWhatsAppContactError(*errPayload) {
			err := errors.Errorf("received error from send endpoint: %s", errPayload.Errors[0].Title)
			return "", "", []*courier.ChannelLog{log}, err
		}
		// check contact
		baseURL := fmt.Sprintf("%s://%s", sendPath.Scheme, sendPath.Host)
		rrCheck, err := checkWhatsAppContact(msg.Channel(), baseURL, msg.URN())

		if rrCheck == nil {
			elapsed := time.Now().Sub(start)
			checkLog := courier.NewChannelLogFromError("unable to build contact check request", msg.Channel(), msg.ID(), elapsed, err)
			return "", "", []*courier.ChannelLog{log, checkLog}, err
		}
		checkLog := courier.NewChannelLogFromRR("Contact check", msg.Channel(), msg.ID(), rrCheck).WithError("Status Error", err)

		if err != nil {
			return "", "", []*courier.ChannelLog{log, checkLog}, err
		}
		// update contact URN and msg destiny with returned wpp id
		wppID, err := jsonparser.GetString(rrCheck.Body, "contacts", "[0]", "wa_id")

		if err == nil {
			var updatedPayload interface{}

			// handle msg type casting
			switch v := payload.(type) {
			case mtTextPayload:
				v.To = wppID
				updatedPayload = v
			case mtImagePayload:
				v.To = wppID
				updatedPayload = v
			case mtVideoPayload:
				v.To = wppID
				updatedPayload = v
			case mtAudioPayload:
				v.To = wppID
				updatedPayload = v
			case mtDocumentPayload:
				v.To = wppID
				updatedPayload = v
			case templatePayload:
				v.To = wppID
				updatedPayload = v
			case hsmPayload:
				v.To = wppID
				updatedPayload = v
			}
			// marshal updated payload
			if updatedPayload != nil {
				payload = updatedPayload
				jsonBody, err = json.Marshal(payload)

				if err != nil {
					elapsed := time.Now().Sub(start)
					log := courier.NewChannelLogFromError("unable to build JSON body", msg.Channel(), msg.ID(), elapsed, err)
					return "", "", []*courier.ChannelLog{log, checkLog}, err
				}
			}
		}
		// try send msg again
		reqRetry, _ := http.NewRequest(http.MethodPost, sendPath.String(), bytes.NewReader(jsonBody))
		reqRetry.Header = buildWhatsAppHeaders(msg.Channel())

		if retryParam != "" {
			reqRetry.URL.RawQuery = fmt.Sprintf("%s=1", retryParam)
		}
		rrRetry, err := utils.MakeHTTPRequest(reqRetry)
		retryLog := courier.NewChannelLogFromRR("Message Sent", msg.Channel(), msg.ID(), rrRetry).WithError("Message Send Error", err)

		if err != nil {
			return "", "", []*courier.ChannelLog{log, checkLog, retryLog}, err
		}
		externalID, err := getSendWhatsAppMsgId(rrRetry)
		return wppID, externalID, []*courier.ChannelLog{log, checkLog, retryLog}, err
	}
	externalID, err := getSendWhatsAppMsgId(rr)
	return "", externalID, []*courier.ChannelLog{log}, err
}

func setWhatsAppAuthHeader(header *http.Header, channel courier.Channel) {
	authToken := channel.StringConfigForKey(courier.ConfigAuthToken, "")

	if channel.ChannelType() == channelTypeD3 {
		header.Set(d3AuthorizationKey, authToken)
	} else {
		header.Set("Authorization", fmt.Sprintf("Bearer %s", authToken))
	}
}

func buildWhatsAppHeaders(channel courier.Channel) http.Header {
	header := http.Header{
		"Content-Type": []string{"application/json"},
		"Accept":       []string{"application/json"},
		"User-Agent":   []string{utils.HTTPUserAgent},
	}
	setWhatsAppAuthHeader(&header, channel)
	return header
}

func hasWhatsAppContactError(payload mtErrorPayload) bool {
	for _, err := range payload.Errors {
		if err.Code == 1006 && err.Title == "Resource not found" && err.Details == "unknown contact" {
			return true
		}
	}
	return false
}

func getSendWhatsAppMsgId(rr *utils.RequestResponse) (string, error) {
	if externalID, err := jsonparser.GetString(rr.Body, "messages", "[0]", "id"); err == nil {
		return externalID, nil
	} else {
		return "", errors.Errorf("unable to get message id from response body")
	}
}

type mtContactCheckPayload struct {
	Blocking   string   `json:"blocking"`
	Contacts   []string `json:"contacts"`
	ForceCheck bool     `json:"force_check"`
}

func checkWhatsAppContact(channel courier.Channel, baseURL string, urn urns.URN) (*utils.RequestResponse, error) {
	payload := mtContactCheckPayload{
		Blocking:   "wait",
		Contacts:   []string{fmt.Sprintf("+%s", urn.Path())},
		ForceCheck: true,
	}
	reqBody, err := json.Marshal(payload)

	if err != nil {
		return nil, err
	}
	sendURL := fmt.Sprintf("%s/v1/contacts", baseURL)
	req, _ := http.NewRequest(http.MethodPost, sendURL, bytes.NewReader(reqBody))
	req.Header = buildWhatsAppHeaders(channel)
	rr, err := utils.MakeHTTPRequest(req)

	if err != nil {
		return rr, err
	}
	// check contact status
	if status, err := jsonparser.GetString(rr.Body, "contacts", "[0]", "status"); err == nil {
		if status == "valid" {
			return rr, nil
		} else {
			return rr, errors.Errorf(`contact status is "%s"`, status)
		}
	} else {
		return rr, err
	}
}

func (h *handler) getTemplate(msg courier.Msg) (*MsgTemplating, error) {
	mdJSON := msg.Metadata()
	if len(mdJSON) == 0 {
		return nil, nil
	}
	metadata := &TemplateMetadata{}
	err := json.Unmarshal(mdJSON, metadata)
	if err != nil {
		return nil, err
	}
	templating := metadata.Templating
	if templating == nil {
		return nil, nil
	}

	// check our template is valid
	err = handlers.Validate(templating)
	if err != nil {
		return nil, errors.Wrapf(err, "invalid templating definition")
	}
	// check country
	if templating.Country != "" {
		templating.Language = fmt.Sprintf("%s_%s", templating.Language, templating.Country)
	}

	// map our language from iso639-3_iso3166-2 to the WA country / iso638-2 pair
	language, found := languageMap[templating.Language]
	if !found {
		return nil, fmt.Errorf("unable to find mapping for language: %s", templating.Language)
	}
	templating.Language = language

	return templating, err
}

type TemplateMetadata struct {
	Templating *MsgTemplating `json:"templating"`
}

type MsgTemplating struct {
	Template struct {
		Name string `json:"name" validate:"required"`
		UUID string `json:"uuid" validate:"required"`
	} `json:"template" validate:"required,dive"`
	Language  string   `json:"language" validate:"required"`
	Country   string   `json:"country"`
	Variables []string `json:"variables"`
}

// mapping from iso639-3_iso3166-2 to WA language code
var languageMap = map[string]string{
	"afr": "af",       // Afrikaans
	"sqi": "sq",       // Albanian
	"ara": "ar",       // Arabic
	"aze": "az",       // Azerbaijani
	"ben": "bn",       // Bengali
	"bul": "bg",       // Bulgarian
	"cat": "ca",       // Catalan
	"zho": "zh_CN",    // Chinese
	"zho_CN": "zh_CN", // Chinese (CHN)
	"zho_HK": "zh_HK", // Chinese (HKG)
	"zho_TW": "zh_TW", // Chinese (TAI)
	"hrv": "hr",       // Croatian
	"ces": "cs",       // Czech
	"dah": "da",       // Danish
	"nld": "nl",       // Dutch
	"eng": "en",       // English
	"eng_GB": "en_GB", // English (UK)
	"eng_US": "en_US", // English (US)
	"est": "et",       // Estonian
	"fil": "fil",      // Filipino
	"fin": "fi",       // Finnish
	"fra": "fr",       // French
	"deu": "de",       // German
	"ell": "el",       // Greek
	"gul": "gu",       // Gujarati
	"hau": "ha",       // Hausa
	"enb": "he",       // Hebrew
	"hin": "hi",       // Hindi
	"hun": "hu",       // Hungarian
	"ind": "id",       // Indonesian
	"gle": "ga",       // Irish
	"ita": "it",       // Italian
	"jpn": "ja",       // Japanese
	"kan": "kn",       // Kannada
	"kaz": "kk",       // Kazakh
	"kor": "ko",       // Korean
	"lao": "lo",       // Lao
	"lav": "lv",       // Latvian
	"lit": "lt",       // Lithuanian
	"mal": "ml",       // Malayalam
	"mkd": "mk",       // Macedonian
	"msa": "ms",       // Malay
	"mar": "mr",       // Marathi
	"nob": "nb",       // Norwegian
	"fas": "fa",       // Persian
	"pol": "pl",       // Polish
	"por": "pt_PT",    // Portuguese
	"por_BR": "pt_BR", // Portuguese (BR)
	"por_PT": "pt_PT", // Portuguese (POR)
	"pan": "pa",       // Punjabi
	"ron": "ro",       // Romanian
	"rus": "ru",       // Russian
	"srp": "sr",       // Serbian
	"slk": "sk",       // Slovak
	"slv": "sl",       // Slovenian
	"spa": "es",       // Spanish
	"spa_AR": "es_AR", // Spanish (ARG)
	"spa_ES": "es_ES", // Spanish (SPA)
	"spa_MX": "es_MX", // Spanish (MEX)
	"swa": "sw",       // Swahili
	"swe": "sv",       // Swedish
	"tam": "ta",       // Tamil
	"tel": "te",       // Telugu
	"tha": "th",       // Thai
	"tur": "tr",       // Turkish
	"ukr": "uk",       // Ukrainian
	"urd": "ur",       // Urdu
	"uzb": "uz",       // Uzbek
	"vie": "vi",       // Vietnamese
	"zul": "zu",       // Zulu
}<|MERGE_RESOLUTION|>--- conflicted
+++ resolved
@@ -5,7 +5,6 @@
 	"context"
 	"encoding/json"
 	"fmt"
-	"github.com/garyburd/redigo/redis"
 	"net/http"
 	"net/url"
 	"strconv"
@@ -30,13 +29,8 @@
 	channelTypeWa = "WA"
 	channelTypeD3 = "D3"
 
-<<<<<<< HEAD
 	mediaCacheKeyPattern        = "whatsapp_media_%s"
 	failureMediaCacheKeyPattern = "whatsapp_failed_media_%s"
-=======
-	mediaCacheKeyPattern        = "whatsapp_media:%s"
-	failureMediaCacheKeyPattern = "whatsapp_failed_media:%s"
->>>>>>> aad4c57d
 )
 
 var (
@@ -640,7 +634,6 @@
 	defer rc.Close()
 
 	cacheKey := fmt.Sprintf(mediaCacheKeyPattern, msg.Channel().UUID().String())
-<<<<<<< HEAD
 	mediaID, err := rcache.Get(rc, cacheKey, mediaURL)
 	if err != nil {
 		elapsed := time.Now().Sub(start)
@@ -649,30 +642,16 @@
 		return "", logs, err
 	} else if mediaID != "" {
 		return mediaID, logs, nil
-=======
-	expiration, err := getMediaExpirationFromCache(rc, cacheKey, mediaURL)
-	if err == nil {
-		return expiration.MediaID, logs, nil
-	} else if err != redis.ErrNil {
-		elapsed := time.Now().Sub(start)
-		log := courier.NewChannelLogFromError("error reading the media id from redis", msg.Channel(), msg.ID(), elapsed, err)
-		logs = append(logs, log)
-		return "", logs, err
->>>>>>> aad4c57d
 	}
 
 	// check in failure cache
 	failureCacheKey := fmt.Sprintf(failureMediaCacheKeyPattern, msg.Channel().UUID().String())
-<<<<<<< HEAD
 	if failed, err := rcache.Get(rc, failureCacheKey, mediaURL); err != nil {
 		elapsed := time.Now().Sub(start)
 		log := courier.NewChannelLogFromError("error reading failed media from redis", msg.Channel(), msg.ID(), elapsed, err)
 		logs = append(logs, log)
 		return "", logs, err
 	} else if failed == "true" {
-=======
-	if expiration, _ := getMediaExpirationFromCache(rc, failureCacheKey, mediaURL); expiration != nil {
->>>>>>> aad4c57d
 		return "", logs, errors.New("ignoring media that previously failed to upload")
 	}
 
@@ -684,11 +663,7 @@
 	res, err := utils.MakeHTTPRequest(req)
 	if err != nil {
 		elapsed := time.Now().Sub(start)
-<<<<<<< HEAD
 		log := courier.NewChannelLogFromError("error downloading media", msg.Channel(), msg.ID(), elapsed, err)
-=======
-		log := courier.NewChannelLogFromError("error downloading the media", msg.Channel(), msg.ID(), elapsed, err)
->>>>>>> aad4c57d
 		logs = append(logs, log)
 		return "", logs, err
 	}
@@ -704,101 +679,37 @@
 	res, err = utils.MakeHTTPRequest(req)
 	if err != nil {
 		// put in failure cache
-<<<<<<< HEAD
 		rcache.Set(rc, failureCacheKey, mediaURL, "true")
-=======
-		setMediaExpirationInCache(rc, failureCacheKey, mediaURL, "", h.Server().Config().WhatsAppFailedMediaExpiration)
->>>>>>> aad4c57d
 
 		if res != nil {
 			err = errors.Wrap(err, string(res.Body))
 		}
 		elapsed := time.Now().Sub(start)
-<<<<<<< HEAD
 		log := courier.NewChannelLogFromError("error uploading media to WhatsApp", msg.Channel(), msg.ID(), elapsed, err)
-=======
-		log := courier.NewChannelLogFromError("error uploading the media to WhatsApp", msg.Channel(), msg.ID(), elapsed, err)
->>>>>>> aad4c57d
 		logs = append(logs, log)
 		return "", logs, err
 	}
 
 	// take uploaded media id
-<<<<<<< HEAD
 	mediaID, err = jsonparser.GetString(res.Body, "media", "[0]", "id")
 	if err != nil {
 		elapsed := time.Now().Sub(start)
 		log := courier.NewChannelLogFromError("error reading media id from response", msg.Channel(), msg.ID(), elapsed, err)
-=======
-	mediaID, err := jsonparser.GetString(res.Body, "media", "[0]", "id")
-	if err != nil {
-		elapsed := time.Now().Sub(start)
-		log := courier.NewChannelLogFromError("error reading the media id from response", msg.Channel(), msg.ID(), elapsed, err)
->>>>>>> aad4c57d
 		logs = append(logs, log)
 		return "", logs, err
 	}
 
 	// put in cache
-<<<<<<< HEAD
 	err = rcache.Set(rc, cacheKey, mediaURL, mediaID)
 	if err != nil {
 		elapsed := time.Now().Sub(start)
 		log := courier.NewChannelLogFromError("error setting media id to redis", msg.Channel(), msg.ID(), elapsed, err)
-=======
-	err = setMediaExpirationInCache(rc, cacheKey, mediaURL, mediaID, h.Server().Config().WhatsAppMediaExpiration)
-	if err != nil {
-		elapsed := time.Now().Sub(start)
-		log := courier.NewChannelLogFromError("error setting the media id to redis", msg.Channel(), msg.ID(), elapsed, err)
->>>>>>> aad4c57d
 		logs = append(logs, log)
 		return "", logs, err
 	}
 	return mediaID, logs, nil
 }
 
-<<<<<<< HEAD
-=======
-type mediaExpiration struct {
-	ExpiresOn time.Time `json:"expires_on"`
-	MediaID   string    `json:"media_id,omitempty"`
-}
-
-func getMediaExpirationFromCache(rc redis.Conn, cacheKey, mediaURL string) (*mediaExpiration, error) {
-	expirationJSON, err := redis.String(rc.Do("HGET", cacheKey, mediaURL))
-	if err != nil {
-		return nil, err
-	}
-
-	expiration := &mediaExpiration{}
-	err = json.Unmarshal([]byte(expirationJSON), expiration)
-	if err != nil {
-		return nil, err
-	}
-
-	if expiration.ExpiresOn.Before(time.Now()) {
-		rc.Do("HDEL", cacheKey, mediaURL)
-		return nil, redis.ErrNil
-	}
-	return expiration, nil
-}
-
-func setMediaExpirationInCache(rc redis.Conn, cacheKey, mediaURL, mediaID string, expiration int) error {
-	expiresOn := time.Now().Add(time.Second * time.Duration(expiration))
-	expirationJSON, err := json.Marshal(mediaExpiration{ExpiresOn: expiresOn, MediaID: mediaID})
-	if err != nil {
-		return err
-	}
-
-	_, err = rc.Do("HSET", cacheKey, mediaURL, string(expirationJSON))
-	if err != nil {
-		return err
-	}
-
-	return nil
-}
-
->>>>>>> aad4c57d
 func sendWhatsAppMsg(msg courier.Msg, sendPath *url.URL, payload interface{}) (string, string, []*courier.ChannelLog, error) {
 	start := time.Now()
 	jsonBody, err := json.Marshal(payload)
