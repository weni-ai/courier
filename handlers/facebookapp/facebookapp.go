--- conflicted
+++ resolved
@@ -300,14 +300,11 @@
 					Errors []struct {
 						Code  int    `json:"code"`
 						Title string `json:"title"`
-<<<<<<< HEAD
-=======
 						Message string `json:"message"`
 						ErrorData struct {
 							Details string `json:"details"`
 						} `json:"error_data"`
 						Type string `json:"type"`
->>>>>>> 4d0554dd
 					} `json:"errors"`
 				} `json:"messages"`
 				Statuses []struct {
