--- conflicted
+++ resolved
@@ -727,67 +727,6 @@
 			}
 		} else {
 			parts := handlers.SplitMsgByChannel(msg.Channel(), msg.Text(), maxMsgLength)
-<<<<<<< HEAD
-			externalID := ""
-
-			qrs := msg.QuickReplies()
-
-			channel := msg.Channel()
-
-			wppVersion := channel.ConfigForKey("version", "0").(string)
-			hasCompatibleVersion := wppVersion >= interactiveMsgMinSupVersion
-
-			if len(qrs) > 0 && hasCompatibleVersion {
-				if len(qrs) > 3 {
-					section := mtSection{
-						Rows: make([]mtSectionRow, len(qrs)),
-					}
-
-					for i, qr := range qrs {
-						section.Rows[i] = mtSectionRow{
-							ID:    fmt.Sprint(i),
-							Title: qr,
-						}
-					}
-
-					for i, part := range parts {
-						payload := mtInteractivePayload{
-							To:   msg.URN().Path(),
-							Type: "interactive",
-						}
-						payload.Interactive.Type = "list"
-						payload.Interactive.Body.Text = part
-						payload.Interactive.Action.Button = "Menu"
-						payload.Interactive.Action.Sections = []mtSection{
-							section,
-						}
-
-						wppID, externalID, logs, err = sendWhatsAppMsg(msg, sendPath, payload)
-
-						for _, log := range logs {
-							status.AddLog(log)
-						}
-						if err != nil {
-							break
-						}
-
-						if i == 0 {
-							status.SetExternalID((externalID))
-						}
-					}
-
-				} else {
-					btns := make([]mtButton, len(qrs))
-					for i, qr := range qrs {
-						btns[i] = mtButton{
-							Type: "reply",
-						}
-						btns[i].Reply.ID = fmt.Sprint(i)
-						btns[i].Reply.Title = qr
-					}
-
-					for i, part := range parts {
-=======
 
 			qrs := msg.QuickReplies()
 			wppVersion := msg.Channel().ConfigForKey("version", "0").(string)
@@ -805,27 +744,10 @@
 						payloads = append(payloads, payload)
 
 					} else {
->>>>>>> edb3a8ea
 						payload := mtInteractivePayload{
 							To:   msg.URN().Path(),
 							Type: "interactive",
 						}
-<<<<<<< HEAD
-						payload.Interactive.Type = "button"
-						payload.Interactive.Body.Text = part
-						payload.Interactive.Action.Buttons = btns
-						wppID, externalID, logs, err = sendWhatsAppMsg(msg, sendPath, payload)
-
-						for _, log := range logs {
-							status.AddLog(log)
-						}
-						if err != nil {
-							break
-						}
-
-						if i == 0 {
-							status.SetExternalID((externalID))
-=======
 
 						// up to 3 qrs the interactive message will be button type, otherwise it will be list
 						if len(qrs) <= 3 {
@@ -858,39 +780,17 @@
 								section,
 							}
 							payloads = append(payloads, payload)
->>>>>>> edb3a8ea
 						}
 					}
 				}
 			} else {
-<<<<<<< HEAD
-				for i, part := range parts {
-=======
 				for _, part := range parts {
->>>>>>> edb3a8ea
 					payload := mtTextPayload{
 						To:   msg.URN().Path(),
 						Type: "text",
 					}
 					payload.Text.Body = part
-<<<<<<< HEAD
-					wppID, externalID, logs, err = sendWhatsAppMsg(msg, sendPath, payload)
-
-					// add logs to our status
-					for _, log := range logs {
-						status.AddLog(log)
-					}
-					if err != nil {
-						break
-					}
-
-					// if this is our first message, record the external id
-					if i == 0 {
-						status.SetExternalID(externalID)
-					}
-=======
 					payloads = append(payloads, payload)
->>>>>>> edb3a8ea
 				}
 			}
 		}
