module github.com/nyaruka/courier

require (
	github.com/antchfx/xmlquery v0.0.0-20181223105952-355641961c92
	github.com/antchfx/xpath v0.0.0-20181208024549-4bbdf6db12aa // indirect
	github.com/aws/aws-sdk-go v1.40.56
	github.com/buger/jsonparser v1.1.1
	github.com/certifi/gocertifi v0.0.0-20180118203423-deb3ae2ef261 // indirect
	github.com/dghubble/oauth1 v0.4.0
	github.com/evalphobia/logrus_sentry v0.4.6
	github.com/getsentry/raven-go v0.0.0-20180517221441-ed7bcb39ff10 // indirect
	github.com/go-chi/chi v4.1.2+incompatible
	github.com/go-errors/errors v1.0.1
	github.com/go-playground/locales v0.14.0 // indirect
	github.com/go-playground/universal-translator v0.18.0 // indirect
	github.com/gofrs/uuid v3.3.0+incompatible
	github.com/gomodule/redigo v2.0.0+incompatible
	github.com/gorilla/schema v1.0.2
	github.com/jmoiron/sqlx v1.3.4
	github.com/lib/pq v1.10.4
	github.com/mattn/go-sqlite3 v1.14.10 // indirect
	github.com/nyaruka/ezconf v0.2.1
	github.com/nyaruka/gocommon v1.16.2
	github.com/nyaruka/librato v1.0.0
	github.com/nyaruka/null v1.1.1
	github.com/patrickmn/go-cache v2.1.0+incompatible
	github.com/pkg/errors v0.9.1
	github.com/sirupsen/logrus v1.4.2
	github.com/stretchr/testify v1.10.0
	golang.org/x/mod v0.17.0
	gopkg.in/go-playground/validator.v9 v9.31.0
	gopkg.in/h2non/filetype.v1 v1.0.5
)

require (
	github.com/gabriel-vasile/mimetype v1.4.0
	github.com/golang-jwt/jwt/v4 v4.4.1
	github.com/lestrrat-go/jwx v1.2.25
	github.com/prometheus/client_golang v1.22.0
	gopkg.in/go-playground/assert.v1 v1.2.1
)

require (
<<<<<<< HEAD
	github.com/beorn7/perks v1.0.1 // indirect
	github.com/cespare/xxhash/v2 v2.3.0 // indirect
	github.com/kr/text v0.2.0 // indirect
	github.com/munnerz/goautoneg v0.0.0-20191010083416-a7dc8b61c822 // indirect
	github.com/prometheus/client_model v0.6.1 // indirect
	github.com/prometheus/common v0.62.0 // indirect
	github.com/prometheus/procfs v0.15.1 // indirect
	golang.org/x/sync v0.10.0 // indirect
	google.golang.org/protobuf v1.36.5 // indirect
=======
	go.uber.org/automaxprocs v1.6.0 // indirect
	golang.org/x/sync v0.6.0 // indirect
>>>>>>> 65ba4a81
)

require (
	github.com/davecgh/go-spew v1.1.1 // indirect
	github.com/decred/dcrd/dcrec/secp256k1/v4 v4.0.0-20210816181553-5444fa50b93d // indirect
	github.com/fatih/structs v1.0.0 // indirect
	github.com/furdarius/rabbitroutine v0.8.2
	github.com/goccy/go-json v0.9.7 // indirect
	github.com/golang/protobuf v1.5.0 // indirect
	github.com/jmespath/go-jmespath v0.4.0 // indirect
	github.com/konsorten/go-windows-terminal-sequences v1.0.1 // indirect
	github.com/leodido/go-urn v1.2.1 // indirect
	github.com/lestrrat-go/backoff/v2 v2.0.8 // indirect
	github.com/lestrrat-go/blackmagic v1.0.0 // indirect
	github.com/lestrrat-go/httpcc v1.0.1 // indirect
	github.com/lestrrat-go/iter v1.0.1 // indirect
	github.com/lestrrat-go/option v1.0.0 // indirect
	github.com/naoina/go-stringutil v0.1.0 // indirect
	github.com/naoina/toml v0.1.1 // indirect
	github.com/nyaruka/phonenumbers v1.0.71 // indirect
	github.com/pmezard/go-difflib v1.0.0 // indirect
	github.com/rabbitmq/amqp091-go v1.9.0
	github.com/shopspring/decimal v1.2.0 // indirect
	golang.org/x/crypto v0.31.0 // indirect
	golang.org/x/net v0.33.0 // indirect
	golang.org/x/sys v0.30.0 // indirect
	golang.org/x/text v0.21.0 // indirect
	gopkg.in/yaml.v3 v3.0.1 // indirect
)

go 1.23

replace github.com/nyaruka/gocommon => github.com/Ilhasoft/gocommon v1.16.2-weni<|MERGE_RESOLUTION|>--- conflicted
+++ resolved
@@ -41,7 +41,6 @@
 )
 
 require (
-<<<<<<< HEAD
 	github.com/beorn7/perks v1.0.1 // indirect
 	github.com/cespare/xxhash/v2 v2.3.0 // indirect
 	github.com/kr/text v0.2.0 // indirect
@@ -49,12 +48,9 @@
 	github.com/prometheus/client_model v0.6.1 // indirect
 	github.com/prometheus/common v0.62.0 // indirect
 	github.com/prometheus/procfs v0.15.1 // indirect
+	go.uber.org/automaxprocs v1.6.0 // indirect
 	golang.org/x/sync v0.10.0 // indirect
 	google.golang.org/protobuf v1.36.5 // indirect
-=======
-	go.uber.org/automaxprocs v1.6.0 // indirect
-	golang.org/x/sync v0.6.0 // indirect
->>>>>>> 65ba4a81
 )
 
 require (
