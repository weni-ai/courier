package courier

import "github.com/nyaruka/ezconf"

// Config is our top level configuration object
type Config struct {
	Backend                   string `help:"the backend that will be used by courier (currently only rapidpro is supported)"`
	SentryDSN                 string `help:"the DSN used for logging errors to Sentry"`
	Domain                    string `help:"the domain courier is exposed on"`
	Address                   string `help:"the network interface address courier will bind to"`
	Port                      int    `help:"the port courier will listen on"`
	DB                        string `help:"URL describing how to connect to the RapidPro database"`
	Redis                     string `help:"URL describing how to connect to Redis"`
	SpoolDir                  string `help:"the local directory where courier will write statuses or msgs that need to be retried (needs to be writable)"`
	S3Endpoint                string `help:"the S3 endpoint we will write attachments to"`
	S3Region                  string `help:"the S3 region we will write attachments to"`
	S3MediaBucket             string `help:"the S3 bucket we will write attachments to"`
	S3MediaPrefix             string `help:"the prefix that will be added to attachment filenames"`
	S3DisableSSL              bool   `help:"whether we disable SSL when accessing S3. Should always be set to False unless you're hosting an S3 compatible service within a secure internal network"`
	S3ForcePathStyle          bool   `help:"whether we force S3 path style. Should generally need to default to False unless you're hosting an S3 compatible service"`
	S3PresignedURLExpiration  int    `help:"the expiration time in hours for pre-signed URLs (default 168 hours / 7 days)"`
<<<<<<< HEAD
=======
	S3UseIAMRole              bool   `help:"whether we use IAM role to authenticate to S3"`
>>>>>>> e12c32d0
	AWSAccessKeyID            string `help:"the access key id to use when authenticating S3"`
	AWSSecretAccessKey        string `help:"the secret access key id to use when authenticating S3"`
	FacebookApplicationSecret string `help:"the Facebook app secret"`
	FacebookWebhookSecret     string `help:"the secret for Facebook webhook URL verification"`
	MaxWorkers                int    `help:"the maximum number of go routines that will be used for sending (set to 0 to disable sending)"`
	LibratoUsername           string `help:"the username that will be used to authenticate to Librato"`
	LibratoToken              string `help:"the token that will be used to authenticate to Librato"`
	StatusUsername            string `help:"the username that is needed to authenticate against the /status endpoint"`
	StatusPassword            string `help:"the password that is needed to authenticate against the /status endpoint"`
	LogLevel                  string `help:"the logging level courier should use"`
	Version                   string `help:"the version that will be used in request and response headers"`

	WhatsappAdminSystemUserToken    string `help:"the token of the admin system user for WhatsApp"`
	WhatsappCloudApplicationSecret  string `help:"the Whatsapp Cloud app secret"`
	WhatsappCloudWebhookSecret      string `help:"the secret for WhatsApp Cloud webhook URL verification"`
	WhatsappCloudWebhooksUrl        string `help:"the url where all WhatsApp Cloud webhooks will be sent"`
	WhatsappCloudWebhooksUrlFlows   string `help:"the url where WhatsApp Cloud flow_message webhooks will be sent to Flows"`
	WhatsappCloudWebhooksTokenFlows string `help:"the token for sending WhatsApp Cloud flow_message webhooks that will be sent to Flows"`

	// IncludeChannels is the list of channels to enable, empty means include all
	IncludeChannels []string

	// ExcludeChannels is the list of channels to exclude, empty means exclude none
	ExcludeChannels []string

	// WaitMediaCount is the count limit to wait for previous media message be delivered before current msg be send
	// Default is 10
	WaitMediaCount int
	// WaitMediaSleepDuration is the duration time in milliseconds of each wait sleep
	// Default is 1000
	WaitMediaSleepDuration int
	// WaitMediaChannels is the list of channels that have the logic of wait for previous media message be delivered before current msg be send
	// Default is WA, WAC, FB, FBA, IG
	WaitMediaChannels []string

	RabbitmqURL              string `help:"rabbitmq url"`
	RabbitmqRetryPubAttempts int    `help:"rabbitmq retry attempts"`
	RabbitmqRetryPubDelay    int    `help:"rabbitmq retry delay"`
	BillingExchangeName      string `help:"billing exchange name"`

	EmailProxyURL       string `help:"email proxy url"`
	EmailProxyAuthToken string `help:"email proxy auth token"`

	TemplatesExchangeName    string `help:"templates exchange name"`
	WhatsappCloudDemoAddress string `help:"the address of the router"`
	WhatsappCloudDemoURL     string `help:"the url of the demo"`
	WhatsappCloudDemoToken   string `help:"the token of the demo"`

	CallsWebhookURL   string `help:"the url where calls webhooks will be sent"`
	CallsWebhookToken string `help:"the token for calls webhooks"`
}

// NewConfig returns a new default configuration object
func NewConfig() *Config {
	return &Config{
		Backend:                      "rapidpro",
		Domain:                       "localhost",
		Address:                      "",
		Port:                         8080,
		DB:                           "postgres://temba:temba@localhost/temba?sslmode=disable",
		Redis:                        "redis://localhost:6379/15",
		SpoolDir:                     "/var/spool/courier",
		S3Endpoint:                   "https://s3.amazonaws.com",
		S3Region:                     "us-east-1",
		S3MediaBucket:                "courier-media",
		S3MediaPrefix:                "/media/",
		S3DisableSSL:                 false,
		S3ForcePathStyle:             false,
		S3PresignedURLExpiration:     168, // 7 days in hours
<<<<<<< HEAD
=======
		S3UseIAMRole:                 false,
>>>>>>> e12c32d0
		AWSAccessKeyID:               "",
		AWSSecretAccessKey:           "",
		FacebookApplicationSecret:    "missing_facebook_app_secret",
		FacebookWebhookSecret:        "missing_facebook_webhook_secret",
		WhatsappAdminSystemUserToken: "missing_whatsapp_admin_system_user_token",
		MaxWorkers:                   32,
		LogLevel:                     "error",
		Version:                      "Dev",
		WaitMediaCount:               10,
		WaitMediaSleepDuration:       1000,
		WaitMediaChannels:            []string{},
		RabbitmqRetryPubAttempts:     3,
		RabbitmqRetryPubDelay:        1000,
		BillingExchangeName:          "msgs.topic",
		EmailProxyURL:                "http://localhost:9090",
		EmailProxyAuthToken:          "",
		TemplatesExchangeName:        "templates",
		WhatsappCloudDemoAddress:     "1234567890",
		WhatsappCloudDemoURL:         "http://localhost:3000/wacr/receive",
		WhatsappCloudDemoToken:       "1234567890",
	}
}

// LoadConfig loads our configuration from the passed in filename
func LoadConfig(filename string) *Config {
	config := NewConfig()
	loader := ezconf.NewLoader(
		config,
		"courier", "Courier - A fast message broker for SMS and IP messages",
		[]string{filename},
	)

	loader.MustLoad()
	return config
}<|MERGE_RESOLUTION|>--- conflicted
+++ resolved
@@ -19,10 +19,7 @@
 	S3DisableSSL              bool   `help:"whether we disable SSL when accessing S3. Should always be set to False unless you're hosting an S3 compatible service within a secure internal network"`
 	S3ForcePathStyle          bool   `help:"whether we force S3 path style. Should generally need to default to False unless you're hosting an S3 compatible service"`
 	S3PresignedURLExpiration  int    `help:"the expiration time in hours for pre-signed URLs (default 168 hours / 7 days)"`
-<<<<<<< HEAD
-=======
 	S3UseIAMRole              bool   `help:"whether we use IAM role to authenticate to S3"`
->>>>>>> e12c32d0
 	AWSAccessKeyID            string `help:"the access key id to use when authenticating S3"`
 	AWSSecretAccessKey        string `help:"the secret access key id to use when authenticating S3"`
 	FacebookApplicationSecret string `help:"the Facebook app secret"`
@@ -92,10 +89,7 @@
 		S3DisableSSL:                 false,
 		S3ForcePathStyle:             false,
 		S3PresignedURLExpiration:     168, // 7 days in hours
-<<<<<<< HEAD
-=======
 		S3UseIAMRole:                 false,
->>>>>>> e12c32d0
 		AWSAccessKeyID:               "",
 		AWSSecretAccessKey:           "",
 		FacebookApplicationSecret:    "missing_facebook_app_secret",
