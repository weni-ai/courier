--- conflicted
+++ resolved
@@ -18,7 +18,6 @@
 	"github.com/nyaruka/courier/backends/rapidpro"
 	"github.com/nyaruka/courier/handlers"
 	"github.com/nyaruka/courier/utils"
-	"github.com/nyaruka/gocommon/httpx"
 	"github.com/nyaruka/gocommon/urns"
 	"github.com/nyaruka/redisx"
 	"github.com/patrickmn/go-cache"
@@ -71,23 +70,23 @@
 	return nil
 }
 
-// {
-//   "statuses": [{
-//     "id": "9712A34B4A8B6AD50F",
-//     "recipient_id": "16315555555",
-//     "status": "sent",
-//     "timestamp": "1518694700"
-//   }],
-//   "messages": [ {
-//     "from": "16315555555",
-//     "id": "3AF99CB6BE490DCAF641",
-//     "timestamp": "1518694235",
-//     "text": {
-//       "body": "Hello this is an answer"
-//     },
-//     "type": "text"
-//   }]
-// }
+//	{
+//	  "statuses": [{
+//	    "id": "9712A34B4A8B6AD50F",
+//	    "recipient_id": "16315555555",
+//	    "status": "sent",
+//	    "timestamp": "1518694700"
+//	  }],
+//	  "messages": [ {
+//	    "from": "16315555555",
+//	    "id": "3AF99CB6BE490DCAF641",
+//	    "timestamp": "1518694235",
+//	    "text": {
+//	      "body": "Hello this is an answer"
+//	    },
+//	    "type": "text"
+//	  }]
+//	}
 type eventPayload struct {
 	Contacts []struct {
 		Profile struct {
@@ -642,164 +641,10 @@
 	isInteractiveMsgCompatible := semver.Compare(wppVersion, interactiveMsgMinSupVersion)
 	isInteractiveMsg := (isInteractiveMsgCompatible >= 0) && (len(qrs) > 0)
 
-<<<<<<< HEAD
 	// do we have a template?
 	templating, err := h.getTemplate(msg)
 	if templating != nil || len(msg.Attachments()) == 0 {
 
-=======
-	textAsCaption := false
-
-	if len(msg.Attachments()) > 0 {
-		for attachmentCount, attachment := range msg.Attachments() {
-
-			mimeType, mediaURL := handlers.SplitAttachment(attachment)
-			mediaID, mediaLogs, err := h.fetchMediaID(msg, mimeType, mediaURL)
-			if len(mediaLogs) > 0 {
-				logs = append(logs, mediaLogs...)
-			}
-			if err != nil {
-				logrus.WithField("channel_uuid", msg.Channel().UUID().String()).WithError(err).Error("error while uploading media to whatsapp")
-			}
-			fileURL := mediaURL
-			if err == nil && mediaID != "" {
-				mediaURL = ""
-			}
-			mediaPayload := &mediaObject{ID: mediaID, Link: mediaURL}
-			if strings.HasPrefix(mimeType, "audio") {
-				payload := mtAudioPayload{
-					To:   msg.URN().Path(),
-					Type: "audio",
-				}
-				payload.Audio = mediaPayload
-				payloads = append(payloads, payload)
-			} else if strings.HasPrefix(mimeType, "application") {
-				payload := mtDocumentPayload{
-					To:   msg.URN().Path(),
-					Type: "document",
-				}
-				if attachmentCount == 0 && !isInteractiveMsg {
-					mediaPayload.Caption = msg.Text()
-					textAsCaption = true
-				}
-				mediaPayload.Filename, err = utils.BasePathForURL(fileURL)
-
-				// Logging error
-				if err != nil {
-					logrus.WithField("channel_uuid", msg.Channel().UUID().String()).WithError(err).Error("Error while parsing the media URL")
-				}
-				payload.Document = mediaPayload
-				payloads = append(payloads, payload)
-			} else if strings.HasPrefix(mimeType, "image") {
-				payload := mtImagePayload{
-					To:   msg.URN().Path(),
-					Type: "image",
-				}
-				if attachmentCount == 0 && !isInteractiveMsg {
-					mediaPayload.Caption = msg.Text()
-					textAsCaption = true
-				}
-				payload.Image = mediaPayload
-				payloads = append(payloads, payload)
-			} else if strings.HasPrefix(mimeType, "video") {
-				payload := mtVideoPayload{
-					To:   msg.URN().Path(),
-					Type: "video",
-				}
-				if attachmentCount == 0 && !isInteractiveMsg {
-					mediaPayload.Caption = msg.Text()
-					textAsCaption = true
-				}
-				payload.Video = mediaPayload
-				payloads = append(payloads, payload)
-			} else {
-				duration := time.Since(start)
-				err = fmt.Errorf("unknown attachment mime type: %s", mimeType)
-				attachmentLogs := []*courier.ChannelLog{courier.NewChannelLogFromError("Error sending message", msg.Channel(), msg.ID(), duration, err)}
-				logs = append(logs, attachmentLogs...)
-				break
-			}
-		}
-
-		if !textAsCaption && !isInteractiveMsg {
-			for _, part := range parts {
-
-				//check if you have a link
-				var payload mtTextPayload
-				if strings.Contains(part, "https://") || strings.Contains(part, "http://") {
-					payload = mtTextPayload{
-						To:         msg.URN().Path(),
-						Type:       "text",
-						PreviewURL: true,
-					}
-				} else {
-					payload = mtTextPayload{
-						To:   msg.URN().Path(),
-						Type: "text",
-					}
-				}
-				payload.Text.Body = part
-				payloads = append(payloads, payload)
-			}
-		}
-
-		if isInteractiveMsg {
-			for i, part := range parts {
-				if i < (len(parts) - 1) { //if split into more than one message, the first parts will be text and the last interactive
-					payload := mtTextPayload{
-						To:   msg.URN().Path(),
-						Type: "text",
-					}
-					payload.Text.Body = part
-					payloads = append(payloads, payload)
-
-				} else {
-					payload := mtInteractivePayload{
-						To:   msg.URN().Path(),
-						Type: "interactive",
-					}
-
-					// up to 3 qrs the interactive message will be button type, otherwise it will be list
-					if len(qrs) <= 3 {
-						payload.Interactive.Type = "button"
-						payload.Interactive.Body.Text = part
-						btns := make([]mtButton, len(qrs))
-						for i, qr := range qrs {
-							btns[i] = mtButton{
-								Type: "reply",
-							}
-							btns[i].Reply.ID = fmt.Sprint(i)
-							btns[i].Reply.Title = qr
-						}
-						payload.Interactive.Action.Buttons = btns
-						payloads = append(payloads, payload)
-					} else {
-						payload.Interactive.Type = "list"
-						payload.Interactive.Body.Text = part
-						payload.Interactive.Action.Button = "Menu"
-						section := mtSection{
-							Rows: make([]mtSectionRow, len(qrs)),
-						}
-						for i, qr := range qrs {
-							section.Rows[i] = mtSectionRow{
-								ID:    fmt.Sprint(i),
-								Title: qr,
-							}
-						}
-						payload.Interactive.Action.Sections = []mtSection{
-							section,
-						}
-						payloads = append(payloads, payload)
-					}
-				}
-			}
-		}
-
-	} else {
-		// do we have a template?
-		var templating *MsgTemplating
-		templating, err := h.getTemplate(msg)
->>>>>>> 57732ae1
 		if err != nil {
 			return nil, nil, errors.Wrapf(err, "unable to decode template: %s for channel: %s", string(msg.Metadata()), msg.Channel().UUID())
 		}
@@ -1047,13 +892,13 @@
 						}
 						payload.Text.Body = part
 						payloads = append(payloads, payload)
-	
+
 					} else {
 						payload := mtInteractivePayload{
 							To:   msg.URN().Path(),
 							Type: "interactive",
 						}
-	
+
 						// up to 3 qrs the interactive message will be button type, otherwise it will be list
 						if len(qrs) <= 3 {
 							payload.Interactive.Type = "button"
@@ -1146,7 +991,6 @@
 		return "", logs, errors.Wrapf(err, "error building request to media endpoint")
 	}
 	setWhatsAppAuthHeader(&req.Header, msg.Channel())
-<<<<<<< HEAD
 	mtype := http.DetectContentType(rr.Body)
 
 	if mtype != mimeType || mtype == "application/octet-stream" || mtype == "application/zip" {
@@ -1155,9 +999,6 @@
 	} else {
 		req.Header.Add("Content-Type", mtype)
 	}
-=======
-	req.Header.Add("Content-Type", httpx.DetectContentType(rr.Body))
->>>>>>> 57732ae1
 	rr, err = utils.MakeHTTPRequest(req)
 	log = courier.NewChannelLogFromRR("Uploading media to WhatsApp", msg.Channel(), msg.ID(), rr).WithError("Error uploading media to WhatsApp", err)
 	logs = append(logs, log)
