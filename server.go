package courier

import (
	"bytes"
	"compress/flate"
	"context"
	"fmt"
	"log"
	"net/http"
	"os"
	"runtime/debug"
	"sort"
	"strings"
	"sync"
	"time"

	"github.com/go-chi/chi"
	"github.com/go-chi/chi/middleware"
	"github.com/nyaruka/courier/utils"
	"github.com/nyaruka/gocommon/analytics"
<<<<<<< HEAD
	"github.com/nyaruka/librato"
=======
	"github.com/nyaruka/gocommon/httpx"
	"github.com/nyaruka/gocommon/jsonx"
	"github.com/pkg/errors"
>>>>>>> 41529530
	"github.com/sirupsen/logrus"
)

// for use in request.Context
type contextKey int

const (
	contextRequestURL contextKey = iota
	contextRequestStart
)

// Server is the main interface ChannelHandlers use to interact with backends. It provides an
// abstraction that makes mocking easier for isolated unit tests
type Server interface {
	Config() *Config

	AddHandlerRoute(handler ChannelHandler, method string, action string, handlerFunc ChannelHandleFunc)
	GetHandler(Channel) ChannelHandler

	Backend() Backend

	WaitGroup() *sync.WaitGroup
	StopChan() chan bool
	Stopped() bool

	Router() chi.Router

	Start() error
	Stop() error
}

// NewServer creates a new Server for the passed in configuration. The server will have to be started
// afterwards, which is when configuration options are checked.
func NewServer(config *Config, backend Backend) Server {
	// create our top level router
	logger := logrus.New()
	return NewServerWithLogger(config, backend, logger)
}

// NewServerWithLogger creates a new Server for the passed in configuration. The server will have to be started
// afterwards, which is when configuration options are checked.
func NewServerWithLogger(config *Config, backend Backend, logger *logrus.Logger) Server {
	router := chi.NewRouter()
	router.Use(middleware.Compress(flate.DefaultCompression))
	router.Use(middleware.StripSlashes)
	router.Use(middleware.RequestID)
	router.Use(middleware.RealIP)
	router.Use(middleware.Recoverer)
	router.Use(middleware.Timeout(30 * time.Second))

	publicRouter := chi.NewRouter()
	router.Mount("/c/", publicRouter)

	return &server{
		config:  config,
		backend: backend,

		router:       router,
		publicRouter: publicRouter,

		stopChan:  make(chan bool),
		waitGroup: &sync.WaitGroup{},
		stopped:   false,
	}
}

// Start starts the Server listening for incoming requests and sending messages. It will return an error
// if it encounters any unrecoverable (or ignorable) error, though its bias is to move forward despite
// connection errors
func (s *server) Start() error {
	// set our user agent, needs to happen before we do anything so we don't change have threading issues
	utils.HTTPUserAgent = fmt.Sprintf("Courier/%s", s.config.Version)

	// configure librato if we have configuration options for it
	host, _ := os.Hostname()
	if s.config.LibratoUsername != "" {
		analytics.RegisterBackend(analytics.NewLibrato(s.config.LibratoUsername, s.config.LibratoToken, host, time.Second, s.waitGroup))
	}

	analytics.Start()

	// start our backend
	err := s.backend.Start()
	if err != nil {
		return err
	}

	// start our spool flushers
	startSpoolFlushers(s)

	// wire up our main pages
	s.router.NotFound(s.handle404)
	s.router.MethodNotAllowed(s.handle405)
	s.router.Get("/", s.handleIndex)
	s.router.Get("/status", s.basicAuthRequired(s.handleStatus))
	s.publicRouter.Post("/_fetch-attachment", s.tokenAuthRequired(s.handleFetchAttachment)) // becomes /c/_fetch-attachment

	// initialize our handlers
	s.initializeChannelHandlers()

	// configure timeouts on our server
	s.httpServer = &http.Server{
		Addr:         fmt.Sprintf("%s:%d", s.config.Address, s.config.Port),
		Handler:      s.router,
		ReadTimeout:  30 * time.Second,
		WriteTimeout: 30 * time.Second,
		IdleTimeout:  90 * time.Second,
	}

	s.waitGroup.Add(1)

	// and start serving HTTP
	go func() {
		defer s.waitGroup.Done()
		err := s.httpServer.ListenAndServe()
		if err != nil && err != http.ErrServerClosed {
			logrus.WithFields(logrus.Fields{"comp": "server", "state": "stopping"}).Error(err)
		}
	}()

	s.waitGroup.Add(1)

	// start our heartbeat
	go func() {
		defer s.waitGroup.Done()

		for !s.stopped {
			select {
			case <-s.stopChan:
				return
			case <-time.After(time.Minute):
				err := s.backend.Heartbeat()
				if err != nil {
					logrus.WithError(err).Error("error running backend heartbeat")
				}
			}
		}
	}()

	logrus.WithFields(logrus.Fields{
		"comp":    "server",
		"port":    s.config.Port,
		"state":   "started",
		"version": s.config.Version,
	}).Info("server listening on ", s.config.Port)

	// start our foreman for outgoing messages
	s.foreman = NewForeman(s, s.config.MaxWorkers)
	s.foreman.Start()

	return nil
}

// Stop stops the server, returning only after all threads have stopped
func (s *server) Stop() error {
	log := logrus.WithField("comp", "server")
	log.WithField("state", "stopping").Info("stopping server")

	// stop our foreman
	s.foreman.Stop()

	// shut down our HTTP server
	if err := s.httpServer.Shutdown(context.Background()); err != nil {
		log.WithField("state", "stopping").WithError(err).Error("error shutting down server")
	}

	// stop everything
	s.stopped = true
	close(s.stopChan)

	// stop our backend
	err := s.backend.Stop()
	if err != nil {
		return err
	}

	analytics.Stop()

	// wait for everything to stop
	s.waitGroup.Wait()

	// clean things up, tearing down any connections
	s.backend.Cleanup()

	log.WithField("state", "stopped").Info("server stopped")
	return nil
}

func (s *server) GetHandler(ch Channel) ChannelHandler { return activeHandlers[ch.ChannelType()] }

func (s *server) WaitGroup() *sync.WaitGroup { return s.waitGroup }
func (s *server) StopChan() chan bool        { return s.stopChan }
func (s *server) Config() *Config            { return s.config }
func (s *server) Stopped() bool              { return s.stopped }

func (s *server) Backend() Backend   { return s.backend }
func (s *server) Router() chi.Router { return s.router }

type server struct {
	backend Backend

	httpServer   *http.Server
	router       *chi.Mux
	publicRouter *chi.Mux

	foreman *Foreman

	config *Config

	waitGroup *sync.WaitGroup
	stopChan  chan bool
	stopped   bool

	chanRoutes []string // used for index page
}

func (s *server) initializeChannelHandlers() {
	includes := s.config.IncludeChannels
	excludes := s.config.ExcludeChannels

	// initialize handlers which are included/not-excluded in the config
	for _, handler := range registeredHandlers {
		channelType := string(handler.ChannelType())
		if (includes == nil || utils.StringArrayContains(includes, channelType)) && (excludes == nil || !utils.StringArrayContains(excludes, channelType)) {
			err := handler.Initialize(s)
			if err != nil {
				log.Fatal(err)
			}
			activeHandlers[handler.ChannelType()] = handler

			logrus.WithField("comp", "server").WithField("handler", handler.ChannelName()).WithField("handler_type", channelType).Info("handler initialized")
		}
	}

	// sort our route help
	sort.Strings(s.chanRoutes)
}

func (s *server) channelHandleWrapper(handler ChannelHandler, handlerFunc ChannelHandleFunc) http.HandlerFunc {
	return func(w http.ResponseWriter, r *http.Request) {
		start := time.Now()

		// stuff a few things in our context that help with logging
		baseCtx := context.WithValue(r.Context(), contextRequestURL, r.URL.String())
		baseCtx = context.WithValue(baseCtx, contextRequestStart, time.Now())

		// add a 30 second timeout to the request
		ctx, cancel := context.WithTimeout(baseCtx, time.Second*30)
		defer cancel()
		r = r.WithContext(ctx)

		recorder, err := httpx.NewRecorder(r, w, true)
		if err != nil {
			writeAndLogRequestError(ctx, handler, w, r, nil, err)
			return
		}

		// get the channel for this request - can be nil, e.g. FBA verification requests
		channel, err := handler.GetChannel(ctx, r)
		if err != nil {
			writeAndLogRequestError(ctx, handler, recorder.ResponseWriter, r, channel, err)
			return
		}

		var channelUUID ChannelUUID
		if channel != nil {
			channelUUID = channel.UUID()
		}

		defer func() {
			// catch any panics and recover
			panicLog := recover()
			if panicLog != nil {
				debug.PrintStack()
				logrus.WithError(err).WithField("channel_uuid", channelUUID).WithField("request", string(recorder.Trace.RequestTrace)).WithField("trace", panicLog).Error("panic handling request")
				writeAndLogRequestError(ctx, handler, recorder.ResponseWriter, r, channel, errors.New("panic handling msg"))
			}
		}()

		clog := NewChannelLogForIncoming(channel, recorder, handler.RedactValues(channel))

		events, hErr := handlerFunc(ctx, channel, recorder.ResponseWriter, r, clog)
		duration := time.Since(start)
		secondDuration := float64(duration) / float64(time.Second)

		// if we received an error, write it out and report it
<<<<<<< HEAD
		if err != nil {
			// if error is from blocked contact message or invalid json received from too large message dont write it
			if !(err.Error() == "blocked contact sending message" || strings.Contains(err.Error(), "too large body")) {
				logrus.WithError(err).WithField("channel_uuid", channel.UUID()).WithField("url", url).WithField("request", string(request)).Error("error handling request")
				writeAndLogRequestError(ctx, ww, r, channel, err)
			}
		}

		// if we have a channel matched but no events were created we still want to log this to the channel, do so
		if channel != nil && len(events) == 0 {
			if err != nil {
				// if error is from blocked contact message or invalid json received from too large message return nothing
				if err.Error() == "blocked contact sending message" || strings.Contains(err.Error(), "too large body") {
					return
				} else {
					logs = append(logs, NewChannelLog("Channel Error", channel, NilMsgID, r.Method, url, ww.Status(), string(request), prependHeaders(response.String(), ww.Status(), w), duration, err))
					librato.Gauge(fmt.Sprintf("courier.channel_error_%s", channel.ChannelType()), secondDuration)
					analytics.Gauge(fmt.Sprintf("courier.channel_error_%s", channel.ChannelType()), secondDuration)
				}
			} else {
				logs = append(logs, NewChannelLog("Request Ignored", channel, NilMsgID, r.Method, url, ww.Status(), string(request), prependHeaders(response.String(), ww.Status(), w), duration, err))
				analytics.Gauge(fmt.Sprintf("courier.channel_ignored_%s", channel.ChannelType()), secondDuration)
			}
=======
		if hErr != nil {
			logrus.WithError(hErr).WithField("channel_uuid", channelUUID).WithField("request", string(recorder.Trace.RequestTrace)).Error("error handling request")
			writeAndLogRequestError(ctx, handler, recorder.ResponseWriter, r, channel, hErr)
		}

		// end recording of the request so that we have a response trace
		if err := recorder.End(); err != nil {
			logrus.WithError(err).WithField("channel_uuid", channelUUID).WithField("request", string(recorder.Trace.RequestTrace)).Error("error recording request")
			writeAndLogRequestError(ctx, handler, w, r, channel, err)
>>>>>>> 41529530
		}

		if channel != nil {
			// if we have a channel but no events were created, we still log this to analytics
			if len(events) == 0 {
				if hErr != nil {
					analytics.Gauge(fmt.Sprintf("courier.channel_error_%s", channel.ChannelType()), secondDuration)
				} else {
					analytics.Gauge(fmt.Sprintf("courier.channel_ignored_%s", channel.ChannelType()), secondDuration)
				}
			}

			for _, event := range events {
				switch e := event.(type) {
				case Msg:
					clog.SetMsgID(e.ID())
					clog.SetType(ChannelLogTypeMsgReceive)
					analytics.Gauge(fmt.Sprintf("courier.msg_receive_%s", channel.ChannelType()), secondDuration)
					LogMsgReceived(r, e)
				case MsgStatus:
					clog.SetMsgID(e.ID())
					clog.SetType(ChannelLogTypeMsgStatus)
					analytics.Gauge(fmt.Sprintf("courier.msg_status_%s", channel.ChannelType()), secondDuration)
					LogMsgStatusReceived(r, e)
				case ChannelEvent:
					clog.SetType(ChannelLogTypeEventReceive)
					analytics.Gauge(fmt.Sprintf("courier.evt_receive_%s", channel.ChannelType()), secondDuration)
					LogChannelEventReceived(r, e)
				}
			}

			clog.End()

			if err := s.backend.WriteChannelLog(ctx, clog); err != nil {
				logrus.WithError(err).Error("error writing channel log")
			}
		}
	}
}

func (s *server) AddHandlerRoute(handler ChannelHandler, method string, action string, handlerFunc ChannelHandleFunc) {
	method = strings.ToLower(method)
	channelType := strings.ToLower(string(handler.ChannelType()))

	path := fmt.Sprintf("/%s/{uuid:[0-9a-f]{8}-[0-9a-f]{4}-[0-9a-f]{4}-[0-9a-f]{4}-[0-9a-f]{12}}", channelType)
	if !handler.UseChannelRouteUUID() {
		path = fmt.Sprintf("/%s", channelType)
	}

	if action != "" {
		path = fmt.Sprintf("%s/%s", path, action)
	}
	s.publicRouter.Method(method, path, s.channelHandleWrapper(handler, handlerFunc))
	s.chanRoutes = append(s.chanRoutes, fmt.Sprintf("%-20s - %s %s", "/c"+path, handler.ChannelName(), action))
}

func (s *server) handleIndex(w http.ResponseWriter, r *http.Request) {
	var buf bytes.Buffer
	buf.WriteString("<html><head><title>courier</title></head><body><pre>\n")
	buf.WriteString(splash)
	buf.WriteString(s.config.Version)
	buf.WriteString(s.backend.Health())
	buf.WriteString("\n\n")
	buf.WriteString(strings.Join(s.chanRoutes, "\n"))
	buf.WriteString("</pre></body></html>")
	w.Write(buf.Bytes())
}

func (s *server) handleStatus(w http.ResponseWriter, r *http.Request) {
	var buf bytes.Buffer
	buf.WriteString("<html><head><title>courier</title></head><body><pre>\n")
	buf.WriteString(splash)
	buf.WriteString(s.config.Version)
	buf.WriteString("\n\n")
	buf.WriteString(s.backend.Status())
	buf.WriteString("\n\n")
	buf.WriteString("</pre></body></html>")
	w.Write(buf.Bytes())
}

func (s *server) handleFetchAttachment(w http.ResponseWriter, r *http.Request) {
	ctx, cancel := context.WithTimeout(context.Background(), time.Minute*1)
	defer cancel()

	resp, err := fetchAttachment(ctx, s.backend, r)
	if err != nil {
		logrus.WithError(err).Error()
		WriteError(w, http.StatusBadRequest, err)
		return
	}

	w.Header().Set("Content-Type", "application/json")
	w.WriteHeader(http.StatusOK)
	w.Write(jsonx.MustMarshal(resp))
}

func (s *server) handle404(w http.ResponseWriter, r *http.Request) {
	logrus.WithField("url", r.URL.String()).WithField("method", r.Method).WithField("resp_status", "404").Info("not found")
	errors := []interface{}{NewErrorData(fmt.Sprintf("not found: %s", r.URL.String()))}
	err := WriteDataResponse(w, http.StatusNotFound, "Not Found", errors)
	if err != nil {
		logrus.WithError(err).Error()
	}
}

func (s *server) handle405(w http.ResponseWriter, r *http.Request) {
	logrus.WithField("url", r.URL.String()).WithField("method", r.Method).WithField("resp_status", "405").Info("invalid method")
	errors := []interface{}{NewErrorData(fmt.Sprintf("method not allowed: %s", r.Method))}
	err := WriteDataResponse(w, http.StatusMethodNotAllowed, "Method Not Allowed", errors)
	if err != nil {
		logrus.WithError(err).Error()
	}
}

// wraps a handler to make it use basic auth
func (s *server) basicAuthRequired(h http.HandlerFunc) http.HandlerFunc {
	return func(w http.ResponseWriter, r *http.Request) {
		if s.config.StatusUsername != "" {
			user, pass, ok := r.BasicAuth()
			if !ok || user != s.config.StatusUsername || pass != s.config.StatusPassword {
				w.Header().Set("WWW-Authenticate", `Basic realm="Authenticate"`)
				w.WriteHeader(http.StatusUnauthorized)
				w.Write([]byte("Unauthorized"))
				return
			}
		}
		h(w, r)
	}
}

// wraps a handler to make it use token auth
func (s *server) tokenAuthRequired(h http.HandlerFunc) http.HandlerFunc {
	return func(w http.ResponseWriter, r *http.Request) {
		authHeader := r.Header.Get("Authorization")
		if !strings.HasPrefix(authHeader, "Bearer ") || authHeader[7:] != s.config.AuthToken {
			w.WriteHeader(http.StatusUnauthorized)
			w.Write([]byte("Unauthorized"))
			return
		}
		h(w, r)
	}
}

var splash = `
 ____________                   _____             
   ___  ____/_________  ___________(_)____________
    _  /  __  __ \  / / /_  ___/_  /_  _ \_  ___/
    / /__  / /_/ / /_/ /_  /   _  / /  __/  /    
    \____/ \____/\__,_/ /_/    /_/  \___//_/ v`<|MERGE_RESOLUTION|>--- conflicted
+++ resolved
@@ -18,13 +18,10 @@
 	"github.com/go-chi/chi/middleware"
 	"github.com/nyaruka/courier/utils"
 	"github.com/nyaruka/gocommon/analytics"
-<<<<<<< HEAD
-	"github.com/nyaruka/librato"
-=======
 	"github.com/nyaruka/gocommon/httpx"
 	"github.com/nyaruka/gocommon/jsonx"
+	"github.com/nyaruka/librato"
 	"github.com/pkg/errors"
->>>>>>> 41529530
 	"github.com/sirupsen/logrus"
 )
 
@@ -311,31 +308,6 @@
 		secondDuration := float64(duration) / float64(time.Second)
 
 		// if we received an error, write it out and report it
-<<<<<<< HEAD
-		if err != nil {
-			// if error is from blocked contact message or invalid json received from too large message dont write it
-			if !(err.Error() == "blocked contact sending message" || strings.Contains(err.Error(), "too large body")) {
-				logrus.WithError(err).WithField("channel_uuid", channel.UUID()).WithField("url", url).WithField("request", string(request)).Error("error handling request")
-				writeAndLogRequestError(ctx, ww, r, channel, err)
-			}
-		}
-
-		// if we have a channel matched but no events were created we still want to log this to the channel, do so
-		if channel != nil && len(events) == 0 {
-			if err != nil {
-				// if error is from blocked contact message or invalid json received from too large message return nothing
-				if err.Error() == "blocked contact sending message" || strings.Contains(err.Error(), "too large body") {
-					return
-				} else {
-					logs = append(logs, NewChannelLog("Channel Error", channel, NilMsgID, r.Method, url, ww.Status(), string(request), prependHeaders(response.String(), ww.Status(), w), duration, err))
-					librato.Gauge(fmt.Sprintf("courier.channel_error_%s", channel.ChannelType()), secondDuration)
-					analytics.Gauge(fmt.Sprintf("courier.channel_error_%s", channel.ChannelType()), secondDuration)
-				}
-			} else {
-				logs = append(logs, NewChannelLog("Request Ignored", channel, NilMsgID, r.Method, url, ww.Status(), string(request), prependHeaders(response.String(), ww.Status(), w), duration, err))
-				analytics.Gauge(fmt.Sprintf("courier.channel_ignored_%s", channel.ChannelType()), secondDuration)
-			}
-=======
 		if hErr != nil {
 			logrus.WithError(hErr).WithField("channel_uuid", channelUUID).WithField("request", string(recorder.Trace.RequestTrace)).Error("error handling request")
 			writeAndLogRequestError(ctx, handler, recorder.ResponseWriter, r, channel, hErr)
@@ -345,7 +317,6 @@
 		if err := recorder.End(); err != nil {
 			logrus.WithError(err).WithField("channel_uuid", channelUUID).WithField("request", string(recorder.Trace.RequestTrace)).Error("error recording request")
 			writeAndLogRequestError(ctx, handler, w, r, channel, err)
->>>>>>> 41529530
 		}
 
 		if channel != nil {
