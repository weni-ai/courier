package courier

import (
	"time"

	"github.com/nyaruka/gocommon/urns"
)

// ChannelEventType is the type of channel event this is
type ChannelEventType string

// Possible values for ChannelEventTypes
const (
	NewConversation ChannelEventType = "new_conversation"
	Referral        ChannelEventType = "referral"
	StopContact     ChannelEventType = "stop_contact"
	WelcomeMessage  ChannelEventType = "welcome_message"
<<<<<<< HEAD
	ContactUpdate   ChannelEventType = "contact_update"
	PaymentMethod   ChannelEventType = "payment_method"
=======
>>>>>>> 8da93be8
)

//-----------------------------------------------------------------------------
// ChannelEvent Interface
//-----------------------------------------------------------------------------

// ChannelEvent represents an event on a channel, such as a follow, new conversation or referral
type ChannelEvent interface {
	ChannelUUID() ChannelUUID
	URN() urns.URN
	EventType() ChannelEventType
	Extra() map[string]interface{}
	CreatedOn() time.Time
	OccurredOn() time.Time

	Logs() []*ChannelLog
	AddLog(log *ChannelLog)

	WithContactName(name string) ChannelEvent
	WithExtra(extra map[string]interface{}) ChannelEvent
	WithOccurredOn(time.Time) ChannelEvent

	EventID() int64
}<|MERGE_RESOLUTION|>--- conflicted
+++ resolved
@@ -15,11 +15,6 @@
 	Referral        ChannelEventType = "referral"
 	StopContact     ChannelEventType = "stop_contact"
 	WelcomeMessage  ChannelEventType = "welcome_message"
-<<<<<<< HEAD
-	ContactUpdate   ChannelEventType = "contact_update"
-	PaymentMethod   ChannelEventType = "payment_method"
-=======
->>>>>>> 8da93be8
 )
 
 //-----------------------------------------------------------------------------
