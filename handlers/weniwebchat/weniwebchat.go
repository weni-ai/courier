--- conflicted
+++ resolved
@@ -132,7 +132,7 @@
 	Longitude    string               `json:"longitude,omitempty"`
 	QuickReplies []string             `json:"quick_replies,omitempty"`
 	ListMessage  *courier.ListMessage `json:"list_message,omitempty"`
-<<<<<<< HEAD
+	CTAMessage   *courier.CTAMessage  `json:"cta_message,omitempty"`
 	Interactive  *wwcInteractive      `json:"interactive,omitempty"`
 }
 
@@ -182,9 +182,6 @@
 
 type wwcProductItem struct {
 	ProductRetailerID string `json:"product_retailer_id" validate:"required"`
-=======
-	CTAMessage   *courier.CTAMessage  `json:"cta_message,omitempty"`
->>>>>>> 5910716f
 }
 
 func (h *handler) SendMsg(ctx context.Context, msg courier.Msg) (courier.MsgStatus, error) {
