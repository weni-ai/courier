package courier

import (
	"context"
	"encoding/json"
	"errors"
	"fmt"
	"log"
	"os"
	"strconv"
	"strings"
	"sync"
	"time"

	"github.com/buger/jsonparser"
	"github.com/nyaruka/gocommon/urns"
	"github.com/nyaruka/gocommon/uuids"

	"github.com/gomodule/redigo/redis"
	_ "github.com/lib/pq" // postgres driver
)

//-----------------------------------------------------------------------------
// Mock backend implementation
//-----------------------------------------------------------------------------

// MockBackend is a mocked version of a backend which doesn't require a real database or cache
type MockBackend struct {
	channels          map[ChannelUUID]Channel
	channelsByAddress map[ChannelAddress]Channel
	contacts          map[urns.URN]Contact
	queueMsgs         []Msg
	errorOnQueue      bool

	mutex            sync.RWMutex
	outgoingMsgs     []Msg
	msgStatuses      []MsgStatus
	channelEvents    []ChannelEvent
	channelLogs      []*ChannelLog
	contactLastSeens []Contact
	lastContactName  string

	sentMsgs  map[MsgID]bool
	redisPool *redis.Pool

	seenExternalIDs []string
}

// NewMockBackend returns a new mock backend suitable for testing
func NewMockBackend() *MockBackend {
	redisPool := &redis.Pool{
		Wait:        true,              // makes callers wait for a connection
		MaxActive:   5,                 // only open this many concurrent connections at once
		MaxIdle:     2,                 // only keep up to 2 idle
		IdleTimeout: 240 * time.Second, // how long to wait before reaping a connection
		Dial: func() (redis.Conn, error) {
			conn, err := redis.Dial("tcp", "localhost:6379")
			if err != nil {
				return nil, err
			}
			_, err = conn.Do("SELECT", 0)
			return conn, err
		},
	}
	conn := redisPool.Get()
	defer conn.Close()

	_, err := conn.Do("FLUSHDB")
	if err != nil {
		log.Fatal(err)
	}

	return &MockBackend{
		channels:          make(map[ChannelUUID]Channel),
		channelsByAddress: make(map[ChannelAddress]Channel),
		contacts:          make(map[urns.URN]Contact),
		sentMsgs:          make(map[MsgID]bool),
		redisPool:         redisPool,
	}
}

// GetLastQueueMsg returns the last message queued to the server
func (mb *MockBackend) GetLastQueueMsg() (Msg, error) {
	if len(mb.queueMsgs) == 0 {
		return nil, ErrMsgNotFound
	}
	return mb.queueMsgs[len(mb.queueMsgs)-1], nil
}

// GetLastChannelEvent returns the last event written to the server
func (mb *MockBackend) GetLastChannelEvent() (ChannelEvent, error) {
	if len(mb.channelEvents) == 0 {
		return nil, errors.New("no channel events")
	}
	return mb.channelEvents[len(mb.channelEvents)-1], nil
}

// GetLastChannelLog returns the last channel log written to the server
func (mb *MockBackend) GetLastChannelLog() (*ChannelLog, error) {
	if len(mb.channelLogs) == 0 {
		return nil, errors.New("no channel logs")
	}
	return mb.channelLogs[len(mb.channelLogs)-1], nil
}

// GetLastMsgStatus returns the last status written to the server
func (mb *MockBackend) GetLastMsgStatus() (MsgStatus, error) {
	if len(mb.msgStatuses) == 0 {
		return nil, errors.New("no msg statuses")
	}
	return mb.msgStatuses[len(mb.msgStatuses)-1], nil
}

// GetLastContactName returns the contact name set on the last msg or channel event written
func (mb *MockBackend) GetLastContactName() string {
	return mb.lastContactName
}

// DeleteMsgWithExternalID delete a message we receive an event that it should be deleted
func (mb *MockBackend) DeleteMsgWithExternalID(ctx context.Context, channel Channel, externalID string) error {
	return nil
}

// NewIncomingMsg creates a new message from the given params
func (mb *MockBackend) NewIncomingMsg(channel Channel, urn urns.URN, text string) Msg {
	return &mockMsg{channel: channel, urn: urn, text: text}
}

// NewOutgoingMsg creates a new outgoing message from the given params
<<<<<<< HEAD
func (mb *MockBackend) NewOutgoingMsg(channel Channel, id MsgID, urn urns.URN, text string, highPriority bool, quickReplies []string, topic string, responseToExternalID string) Msg {
	return &mockMsg{channel: channel, id: id, urn: urn, text: text, highPriority: highPriority, quickReplies: quickReplies, topic: topic, responseToExternalID: responseToExternalID}
=======
func (mb *MockBackend) NewOutgoingMsg(channel Channel, id MsgID, urn urns.URN, text string, highPriority bool, quickReplies []string, topic string, responseToID int64, responseToExternalID string, textLanguage string) Msg {
	msgResponseToID := NilMsgID
	if responseToID != 0 {
		msgResponseToID = NewMsgID(responseToID)
	}

	return &mockMsg{channel: channel, id: id, urn: urn, text: text, highPriority: highPriority, quickReplies: quickReplies, topic: topic, responseToID: msgResponseToID, responseToExternalID: responseToExternalID, textLanguage: textLanguage}
>>>>>>> 180259f2
}

// PushOutgoingMsg is a test method to add a message to our queue of messages to send
func (mb *MockBackend) PushOutgoingMsg(msg Msg) {
	mb.mutex.Lock()
	defer mb.mutex.Unlock()

	mb.outgoingMsgs = append(mb.outgoingMsgs, msg)
}

// PopNextOutgoingMsg returns the next message that should be sent, or nil if there are none to send
func (mb *MockBackend) PopNextOutgoingMsg(ctx context.Context) (Msg, error) {
	mb.mutex.Lock()
	defer mb.mutex.Unlock()

	if len(mb.outgoingMsgs) > 0 {
		msg, rest := mb.outgoingMsgs[0], mb.outgoingMsgs[1:]
		mb.outgoingMsgs = rest
		return msg, nil
	}

	return nil, nil
}

// WasMsgSent returns whether the passed in msg was already sent
func (mb *MockBackend) WasMsgSent(ctx context.Context, id MsgID) (bool, error) {
	mb.mutex.Lock()
	defer mb.mutex.Unlock()

	return mb.sentMsgs[id], nil
}

func (mb *MockBackend) ClearMsgSent(ctx context.Context, id MsgID) error {
	mb.mutex.Lock()
	defer mb.mutex.Unlock()

	delete(mb.sentMsgs, id)
	return nil
}

// MarkOutgoingMsgComplete marks the passed msg as having been dealt with
func (mb *MockBackend) MarkOutgoingMsgComplete(ctx context.Context, msg Msg, s MsgStatus) {
	mb.mutex.Lock()
	defer mb.mutex.Unlock()

	mb.sentMsgs[msg.ID()] = true
}

// WriteChannelLogs writes the passed in channel logs to the DB
func (mb *MockBackend) WriteChannelLogs(ctx context.Context, logs []*ChannelLog) error {
	mb.mutex.Lock()
	defer mb.mutex.Unlock()

	for _, log := range logs {
		mb.channelLogs = append(mb.channelLogs, log)
	}
	return nil
}

// SetErrorOnQueue is a mock method which makes the QueueMsg call throw the passed in error on next call
func (mb *MockBackend) SetErrorOnQueue(shouldError bool) {
	mb.errorOnQueue = shouldError
}

// WriteMsg queues the passed in message internally
func (mb *MockBackend) WriteMsg(ctx context.Context, m Msg) error {
	mock := m.(*mockMsg)

	// this msg has already been written (we received it twice), we are a no op
	if mock.alreadyWritten {
		return nil
	}

	if mb.errorOnQueue {
		return errors.New("unable to queue message")
	}

	mb.queueMsgs = append(mb.queueMsgs, m)
	mb.lastContactName = m.(*mockMsg).contactName
	return nil
}

// NewMsgStatusForID creates a new Status object for the given message id
func (mb *MockBackend) NewMsgStatusForID(channel Channel, id MsgID, status MsgStatusValue) MsgStatus {
	return &mockMsgStatus{
		channel:   channel,
		id:        id,
		status:    status,
		createdOn: time.Now().In(time.UTC),
	}
}

// NewMsgStatusForExternalID creates a new Status object for the given external id
func (mb *MockBackend) NewMsgStatusForExternalID(channel Channel, externalID string, status MsgStatusValue) MsgStatus {
	return &mockMsgStatus{
		channel:    channel,
		externalID: externalID,
		status:     status,
		createdOn:  time.Now().In(time.UTC),
	}
}

// WriteMsgStatus writes the status update to our queue
func (mb *MockBackend) WriteMsgStatus(ctx context.Context, status MsgStatus) error {
	mb.mutex.Lock()
	defer mb.mutex.Unlock()

	mb.msgStatuses = append(mb.msgStatuses, status)
	return nil
}

// WriteContactLastSeen writes the contact last seen to our queue
func (mb *MockBackend) WriteContactLastSeen(ctx context.Context, msg Msg, lastSeenOn time.Time) error {
	mb.mutex.Lock()
	defer mb.mutex.Unlock()

	contact, found := mb.contacts[msg.URN()]
	if !found {
		return errors.New("contact not found")
	}
	mb.contactLastSeens = append(mb.contactLastSeens, contact)
	return nil
}

// WriteCtwaToDB writes the passed in ctwa data to our backend (mock implementation)
func (mb *MockBackend) WriteCtwaToDB(ctx context.Context, ctwaClid string, contactUrn urns.URN, timestamp time.Time, channelUUID ChannelUUID, waba string) error {
	// For the mock backend, we just return nil as this is primarily for testing
	return nil
}

// NewChannelEvent creates a new channel event with the passed in parameters
func (mb *MockBackend) NewChannelEvent(channel Channel, eventType ChannelEventType, urn urns.URN) ChannelEvent {
	return &mockChannelEvent{
		channel:   channel,
		eventType: eventType,
		urn:       urn,
	}
}

// WriteChannelEvent writes the channel event passed in
func (mb *MockBackend) WriteChannelEvent(ctx context.Context, event ChannelEvent) error {
	mb.mutex.Lock()
	defer mb.mutex.Unlock()

	mb.channelEvents = append(mb.channelEvents, event)
	mb.lastContactName = event.(*mockChannelEvent).contactName
	return nil
}

// GetChannel returns the channel with the passed in type and channel uuid
func (mb *MockBackend) GetChannel(ctx context.Context, cType ChannelType, uuid ChannelUUID) (Channel, error) {
	channel, found := mb.channels[uuid]
	if !found {
		return nil, ErrChannelNotFound
	}
	return channel, nil
}

// GetChannelByAddress returns the channel with the passed in type and channel address
func (mb *MockBackend) GetChannelByAddress(ctx context.Context, cType ChannelType, address ChannelAddress) (Channel, error) {
	channel, found := mb.channelsByAddress[address]
	if !found {
		return nil, ErrChannelNotFound
	}
	return channel, nil
}

func (mb *MockBackend) GetChannelByAddressWithRouterToken(ctx context.Context, cType ChannelType, address ChannelAddress, routerToken string) (Channel, error) {
	channel, found := mb.channelsByAddress[ChannelAddress(routerToken)]
	if !found {
		return nil, ErrChannelNotFound
	}
	return channel, nil
}

// GetContact creates a new contact with the passed in channel and URN
func (mb *MockBackend) GetContact(ctx context.Context, channel Channel, urn urns.URN, auth string, name string) (Contact, error) {
	contact, found := mb.contacts[urn]
	if !found {
		uuid, _ := NewContactUUID(string(uuids.New()))
		contact = &mockContact{channel, urn, auth, uuid}
		mb.contacts[urn] = contact
	}
	return contact, nil
}

// AddURNtoContact adds a URN to the passed in contact
func (mb *MockBackend) AddURNtoContact(context context.Context, channel Channel, contact Contact, urn urns.URN) (urns.URN, error) {
	mb.contacts[urn] = contact
	return urn, nil
}

// RemoveURNFromcontact removes a URN from the passed in contact
func (mb *MockBackend) RemoveURNfromContact(context context.Context, channel Channel, contact Contact, urn urns.URN) (urns.URN, error) {
	contact, found := mb.contacts[urn]
	if found {
		delete(mb.contacts, urn)
	}
	return urn, nil
}

// AddChannel adds a test channel to the test server
func (mb *MockBackend) AddChannel(channel Channel) {
	mb.channels[channel.UUID()] = channel
	mb.channelsByAddress[channel.ChannelAddress()] = channel
}

// ClearChannels is a utility function on our mock server to clear all added channels
func (mb *MockBackend) ClearChannels() {
	mb.channels = nil
	mb.channelsByAddress = nil
}

// Start starts our mock backend
func (mb *MockBackend) Start() error { return nil }

// Stop stops our mock backend
func (mb *MockBackend) Stop() error { return nil }

// Cleanup cleans up any connections that are open
func (mb *MockBackend) Cleanup() error { return nil }

// ClearQueueMsgs clears our mock msg queue
func (mb *MockBackend) ClearQueueMsgs() {
	mb.queueMsgs = nil
}

// ClearSeenExternalIDs clears our mock seen external ids
func (mb *MockBackend) ClearSeenExternalIDs() {
	mb.seenExternalIDs = nil
}

// LenQueuedMsgs Get the length of queued msgs
func (mb *MockBackend) LenQueuedMsgs() int {
	return len(mb.queueMsgs)
}

// CheckExternalIDSeen checks if external ID has been seen in a period
func (mb *MockBackend) CheckExternalIDSeen(msg Msg) Msg {
	m := msg.(*mockMsg)

	for _, b := range mb.seenExternalIDs {
		if b == msg.ExternalID() {
			m.alreadyWritten = true
			return m
		}
	}
	return m
}

// WriteExternalIDSeen marks a external ID as seen for a period
func (mb *MockBackend) WriteExternalIDSeen(msg Msg) {
	mb.seenExternalIDs = append(mb.seenExternalIDs, msg.ExternalID())
}

// Health gives a string representing our health, empty for our mock
func (mb *MockBackend) Health() string {
	return ""
}

// Status returns a string describing the status of the service, queue size etc..
func (mb *MockBackend) Status() string {
	return ""
}

// Heartbeat is a noop for our mock backend
func (mb *MockBackend) Heartbeat() error {
	return nil
}

// RedisPool returns the redisPool for this backend
func (mb *MockBackend) RedisPool() *redis.Pool {
	return mb.redisPool
}

func (b *MockBackend) GetRunEventsByMsgUUIDFromDB(ctx context.Context, msgUUID string) ([]RunEvent, error) {
	return nil, nil
}

func (b *MockBackend) GetMessage(ctx context.Context, msgUUID string) (Msg, error) {
	return nil, nil
}

func (b *MockBackend) GetProjectUUIDFromChannelUUID(ctx context.Context, channelUUID ChannelUUID) (string, error) {
	return "9bab7353-561c-42f7-860e-e24c86cfb8e6", nil
}

func buildMockBackend(config *Config) Backend {
	return NewMockBackend()
}

func init() {
	RegisterBackend("mock", buildMockBackend)
}

//-----------------------------------------------------------------------------
// Mock channel implementation
//-----------------------------------------------------------------------------

// MockChannel implements the Channel interface and is used in our tests
type MockChannel struct {
	uuid        ChannelUUID
	channelType ChannelType
	schemes     []string
	address     ChannelAddress
	country     string
	role        string
	config      map[string]interface{}
	orgConfig   map[string]interface{}
}

// UUID returns the uuid for this channel
func (c *MockChannel) UUID() ChannelUUID { return c.uuid }

// Name returns the name of this channel, we just return our UUID for our mock instances
func (c *MockChannel) Name() string { return fmt.Sprintf("Channel: %s", c.uuid.String()) }

// ChannelType returns the type of this channel
func (c *MockChannel) ChannelType() ChannelType { return c.channelType }

// SetScheme sets the scheme for this channel
func (c *MockChannel) SetScheme(scheme string) { c.schemes = []string{scheme} }

// Schemes returns the schemes for this channel
func (c *MockChannel) Schemes() []string { return c.schemes }

// IsScheme returns whether the passed in scheme is the scheme for this channel
func (c *MockChannel) IsScheme(scheme string) bool {
	return len(c.schemes) == 1 && c.schemes[0] == scheme
}

// Address returns the address as a string of this channel
func (c *MockChannel) Address() string { return c.address.String() }

// ChannelAddress returns the address of this channel
func (c *MockChannel) ChannelAddress() ChannelAddress { return c.address }

// Country returns the country this channel is for (if any)
func (c *MockChannel) Country() string { return c.country }

// SetConfig sets the passed in config parameter
func (c *MockChannel) SetConfig(key string, value interface{}) {
	c.config[key] = value
}

// CallbackDomain returns the callback domain to use for this channel
func (c *MockChannel) CallbackDomain(fallbackDomain string) string {
	value, found := c.config[ConfigCallbackDomain]
	if !found {
		return fallbackDomain
	}
	return value.(string)
}

// ConfigForKey returns the config value for the passed in key
func (c *MockChannel) ConfigForKey(key string, defaultValue interface{}) interface{} {
	value, found := c.config[key]
	if !found {
		return defaultValue
	}
	return value
}

// StringConfigForKey returns the config value for the passed in key
func (c *MockChannel) StringConfigForKey(key string, defaultValue string) string {
	val := c.ConfigForKey(key, defaultValue)
	str, isStr := val.(string)
	if !isStr {
		return defaultValue
	}
	return str
}

// BoolConfigForKey returns the config value for the passed in key
func (c *MockChannel) BoolConfigForKey(key string, defaultValue bool) bool {
	val := c.ConfigForKey(key, defaultValue)
	b, isBool := val.(bool)
	if !isBool {
		return defaultValue
	}
	return b
}

// IntConfigForKey returns the config value for the passed in key
func (c *MockChannel) IntConfigForKey(key string, defaultValue int) int {
	val := c.ConfigForKey(key, defaultValue)

	// golang unmarshals number literals in JSON into float64s by default
	f, isFloat := val.(float64)
	if isFloat {
		return int(f)
	}

	// test authors may use literal ints
	i, isInt := val.(int)
	if isInt {
		return i
	}

	str, isStr := val.(string)
	if isStr {
		i, err := strconv.Atoi(str)
		if err == nil {
			return i
		}
	}
	return defaultValue
}

// OrgConfigForKey returns the org config value for the passed in key
func (c *MockChannel) OrgConfigForKey(key string, defaultValue interface{}) interface{} {
	value, found := c.orgConfig[key]
	if !found {
		return defaultValue
	}
	return value
}

// SetRoles sets the role on the channel
func (c *MockChannel) SetRoles(roles []ChannelRole) {
	c.role = fmt.Sprint(roles)
}

// Roles returns the roles of this channel
func (c *MockChannel) Roles() []ChannelRole {
	roles := []ChannelRole{}
	for _, char := range strings.Split(c.role, "") {
		roles = append(roles, ChannelRole(char))
	}
	return roles
}

// HasRole returns whether the passed in channel supports the passed role
func (c *MockChannel) HasRole(role ChannelRole) bool {
	for _, r := range c.Roles() {
		if r == role {
			return true
		}
	}
	return false
}

// NewMockChannel creates a new mock channel for the passed in type, address, country and config
func NewMockChannel(uuid string, channelType string, address string, country string, config map[string]interface{}) *MockChannel {
	cUUID, _ := NewChannelUUID(uuid)

	channel := &MockChannel{
		uuid:        cUUID,
		channelType: ChannelType(channelType),
		schemes:     []string{urns.TelScheme},
		address:     ChannelAddress(address),
		country:     country,
		config:      config,
		role:        "SR",
		orgConfig:   map[string]interface{}{},
	}
	return channel
}

func (c *MockChannel) WithSchemes(schemes []string) *MockChannel {
	c.schemes = schemes
	return c
}

// Config returns the channel's configuration
func (c *MockChannel) Config() map[string]interface{} {
	return c.config
}

//-----------------------------------------------------------------------------
// Mock msg implementation
//-----------------------------------------------------------------------------

type mockMsg struct {
	channel              Channel
	id                   MsgID
	uuid                 MsgUUID
	text                 string
	attachments          []string
	externalID           string
	urn                  urns.URN
	urnAuth              string
	contactName          string
	highPriority         bool
	quickReplies         []string
	topic                string
	responseToExternalID string
	metadata             json.RawMessage
	alreadyWritten       bool
	isResend             bool
	textLanguage         string

	flow *FlowReference

	receivedOn *time.Time
	sentOn     *time.Time
	wiredOn    *time.Time

	products    []map[string]interface{}
	listMessage ListMessage
}

func (m *mockMsg) SessionStatus() string { return "" }

func (m *mockMsg) Flow() *FlowReference { return m.flow }

func (m *mockMsg) FlowName() string {
	if m.flow == nil {
		return ""
	}
	return m.flow.Name
}

func (m *mockMsg) FlowUUID() string {
	if m.flow == nil {
		return ""
	}
	return m.flow.UUID
}

func (m *mockMsg) Channel() Channel             { return m.channel }
func (m *mockMsg) ID() MsgID                    { return m.id }
func (m *mockMsg) EventID() int64               { return int64(m.id) }
func (m *mockMsg) UUID() MsgUUID                { return m.uuid }
func (m *mockMsg) Text() string                 { return m.text }
func (m *mockMsg) Attachments() []string        { return m.attachments }
func (m *mockMsg) ExternalID() string           { return m.externalID }
func (m *mockMsg) URN() urns.URN                { return m.urn }
func (m *mockMsg) URNAuth() string              { return m.urnAuth }
func (m *mockMsg) ContactName() string          { return m.contactName }
func (m *mockMsg) HighPriority() bool           { return m.highPriority }
func (m *mockMsg) QuickReplies() []string       { return m.quickReplies }
func (m *mockMsg) Topic() string                { return m.topic }
func (m *mockMsg) ResponseToExternalID() string { return m.responseToExternalID }
func (m *mockMsg) Metadata() json.RawMessage    { return m.metadata }
func (m *mockMsg) IsResend() bool               { return m.isResend }
func (m *mockMsg) TextLanguage() string         { return m.textLanguage }

func (m *mockMsg) ReceivedOn() *time.Time { return m.receivedOn }
func (m *mockMsg) SentOn() *time.Time     { return m.sentOn }
func (m *mockMsg) WiredOn() *time.Time    { return m.wiredOn }

func (m *mockMsg) WithContactName(name string) Msg   { m.contactName = name; return m }
func (m *mockMsg) WithURNAuth(auth string) Msg       { m.urnAuth = auth; return m }
func (m *mockMsg) WithReceivedOn(date time.Time) Msg { m.receivedOn = &date; return m }
func (m *mockMsg) WithExternalID(id string) Msg      { m.externalID = id; return m }
func (m *mockMsg) WithID(id MsgID) Msg               { m.id = id; return m }
func (m *mockMsg) WithUUID(uuid MsgUUID) Msg         { m.uuid = uuid; return m }
func (m *mockMsg) WithAttachment(url string) Msg {
	m.attachments = append(m.attachments, url)
	return m
}
func (m *mockMsg) WithMetadata(metadata json.RawMessage) Msg { m.metadata = metadata; return m }
func (m *mockMsg) Status() MsgStatusValue                    { return "" }

func (m *mockMsg) Header() string {
	if m.metadata == nil {
		return ""
	}
	header, _, _, _ := jsonparser.Get(m.metadata, "header")
	return string(header)
}

func (m *mockMsg) IGCommentID() string {
	if m.metadata == nil {
		return ""
	}
	igCommentID, _, _, _ := jsonparser.Get(m.metadata, "ig_comment_id")
	return string(igCommentID)
}

func (m *mockMsg) IGResponseType() string {
	if m.metadata == nil {
		return ""
	}
	igResponseType, _, _, _ := jsonparser.Get(m.metadata, "ig_response_type")
	return string(igResponseType)
}

func (m *mockMsg) IGTag() string {
	if m.metadata == nil {
		return ""
	}
	igTag, _, _, _ := jsonparser.Get(m.metadata, "ig_tag")
	return string(igTag)
}

func (m *mockMsg) Body() string {
	if m.metadata == nil {
		return ""
	}
	body, _, _, _ := jsonparser.Get(m.metadata, "body")
	return string(body)
}

func (m *mockMsg) Footer() string {
	if m.metadata == nil {
		return ""
	}
	footer, _, _, _ := jsonparser.Get(m.metadata, "footer")
	return string(footer)
}

func (m *mockMsg) Products() []map[string]interface{} {
	if m.products != nil {
		return m.products
	}

	if m.Metadata() == nil {
		return nil
	}

	p, _, _, _ := jsonparser.Get(m.Metadata(), "products")
	err := json.Unmarshal(p, &m.products)
	if err != nil {
		return nil
	}

	return m.products
}

func (m *mockMsg) Action() string {
	if m.metadata == nil {
		return ""
	}
	action, _, _, _ := jsonparser.Get(m.metadata, "action")
	return string(action)
}

func (m *mockMsg) SendCatalog() bool {
	if m.metadata == nil {
		return false
	}
	byteValue, _, _, _ := jsonparser.Get(m.metadata, "send_catalog")
	sendCatalog, err := strconv.ParseBool(string(byteValue))
	if err != nil {
		return false
	}
	return sendCatalog
}

func (m *mockMsg) ListMessage() ListMessage {
	if m.metadata == nil {
		return ListMessage{}
	}

	var metadata map[string]interface{}
	err := json.Unmarshal(m.metadata, &metadata)
	if err != nil {
		return m.listMessage
	}

	byteValue, _, _, _ := jsonparser.Get(m.metadata, "interaction_type")
	interactionType := string(byteValue)

	if interactionType == "list" {
		m.listMessage = ListMessage{}
		m.listMessage.ButtonText = metadata["list_message"].(map[string]interface{})["button_text"].(string)

		listItems := metadata["list_message"].(map[string]interface{})["list_items"].([]interface{})
		m.listMessage.ListItems = make([]ListItems, len(listItems))
		for i, item := range listItems {
			itemMap := item.(map[string]interface{})
			m.listMessage.ListItems[i] = ListItems{
				Title: itemMap["title"].(string),
				UUID:  itemMap["uuid"].(string),
			}

			if itemMap["description"] != nil {
				m.listMessage.ListItems[i].Description = itemMap["description"].(string)
			}
		}
	}
	return m.listMessage
}

func (m *mockMsg) HeaderType() string {
	if m.metadata == nil {
		return ""
	}
	byteValue, _, _, _ := jsonparser.Get(m.metadata, "header_type")
	return string(byteValue)
}

func (m *mockMsg) HeaderText() string {
	if m.metadata == nil {
		return ""
	}
	byteValue, _, _, _ := jsonparser.Get(m.metadata, "header_text")
	return string(byteValue)
}

func (m *mockMsg) InteractionType() string {
	if m.metadata == nil {
		return ""
	}
	byteValue, _, _, _ := jsonparser.Get(m.metadata, "interaction_type")
	return string(byteValue)
}

func (m *mockMsg) CTAMessage() *CTAMessage {
	if m.metadata == nil {
		return nil
	}

	var metadata map[string]interface{}
	err := json.Unmarshal(m.metadata, &metadata)
	if err != nil {
		return nil
	}

	if metadata == nil {
		return nil
	}

	if interactionType, ok := metadata["interaction_type"].(string); ok && interactionType == "cta_url" {
		if ctaMessageData, ok := metadata["cta_message"].(map[string]interface{}); ok {
			ctaMessage := &CTAMessage{}
			if displayText, ok := ctaMessageData["display_text"].(string); ok {
				ctaMessage.DisplayText = displayText
			}
			if actionURL, ok := ctaMessageData["url"].(string); ok {
				ctaMessage.URL = actionURL
			}
			return ctaMessage
		}
	}
	return nil
}

func (m *mockMsg) FlowMessage() *FlowMessage {
	if m.metadata == nil {
		return nil
	}

	var metadata map[string]interface{}
	err := json.Unmarshal(m.metadata, &metadata)
	if err != nil {
		return nil
	}

	if metadata == nil {
		return nil
	}

	if interactionType, ok := metadata["interaction_type"].(string); ok && interactionType == "flow_msg" {
		if flowMessageData, ok := metadata["flow_message"].(map[string]interface{}); ok {
			flowMessage := &FlowMessage{}
			if flowID, ok := flowMessageData["flow_id"].(string); ok {
				flowMessage.FlowID = flowID
			}
			if flowScreen, ok := flowMessageData["flow_screen"].(string); ok {
				flowMessage.FlowScreen = flowScreen
			}
			if flowData, ok := flowMessageData["flow_data"].(map[string]interface{}); ok {
				convertedFlowData := map[string]interface{}{}
				for key, value := range flowData {
					convertedFlowData[key] = value
				}
				flowMessage.FlowData = convertedFlowData
			}
			if flowCTA, ok := flowMessageData["flow_cta"].(string); ok {
				flowMessage.FlowCTA = flowCTA
			}
			if flowMode, ok := flowMessageData["flow_mode"].(string); ok {
				flowMessage.FlowMode = flowMode
			}
			return flowMessage
		}
	}
	return nil
}

func (m *mockMsg) OrderDetailsMessage() *OrderDetailsMessage {
	if m.metadata == nil {
		return nil
	}

	var metadata map[string]interface{}
	err := json.Unmarshal(m.metadata, &metadata)
	if err != nil {
		return nil
	}

	if metadata == nil {
		return nil
	}

	if orderDetailsMessageData, ok := metadata["order_details_message"].(map[string]interface{}); ok {
		orderDetailsMessage := &OrderDetailsMessage{}
		if referenceID, ok := orderDetailsMessageData["reference_id"].(string); ok {
			orderDetailsMessage.ReferenceID = referenceID
		}
		if paymentSettings, ok := orderDetailsMessageData["payment_settings"].(map[string]interface{}); ok {
			orderDetailsMessage.PaymentSettings = OrderPaymentSettings{}
			if payment_type, ok := paymentSettings["type"].(string); ok {
				orderDetailsMessage.PaymentSettings.Type = payment_type
			}
			if payment_link, ok := paymentSettings["payment_link"].(string); ok {
				orderDetailsMessage.PaymentSettings.PaymentLink = payment_link
			}
			if pix_config, ok := paymentSettings["pix_config"].(map[string]interface{}); ok {
				orderDetailsMessage.PaymentSettings.PixConfig = OrderPixConfig{}
				if pix_config_key, ok := pix_config["key"].(string); ok {
					orderDetailsMessage.PaymentSettings.PixConfig.Key = pix_config_key
				}
				if pix_config_key_type, ok := pix_config["key_type"].(string); ok {
					orderDetailsMessage.PaymentSettings.PixConfig.KeyType = pix_config_key_type
				}
				if pix_config_merchant_name, ok := pix_config["merchant_name"].(string); ok {
					orderDetailsMessage.PaymentSettings.PixConfig.MerchantName = pix_config_merchant_name
				}
				if pix_config_code, ok := pix_config["code"].(string); ok {
					orderDetailsMessage.PaymentSettings.PixConfig.Code = pix_config_code
				}
			}
			if offsite_card_pay, ok := paymentSettings["offsite_card_pay"].(map[string]interface{}); ok {
				orderDetailsMessage.PaymentSettings.OffsiteCardPay = OffsiteCardPay{}
				if offsite_card_pay_last_four_digits, ok := offsite_card_pay["last_four_digits"].(string); ok {
					orderDetailsMessage.PaymentSettings.OffsiteCardPay.LastFourDigits = offsite_card_pay_last_four_digits
				}
				if offsite_card_pay_credential_id, ok := offsite_card_pay["credential_id"].(string); ok {
					orderDetailsMessage.PaymentSettings.OffsiteCardPay.CredentialID = offsite_card_pay_credential_id
				}
			}
		}
		if totalAmount, ok := orderDetailsMessageData["total_amount"].(float64); ok {
			orderDetailsMessage.TotalAmount = int(totalAmount)
		}
		if orderData, ok := orderDetailsMessageData["order"].(map[string]interface{}); ok {
			orderDetailsMessage.Order = Order{}
			if itemsData, ok := orderData["items"].([]interface{}); ok {
				orderDetailsMessage.Order.Items = make([]OrderItem, len(itemsData))
				for i, item := range itemsData {
					if itemMap, ok := item.(map[string]interface{}); ok {
						itemAmount := itemMap["amount"].(map[string]interface{})
						item := OrderItem{
							RetailerID: itemMap["retailer_id"].(string),
							Name:       itemMap["name"].(string),
							Quantity:   int(itemMap["quantity"].(float64)),
							Amount: OrderAmountWithOffset{
								Value:  int(itemAmount["value"].(float64)),
								Offset: int(itemAmount["offset"].(float64)),
							},
						}

						if itemMap["sale_amount"] != nil {
							saleAmount := itemMap["sale_amount"].(map[string]interface{})
							item.SaleAmount = &OrderAmountWithOffset{
								Value:  int(saleAmount["value"].(float64)),
								Offset: int(saleAmount["offset"].(float64)),
							}
						}

						orderDetailsMessage.Order.Items[i] = item
					}
				}
			}
			if subtotal, ok := orderData["subtotal"].(float64); ok {
				orderDetailsMessage.Order.Subtotal = int(subtotal)
			}
			if taxData, ok := orderData["tax"].(map[string]interface{}); ok {
				orderDetailsMessage.Order.Tax = OrderAmountWithDescription{}
				if value, ok := taxData["value"].(float64); ok {
					orderDetailsMessage.Order.Tax.Value = int(value)
				}
				if description, ok := taxData["description"].(string); ok {
					orderDetailsMessage.Order.Tax.Description = description
				}
			}
			if shippingData, ok := orderData["shipping"].(map[string]interface{}); ok {
				orderDetailsMessage.Order.Shipping = OrderAmountWithDescription{}
				if value, ok := shippingData["value"].(float64); ok {
					orderDetailsMessage.Order.Shipping.Value = int(value)
				}
				if description, ok := shippingData["description"].(string); ok {
					orderDetailsMessage.Order.Shipping.Description = description
				}
			}
			if discountData, ok := orderData["discount"].(map[string]interface{}); ok {
				orderDetailsMessage.Order.Discount = OrderDiscount{}
				if value, ok := discountData["value"].(float64); ok {
					orderDetailsMessage.Order.Discount.Value = int(value)
				}
				if description, ok := discountData["description"].(string); ok {
					orderDetailsMessage.Order.Discount.Description = description
				}
				if programName, ok := discountData["program_name"].(string); ok {
					orderDetailsMessage.Order.Discount.ProgramName = programName
				}
			}
		}
		return orderDetailsMessage
	}

	return nil
}

func (m *mockMsg) Buttons() []ButtonComponent {
	if m.metadata == nil {
		return nil
	}

	var metadata map[string]interface{}
	err := json.Unmarshal(m.metadata, &metadata)
	if err != nil {
		return nil
	}

	if metadata == nil {
		return nil
	}

	if buttonsData, ok := metadata["buttons"].([]interface{}); ok {
		buttons := make([]ButtonComponent, len(buttonsData))
		for i, button := range buttonsData {
			buttonMap := button.(map[string]interface{})
			buttons[i] = ButtonComponent{
				SubType:    buttonMap["sub_type"].(string),
				Parameters: []ButtonParam{},
			}

			if buttonMap["parameters"] != nil {
				parameters := buttonMap["parameters"].([]interface{})
				for _, parameter := range parameters {
					parameterMap := parameter.(map[string]interface{})
					buttons[i].Parameters = append(buttons[i].Parameters, ButtonParam{
						Type: parameterMap["type"].(string),
						Text: parameterMap["text"].(string),
					})
				}
			}
		}
		return buttons
	}

	return nil
}

func (m *mockMsg) ActionType() MsgActionType {
	if m.metadata == nil {
		return MsgActionNone
	}
	actionType, _, _, _ := jsonparser.Get(m.metadata, "action_type")
	return MsgActionType(actionType)
}

func (m *mockMsg) ActionExternalID() string {
	if m.metadata == nil {
		return ""
	}
	actionExternalID, _, _, _ := jsonparser.Get(m.metadata, "action_external_id")
	return string(actionExternalID)
}

func (m *mockMsg) WithFlow(flow *FlowReference) Msg { m.flow = flow; return m }
func (m *mockMsg) WithPresignedURL(urls []string) Msg {
	m.attachments = urls
	return m
}

//-----------------------------------------------------------------------------
// Mock status implementation
//-----------------------------------------------------------------------------

type mockMsgStatus struct {
	channel    Channel
	id         MsgID
	oldURN     urns.URN
	newURN     urns.URN
	externalID string
	status     MsgStatusValue
	createdOn  time.Time

	logs []*ChannelLog
}

func (m *mockMsgStatus) ChannelUUID() ChannelUUID { return m.channel.UUID() }
func (m *mockMsgStatus) ID() MsgID                { return m.id }
func (m *mockMsgStatus) EventID() int64           { return int64(m.id) }

func (m *mockMsgStatus) SetUpdatedURN(old, new urns.URN) error {
	m.oldURN = old
	m.newURN = new
	return nil
}
func (m *mockMsgStatus) UpdatedURN() (urns.URN, urns.URN) {
	return m.oldURN, m.newURN
}
func (m *mockMsgStatus) HasUpdatedURN() bool {
	if m.oldURN != urns.NilURN && m.newURN != urns.NilURN {
		return true
	}
	return false
}

func (m *mockMsgStatus) ExternalID() string      { return m.externalID }
func (m *mockMsgStatus) SetExternalID(id string) { m.externalID = id }

func (m *mockMsgStatus) Status() MsgStatusValue          { return m.status }
func (m *mockMsgStatus) SetStatus(status MsgStatusValue) { m.status = status }

func (m *mockMsgStatus) Logs() []*ChannelLog    { return m.logs }
func (m *mockMsgStatus) AddLog(log *ChannelLog) { m.logs = append(m.logs, log) }

//-----------------------------------------------------------------------------
// Mock channel event implementation
//-----------------------------------------------------------------------------

type mockChannelEvent struct {
	channel    Channel
	eventType  ChannelEventType
	urn        urns.URN
	createdOn  time.Time
	occurredOn time.Time

	contactName string
	extra       map[string]interface{}

	logs []*ChannelLog
}

func (e *mockChannelEvent) EventID() int64                { return 0 }
func (e *mockChannelEvent) ChannelUUID() ChannelUUID      { return e.channel.UUID() }
func (e *mockChannelEvent) EventType() ChannelEventType   { return e.eventType }
func (e *mockChannelEvent) CreatedOn() time.Time          { return e.createdOn }
func (e *mockChannelEvent) OccurredOn() time.Time         { return e.occurredOn }
func (e *mockChannelEvent) Extra() map[string]interface{} { return e.extra }
func (e *mockChannelEvent) ContactName() string           { return e.contactName }
func (e *mockChannelEvent) URN() urns.URN                 { return e.urn }

func (e *mockChannelEvent) WithExtra(extra map[string]interface{}) ChannelEvent {
	e.extra = extra
	return e
}
func (e *mockChannelEvent) WithContactName(name string) ChannelEvent {
	e.contactName = name
	return e
}
func (e *mockChannelEvent) WithOccurredOn(time time.Time) ChannelEvent {
	e.occurredOn = time
	return e
}

func (e *mockChannelEvent) Logs() []*ChannelLog    { return e.logs }
func (e *mockChannelEvent) AddLog(log *ChannelLog) { e.logs = append(e.logs, log) }

//-----------------------------------------------------------------------------
// Mock Contact implementation
//-----------------------------------------------------------------------------

type mockContact struct {
	channel Channel
	urn     urns.URN
	auth    string
	uuid    ContactUUID
}

func (c *mockContact) UUID() ContactUUID { return c.uuid }

func ReadFile(path string) []byte {
	d, err := os.ReadFile(path)
	if err != nil {
		panic(err)
	}
	return d
}

// UpdateChannelConfig updates the channel configuration
func (mb *MockBackend) UpdateChannelConfig(ctx context.Context, channel Channel, config map[string]interface{}) error {
	if mockChannel, ok := channel.(*MockChannel); ok {
		mockChannel.config = config
	}
	return nil
}

// UpdateChannelConfigByWabaID updates the channel configuration for all channels with matching waba_id
func (mb *MockBackend) UpdateChannelConfigByWabaID(ctx context.Context, wabaID string, configUpdates map[string]interface{}) error {
	// For mock implementation, we'll just return nil since we don't have a real database
	return nil
}<|MERGE_RESOLUTION|>--- conflicted
+++ resolved
@@ -127,10 +127,6 @@
 }
 
 // NewOutgoingMsg creates a new outgoing message from the given params
-<<<<<<< HEAD
-func (mb *MockBackend) NewOutgoingMsg(channel Channel, id MsgID, urn urns.URN, text string, highPriority bool, quickReplies []string, topic string, responseToExternalID string) Msg {
-	return &mockMsg{channel: channel, id: id, urn: urn, text: text, highPriority: highPriority, quickReplies: quickReplies, topic: topic, responseToExternalID: responseToExternalID}
-=======
 func (mb *MockBackend) NewOutgoingMsg(channel Channel, id MsgID, urn urns.URN, text string, highPriority bool, quickReplies []string, topic string, responseToID int64, responseToExternalID string, textLanguage string) Msg {
 	msgResponseToID := NilMsgID
 	if responseToID != 0 {
@@ -138,7 +134,6 @@
 	}
 
 	return &mockMsg{channel: channel, id: id, urn: urn, text: text, highPriority: highPriority, quickReplies: quickReplies, topic: topic, responseToID: msgResponseToID, responseToExternalID: responseToExternalID, textLanguage: textLanguage}
->>>>>>> 180259f2
 }
 
 // PushOutgoingMsg is a test method to add a message to our queue of messages to send
