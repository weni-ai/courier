package rapidpro

import (
	"context"
	"encoding/base64"
	"encoding/json"
	"fmt"
	"io"
	"log"
	"net/http"
	"net/url"
	"os"
	"strings"
	"sync"
	"testing"
	"time"

	"github.com/gomodule/redigo/redis"
	"github.com/lib/pq"
	"github.com/nyaruka/courier"
	"github.com/nyaruka/courier/queue"
	"github.com/nyaruka/courier/test"
	"github.com/nyaruka/gocommon/dbutil/assertdb"
	"github.com/nyaruka/gocommon/httpx"
	"github.com/nyaruka/gocommon/storage"
	"github.com/nyaruka/gocommon/urns"
	"github.com/nyaruka/gocommon/uuids"
	"github.com/nyaruka/null"
	"github.com/nyaruka/redisx/assertredis"
	"github.com/sirupsen/logrus"
	"github.com/stretchr/testify/suite"
)

const storageDir = "_test_storage"

type BackendTestSuite struct {
	suite.Suite
	b *backend
}

func testConfig() *courier.Config {
	config := courier.NewConfig()
	config.DB = "postgres://courier:courier@localhost:5432/courier_test?sslmode=disable"
	config.Redis = "redis://localhost:6379/0"
	config.MediaDomain = "nyaruka.s3.com"
	return config
}

func (ts *BackendTestSuite) SetupSuite() {
	// turn off logging
	logrus.SetOutput(io.Discard)

	b, err := courier.NewBackend(testConfig())
	if err != nil {
		log.Fatalf("unable to create rapidpro backend: %v", err)
	}
	ts.b = b.(*backend)

	err = ts.b.Start()
	if err != nil {
		log.Fatalf("unable to start backend for testing: %v", err)
	}

	// read our schema sql
	sqlSchema, err := os.ReadFile("schema.sql")
	if err != nil {
		panic(fmt.Errorf("Unable to read schema.sql: %s", err))
	}
	ts.b.db.MustExec(string(sqlSchema))

	// read our testdata sql
	sql, err := os.ReadFile("testdata.sql")
	if err != nil {
		panic(fmt.Errorf("Unable to read testdata.sql: %s", err))
	}
	ts.b.db.MustExec(string(sql))

	// clear redis
	r := ts.b.redisPool.Get()
	defer r.Close()
	r.Do("FLUSHDB")

	// use file storage instead of S3
	ts.b.storage = storage.NewFS(storageDir, 0766)
}

func (ts *BackendTestSuite) TearDownSuite() {
	ts.b.Stop()
	ts.b.Cleanup()

	if err := os.RemoveAll(storageDir); err != nil {
		panic(err)
	}
}

func (ts *BackendTestSuite) getChannel(cType string, cUUID string) *DBChannel {
	channelUUID, err := courier.NewChannelUUID(cUUID)
	ts.Require().NoError(err, "error building channel uuid")

	channel, err := ts.b.GetChannel(context.Background(), courier.ChannelType(cType), channelUUID)
	ts.Require().NoError(err, "error getting channel")
	ts.Require().NotNil(channel)

	return channel.(*DBChannel)
}

func (ts *BackendTestSuite) TestMsgUnmarshal() {
	msgJSON := `{
		"status": "P",
		"direction": "O",
		"attachments": ["https://foo.bar/image.jpg"],
		"queued_on": null,
		"text": "Test message 21",
		"contact_id": 30,
		"contact_urn_id": 14,
		"error_count": 0,
		"flow": {"uuid": "9de3663f-c5c5-4c92-9f45-ecbc09abcc85", "name": "Favorites"},
		"modified_on": "2017-07-21T19:22:23.254133Z",
		"id": 204,
		"channel_uuid": "f3ad3eb6-d00d-4dc3-92e9-9f34f32940ba",
		"uuid": "54c893b9-b026-44fc-a490-50aed0361c3f",
		"next_attempt": "2017-07-21T19:22:23.254182Z",
		"urn": "telegram:3527065",
		"urn_auth": "5ApPVsFDcFt:RZdK9ne7LgfvBYdtCYg7tv99hC9P2",
		"org_id": 1,
		"created_on": "2017-07-21T19:22:23.242757Z",
		"sent_on": null,
		"high_priority": true,
		"channel_id": 11,
		"response_to_external_id": "external-id",
		"external_id": null,
		"is_resend": true,
		"metadata": {"quick_replies": ["Yes", "No"], "topic": "event"}
	}`

	msg := DBMsg{}
	err := json.Unmarshal([]byte(msgJSON), &msg)
	ts.NoError(err)
	ts.Equal(msg.ChannelUUID_.String(), "f3ad3eb6-d00d-4dc3-92e9-9f34f32940ba")
	ts.Equal(msg.ChannelID_, courier.NewChannelID(11))
	ts.Equal([]string{"https://foo.bar/image.jpg"}, msg.Attachments())
	ts.Equal(msg.URNAuth_, "5ApPVsFDcFt:RZdK9ne7LgfvBYdtCYg7tv99hC9P2")
	ts.Equal(msg.ExternalID(), "")
	ts.Equal([]string{"Yes", "No"}, msg.QuickReplies())
	ts.Equal("event", msg.Topic())
	ts.Equal("external-id", msg.ResponseToExternalID())
	ts.True(msg.HighPriority())
	ts.True(msg.IsResend())
	flow_ref := courier.FlowReference{UUID: "9de3663f-c5c5-4c92-9f45-ecbc09abcc85", Name: "Favorites"}
	ts.Equal(msg.Flow(), &flow_ref)
	ts.Equal("Favorites", msg.FlowName())
	ts.Equal("9de3663f-c5c5-4c92-9f45-ecbc09abcc85", msg.FlowUUID())

	msgJSONNoQR := `{
		"status": "P",
		"direction": "O",
		"attachments": ["https://foo.bar/image.jpg"],
		"queued_on": null,
		"text": "Test message 21",
		"contact_id": 30,
		"contact_urn_id": 14,
		"error_count": 0,
		"modified_on": "2017-07-21T19:22:23.254133Z",
		"id": 204,
		"channel_uuid": "f3ad3eb6-d00d-4dc3-92e9-9f34f32940ba",
		"uuid": "54c893b9-b026-44fc-a490-50aed0361c3f",
		"next_attempt": "2017-07-21T19:22:23.254182Z",
		"urn": "telegram:3527065",
		"org_id": 1,
		"created_on": "2017-07-21T19:22:23.242757Z",
		"sent_on": null,
		"high_priority": true,
		"channel_id": 11,
		"response_to_external_id": null,
		"external_id": null,
		"metadata": null
	}`

	msg = DBMsg{}
	err = json.Unmarshal([]byte(msgJSONNoQR), &msg)
	ts.NoError(err)
	ts.Equal([]string{}, msg.QuickReplies())
	ts.Equal("", msg.Topic())
	ts.Equal("", msg.ResponseToExternalID())
	ts.False(msg.IsResend())
	ts.Nil(msg.Flow())
	ts.Equal("", msg.FlowName())
	ts.Equal("", msg.FlowUUID())
}

func (ts *BackendTestSuite) TestCheckMsgExists() {
	knChannel := ts.getChannel("KN", "dbc126ed-66bc-4e28-b67b-81dc3327c95d")
	clog := courier.NewChannelLog(courier.ChannelLogTypeUnknown, knChannel, nil)

	// check with invalid message id
	err := checkMsgExists(ts.b, ts.b.NewMsgStatusForID(knChannel, courier.NewMsgID(-1), courier.MsgStatusValue("S"), clog))
	ts.Equal(err, courier.ErrMsgNotFound)

	// check with valid message id
	err = checkMsgExists(ts.b, ts.b.NewMsgStatusForID(knChannel, courier.NewMsgID(10000), courier.MsgStatusValue("S"), clog))
	ts.Nil(err)

	// only outgoing messages are matched
	err = checkMsgExists(ts.b, ts.b.NewMsgStatusForID(knChannel, courier.NewMsgID(10002), courier.MsgStatusValue("S"), clog))
	ts.Equal(err, courier.ErrMsgNotFound)

	// check with invalid external id
	err = checkMsgExists(ts.b, ts.b.NewMsgStatusForExternalID(knChannel, "ext-invalid", courier.MsgStatusValue("S"), clog))
	ts.Equal(err, courier.ErrMsgNotFound)

	// only outgoing messages are matched
	err = checkMsgExists(ts.b, ts.b.NewMsgStatusForExternalID(knChannel, "ext2", courier.MsgStatusValue("S"), clog))
	ts.Equal(err, courier.ErrMsgNotFound)

	// check with valid external id
	status := ts.b.NewMsgStatusForExternalID(knChannel, "ext1", courier.MsgStatusValue("S"), clog)
	err = checkMsgExists(ts.b, status)
	ts.Nil(err)
}

func (ts *BackendTestSuite) TestDeleteMsgWithExternalID() {
	knChannel := ts.getChannel("KN", "dbc126ed-66bc-4e28-b67b-81dc3327c95d")

	ctx := context.Background()

	// no error for invalid external ID
	err := ts.b.DeleteMsgWithExternalID(ctx, knChannel, "ext-invalid")
	ts.Nil(err)

	// cannot change out going messages
	err = ts.b.DeleteMsgWithExternalID(ctx, knChannel, "ext1")
	ts.Nil(err)

	m := readMsgFromDB(ts.b, courier.NewMsgID(10000))
	ts.Equal(m.Text_, "test message")
	ts.Equal(len(m.Attachments()), 0)
	ts.Equal(m.Visibility_, MsgVisibility("V"))

	// for incoming messages mark them deleted by sender and readact their text and clear their attachments
	err = ts.b.DeleteMsgWithExternalID(ctx, knChannel, "ext2")
	ts.Nil(err)

	m = readMsgFromDB(ts.b, courier.NewMsgID(10002))
	ts.Equal(m.Text_, "")
	ts.Equal(len(m.Attachments()), 0)
	ts.Equal(m.Visibility_, MsgVisibility("X"))

}

func (ts *BackendTestSuite) TestContact() {
	knChannel := ts.getChannel("KN", "dbc126ed-66bc-4e28-b67b-81dc3327c95d")
	clog := courier.NewChannelLog(courier.ChannelLogTypeUnknown, knChannel, nil)
	urn, _ := urns.NewTelURNForCountry("12065551518", "US")

	ctx := context.Background()
	now := time.Now()

	// create our new contact
	contact, err := contactForURN(ctx, ts.b, knChannel.OrgID(), knChannel, urn, "", "Ryan Lewis", clog)
	ts.NoError(err)

	now2 := time.Now()

	// load this contact again by URN, should be same contact, name unchanged
	contact2, err := contactForURN(ctx, ts.b, knChannel.OrgID(), knChannel, urn, "", "Other Name", clog)
	ts.NoError(err)

	ts.Equal(contact.UUID_, contact2.UUID_)
	ts.Equal(contact.ID_, contact2.ID_)
	ts.Equal(knChannel.OrgID(), contact2.OrgID_)
	ts.Equal(null.String("Ryan Lewis"), contact2.Name_)
	ts.True(contact2.ModifiedOn_.After(now))
	ts.True(contact2.CreatedOn_.After(now))
	ts.True(contact2.ModifiedOn_.Before(now2))
	ts.True(contact2.CreatedOn_.Before(now2))

	// load a contact by URN instead (this one is in our testdata)
	cURN, _ := urns.NewTelURNForCountry("+12067799192", "US")
	contact, err = contactForURN(ctx, ts.b, knChannel.OrgID(), knChannel, cURN, "", "", clog)
	ts.NoError(err)
	ts.NotNil(contact)

	ts.Equal(null.String(""), contact.Name_)
	ts.Equal("a984069d-0008-4d8c-a772-b14a8a6acccc", contact.UUID_.String())

	urn, _ = urns.NewTelURNForCountry("12065551519", "US")

	// long name are truncated

	longName := "LongRandomNameHPGBRDjZvkz7y58jI2UPkio56IKGaMvaeDTvF74Q5SUkIHozFn1MLELfjX7vRrFto8YG2KPVaWzekgmFbkuxujIotFAgfhHqoHKW5c177FUtKf5YK9KbY8hp0x7PxIFY3MS5lMyMA5ELlqIgikThpr"
	contact3, err := contactForURN(ctx, ts.b, knChannel.OrgID(), knChannel, urn, "", longName, clog)
	ts.NoError(err)

	ts.Equal(null.String(longName[0:127]), contact3.Name_)

}

func (ts *BackendTestSuite) TestContactRace() {
	knChannel := ts.getChannel("KN", "dbc126ed-66bc-4e28-b67b-81dc3327c95d")
	clog := courier.NewChannelLog(courier.ChannelLogTypeUnknown, knChannel, nil)
	urn, _ := urns.NewTelURNForCountry("12065551518", "US")

	urnSleep = true
	defer func() { urnSleep = false }()

	ctx := context.Background()

	// create our contact twice
	var contact1, contact2 *DBContact
	var err1, err2 error

	go func() {
		contact1, err1 = contactForURN(ctx, ts.b, knChannel.OrgID(), knChannel, urn, "", "Ryan Lewis", clog)
	}()
	go func() {
		contact2, err2 = contactForURN(ctx, ts.b, knChannel.OrgID(), knChannel, urn, "", "Ryan Lewis", clog)
	}()

	time.Sleep(time.Second)

	ts.NoError(err1)
	ts.NoError(err2)
	ts.Equal(contact1.ID_, contact2.ID_)
}

func (ts *BackendTestSuite) TestAddAndRemoveContactURN() {
	knChannel := ts.getChannel("KN", "dbc126ed-66bc-4e28-b67b-81dc3327c95d")
	clog := courier.NewChannelLog(courier.ChannelLogTypeUnknown, knChannel, nil)
	ctx := context.Background()

	cURN, err := urns.NewTelURNForCountry("+12067799192", "US")
	ts.NoError(err)

	contact, err := contactForURN(ctx, ts.b, knChannel.OrgID_, knChannel, cURN, "", "", clog)
	ts.NoError(err)
	ts.NotNil(contact)

	tx, err := ts.b.db.Beginx()
	ts.NoError(err)

	contactURNs, err := contactURNsForContact(tx, contact.ID_)
	ts.NoError(err)
	ts.Equal(len(contactURNs), 1)

	urn, _ := urns.NewTelURNForCountry("12065551518", "US")
	addedURN, err := ts.b.AddURNtoContact(ctx, knChannel, contact, urn)
	ts.NoError(err)
	ts.NotNil(addedURN)

	tx, err = ts.b.db.Beginx()
	ts.NoError(err)

	contactURNs, err = contactURNsForContact(tx, contact.ID_)
	ts.NoError(err)
	ts.Equal(len(contactURNs), 2)

	removedURN, err := ts.b.RemoveURNfromContact(ctx, knChannel, contact, urn)
	ts.NoError(err)
	ts.NotNil(removedURN)

	tx, err = ts.b.db.Beginx()
	ts.NoError(err)
	contactURNs, err = contactURNsForContact(tx, contact.ID_)
	ts.NoError(err)
	ts.Equal(len(contactURNs), 1)
}

func (ts *BackendTestSuite) TestContactURN() {
	knChannel := ts.getChannel("KN", "dbc126ed-66bc-4e28-b67b-81dc3327c95d")
	twChannel := ts.getChannel("TW", "dbc126ed-66bc-4e28-b67b-81dc3327c96a")
	clog := courier.NewChannelLog(courier.ChannelLogTypeUnknown, knChannel, nil)
	urn, _ := urns.NewTelURNForCountry("12065551515", "US")

	ctx := context.Background()

	contact, err := contactForURN(ctx, ts.b, knChannel.OrgID_, knChannel, urn, "", "", clog)
	ts.NoError(err)
	ts.NotNil(contact)

	tx, err := ts.b.db.Beginx()
	ts.NoError(err)

	contact, err = contactForURN(ctx, ts.b, twChannel.OrgID_, twChannel, urn, "chestnut", "", clog)
	ts.NoError(err)
	ts.NotNil(contact)

	contactURNs, err := contactURNsForContact(tx, contact.ID_)
	ts.NoError(err)
	ts.Equal(null.String("chestnut"), contactURNs[0].Auth)

	// now build a URN for our number with the kannel channel
	knURN, err := contactURNForURN(tx, knChannel, contact.ID_, urn, "sesame")
	ts.NoError(err)
	ts.NoError(tx.Commit())
	ts.Equal(knURN.OrgID, knChannel.OrgID_)
	ts.Equal(null.String("sesame"), knURN.Auth)

	tx, err = ts.b.db.Beginx()
	ts.NoError(err)

	// then with our twilio channel
	twURN, err := contactURNForURN(tx, twChannel, contact.ID_, urn, "")
	ts.NoError(err)
	ts.NoError(tx.Commit())

	// should be the same URN
	ts.Equal(knURN.ID, twURN.ID)

	// same contact
	ts.Equal(knURN.ContactID, twURN.ContactID)

	// and channel should be set to twitter
	ts.Equal(twURN.ChannelID, twChannel.ID())

	// auth should be unchanged
	ts.Equal(null.String("sesame"), twURN.Auth)

	tx, err = ts.b.db.Beginx()
	ts.NoError(err)

	// again with different auth
	twURN, err = contactURNForURN(tx, twChannel, contact.ID_, urn, "peanut")
	ts.NoError(err)
	ts.NoError(tx.Commit())
	ts.Equal(null.String("peanut"), twURN.Auth)

	// test that we don't use display when looking up URNs
	tgChannel := ts.getChannel("TG", "dbc126ed-66bc-4e28-b67b-81dc3327c98a")
	tgURN, _ := urns.NewTelegramURN(12345, "")

	tgContact, err := contactForURN(ctx, ts.b, tgChannel.OrgID_, tgChannel, tgURN, "", "", clog)
	ts.NoError(err)

	tgURNDisplay, _ := urns.NewTelegramURN(12345, "Jane")
	displayContact, err := contactForURN(ctx, ts.b, tgChannel.OrgID_, tgChannel, tgURNDisplay, "", "", clog)

	ts.NoError(err)
	ts.Equal(tgContact.URNID_, displayContact.URNID_)
	ts.Equal(tgContact.ID_, displayContact.ID_)

	tx, err = ts.b.db.Beginx()
	ts.NoError(err)

	tgContactURN, err := contactURNForURN(tx, tgChannel, tgContact.ID_, tgURNDisplay, "")
	ts.NoError(err)
	ts.NoError(tx.Commit())
	ts.Equal(tgContact.URNID_, tgContactURN.ID)
	ts.Equal(null.String("Jane"), tgContactURN.Display)

	// try to create two contacts at the same time in goroutines, this tests our transaction rollbacks
	urn2, _ := urns.NewTelURNForCountry("12065551616", "US")
	var wait sync.WaitGroup
	var contact2, contact3 *DBContact
	wait.Add(2)
	go func() {
		var err2 error
		contact2, err2 = contactForURN(ctx, ts.b, knChannel.OrgID(), knChannel, urn2, "", "", clog)
		ts.NoError(err2)
		wait.Done()
	}()
	go func() {
		var err3 error
		contact3, err3 = contactForURN(ctx, ts.b, knChannel.OrgID(), knChannel, urn2, "", "", clog)
		ts.NoError(err3)
		wait.Done()
	}()
	wait.Wait()
	ts.NotNil(contact2)
	ts.NotNil(contact3)
	ts.Equal(contact2.ID_, contact3.ID_)
	ts.Equal(contact2.URNID_, contact3.URNID_)
}

func (ts *BackendTestSuite) TestContactURNPriority() {
	knChannel := ts.getChannel("KN", "dbc126ed-66bc-4e28-b67b-81dc3327c95d")
	twChannel := ts.getChannel("TW", "dbc126ed-66bc-4e28-b67b-81dc3327c96a")
	knURN, _ := urns.NewTelURNForCountry("12065551111", "US")
	twURN, _ := urns.NewTelURNForCountry("12065552222", "US")
	clog := courier.NewChannelLog(courier.ChannelLogTypeUnknown, knChannel, nil)

	ctx := context.Background()

	knContact, err := contactForURN(ctx, ts.b, knChannel.OrgID_, knChannel, knURN, "", "", clog)
	ts.NoError(err)

	tx, err := ts.b.db.Beginx()
	ts.NoError(err)

	_, err = contactURNForURN(tx, twChannel, knContact.ID_, twURN, "")
	ts.NoError(err)
	ts.NoError(tx.Commit())

	// ok, now looking up our contact should reset our URNs and their affinity..
	// TwitterURN should be first all all URNs should now use Twitter channel
	twContact, err := contactForURN(ctx, ts.b, twChannel.OrgID_, twChannel, twURN, "", "", clog)
	ts.NoError(err)

	ts.Equal(twContact.ID_, knContact.ID_)

	// get all the URNs for this contact
	tx, err = ts.b.db.Beginx()
	ts.NoError(err)

	urns, err := contactURNsForContact(tx, twContact.ID_)
	ts.NoError(err)
	ts.NoError(tx.Commit())

	ts.Equal("tel:+12065552222", urns[0].Identity)
	ts.Equal(twChannel.ID(), urns[0].ChannelID)

	ts.Equal("tel:+12065551111", urns[1].Identity)
	ts.Equal(twChannel.ID(), urns[1].ChannelID)
}

func (ts *BackendTestSuite) TestMsgStatus() {
	ctx := context.Background()
	channel := ts.getChannel("KN", "dbc126ed-66bc-4e28-b67b-81dc3327c95d")
	now := time.Now().In(time.UTC)

	updateStatusByID := func(id courier.MsgID, status courier.MsgStatusValue, newExtID string) *courier.ChannelLog {
		clog := courier.NewChannelLog(courier.ChannelLogTypeMsgStatus, channel, nil)
		statusObj := ts.b.NewMsgStatusForID(channel, id, status, clog)
		if newExtID != "" {
			statusObj.SetExternalID(newExtID)
		}
		err := ts.b.WriteMsgStatus(ctx, statusObj)
		ts.NoError(err)
		time.Sleep(500 * time.Millisecond) // give committer time to write this
		return clog
	}

	updateStatusByExtID := func(extID string, status courier.MsgStatusValue) *courier.ChannelLog {
		clog := courier.NewChannelLog(courier.ChannelLogTypeMsgStatus, channel, nil)
		statusObj := ts.b.NewMsgStatusForExternalID(channel, extID, status, clog)
		err := ts.b.WriteMsgStatus(ctx, statusObj)
		ts.NoError(err)
		time.Sleep(500 * time.Millisecond) // give committer time to write this
		return clog
	}

	// put test message back into queued state
	ts.b.db.MustExec(`UPDATE msgs_msg SET status = 'Q', sent_on = NULL WHERE id = $1`, 10001)

	// update to WIRED using id and provide new external ID
	clog1 := updateStatusByID(10001, courier.MsgWired, "ext0")

	m := readMsgFromDB(ts.b, 10001)
	ts.Equal(courier.MsgWired, m.Status_)
	ts.Equal(null.String("ext0"), m.ExternalID_)
	ts.True(m.ModifiedOn_.After(now))
	ts.True(m.SentOn_.After(now))
	ts.Equal(null.NullString, m.FailedReason_)
	ts.Equal(pq.StringArray([]string{string(clog1.UUID())}), m.LogUUIDs)

	sentOn := *m.SentOn_

	// update to SENT using id
	clog2 := updateStatusByID(10001, courier.MsgSent, "")

	m = readMsgFromDB(ts.b, 10001)
	ts.Equal(courier.MsgSent, m.Status_)
	ts.Equal(null.String("ext0"), m.ExternalID_) // no change
	ts.True(m.ModifiedOn_.After(now))
	ts.True(m.SentOn_.Equal(sentOn)) // no change
	ts.Equal(pq.StringArray([]string{string(clog1.UUID()), string(clog2.UUID())}), m.LogUUIDs)

	// update to DELIVERED using id
	clog3 := updateStatusByID(10001, courier.MsgDelivered, "")

	m = readMsgFromDB(ts.b, 10001)
	ts.Equal(m.Status_, courier.MsgDelivered)
	ts.True(m.ModifiedOn_.After(now))
	ts.True(m.SentOn_.Equal(sentOn)) // no change
	ts.Equal(pq.StringArray([]string{string(clog1.UUID()), string(clog2.UUID()), string(clog3.UUID())}), m.LogUUIDs)

	// no change for incoming messages
	updateStatusByID(10002, courier.MsgSent, "")

	m = readMsgFromDB(ts.b, 10002)
	ts.Equal(courier.MsgPending, m.Status_)
	ts.Equal(m.ExternalID_, null.String("ext2"))
	ts.Equal(pq.StringArray(nil), m.LogUUIDs)

	// update to FAILED using external id
	clog5 := updateStatusByExtID("ext1", courier.MsgFailed)

	m = readMsgFromDB(ts.b, 10000)
	ts.Equal(courier.MsgFailed, m.Status_)
	ts.True(m.ModifiedOn_.After(now))
	ts.Nil(m.SentOn_)
	ts.Equal(pq.StringArray([]string{string(clog5.UUID())}), m.LogUUIDs)

	now = time.Now().In(time.UTC)
	time.Sleep(2 * time.Millisecond)

	// update to WIRED using external id
	clog6 := updateStatusByExtID("ext1", courier.MsgWired)

	m = readMsgFromDB(ts.b, 10000)
	ts.Equal(courier.MsgWired, m.Status_)
	ts.True(m.ModifiedOn_.After(now))
	ts.True(m.SentOn_.After(now))

	sentOn = *m.SentOn_

	// update to SENT using external id
	updateStatusByExtID("ext1", courier.MsgSent)

	m = readMsgFromDB(ts.b, 10000)
	ts.Equal(courier.MsgSent, m.Status_)
	ts.True(m.ModifiedOn_.After(now))
	ts.True(m.SentOn_.Equal(sentOn)) // no change

	// put test outgoing messages back into queued state
	ts.b.db.MustExec(`UPDATE msgs_msg SET status = 'Q', sent_on = NULL WHERE id IN ($1, $2)`, 10002, 10001)

	// can skip WIRED and go straight to SENT or DELIVERED
	updateStatusByExtID("ext1", courier.MsgSent)
	updateStatusByID(10001, courier.MsgDelivered, "")

	m = readMsgFromDB(ts.b, 10000)
	ts.Equal(courier.MsgSent, m.Status_)
	ts.NotNil(m.SentOn_)
	m = readMsgFromDB(ts.b, 10001)
	ts.Equal(courier.MsgDelivered, m.Status_)
	ts.NotNil(m.SentOn_)

	// no such external id for outgoing message
	status := ts.b.NewMsgStatusForExternalID(channel, "ext2", courier.MsgSent, clog6)
	err := ts.b.WriteMsgStatus(ctx, status)
	ts.Error(err)

	// no such external id
	status = ts.b.NewMsgStatusForExternalID(channel, "ext3", courier.MsgSent, clog6)
	err = ts.b.WriteMsgStatus(ctx, status)
	ts.Error(err)

	// reset our status to sent
	status = ts.b.NewMsgStatusForExternalID(channel, "ext1", courier.MsgSent, clog6)
	err = ts.b.WriteMsgStatus(ctx, status)
	ts.NoError(err)
	time.Sleep(time.Second)

	// error our msg
	now = time.Now().In(time.UTC)
	time.Sleep(2 * time.Millisecond)
	status = ts.b.NewMsgStatusForExternalID(channel, "ext1", courier.MsgErrored, clog6)
	err = ts.b.WriteMsgStatus(ctx, status)
	ts.NoError(err)

	time.Sleep(time.Second) // give committer time to write this

	m = readMsgFromDB(ts.b, courier.NewMsgID(10000))
	ts.Equal(m.Status_, courier.MsgErrored)
	ts.Equal(m.ErrorCount_, 1)
	ts.True(m.ModifiedOn_.After(now))
	ts.True(m.NextAttempt_.After(now))
	ts.Equal(null.NullString, m.FailedReason_)

	// second go
	status = ts.b.NewMsgStatusForExternalID(channel, "ext1", courier.MsgErrored, clog6)
	err = ts.b.WriteMsgStatus(ctx, status)
	ts.NoError(err)

	time.Sleep(time.Second) // give committer time to write this

	m = readMsgFromDB(ts.b, courier.NewMsgID(10000))
	ts.Equal(m.Status_, courier.MsgErrored)
	ts.Equal(m.ErrorCount_, 2)
	ts.Equal(null.NullString, m.FailedReason_)

	// third go
	status = ts.b.NewMsgStatusForExternalID(channel, "ext1", courier.MsgErrored, clog6)
	err = ts.b.WriteMsgStatus(ctx, status)

	time.Sleep(time.Second) // give committer time to write this

	ts.NoError(err)
	m = readMsgFromDB(ts.b, courier.NewMsgID(10000))
	ts.Equal(m.Status_, courier.MsgFailed)
	ts.Equal(m.ErrorCount_, 3)
	ts.Equal(null.String("E"), m.FailedReason_)

	// update URN when the new doesn't exist
	tx, _ := ts.b.db.BeginTxx(ctx, nil)
	oldURN, _ := urns.NewWhatsAppURN("55988776655")
	_ = insertContactURN(tx, newDBContactURN(channel.OrgID_, channel.ID_, NilContactID, oldURN, ""))

	ts.NoError(tx.Commit())

	newURN, _ := urns.NewWhatsAppURN("5588776655")
	status = ts.b.NewMsgStatusForID(channel, courier.MsgID(10000), courier.MsgSent, clog6)
	status.SetUpdatedURN(oldURN, newURN)

	ts.NoError(ts.b.WriteMsgStatus(ctx, status))

	tx, _ = ts.b.db.BeginTxx(ctx, nil)
	contactURN, err := selectContactURN(tx, channel.OrgID_, newURN)

	ts.NoError(err)
	ts.Equal(contactURN.Identity, newURN.Identity().String())
	ts.NoError(tx.Commit())

	// new URN already exits but don't have an associated contact
	oldURN, _ = urns.NewWhatsAppURN("55999887766")
	newURN, _ = urns.NewWhatsAppURN("5599887766")
	tx, _ = ts.b.db.BeginTxx(ctx, nil)
	contact, _ := contactForURN(ctx, ts.b, channel.OrgID_, channel, oldURN, "", "", clog6)
	_ = insertContactURN(tx, newDBContactURN(channel.OrgID_, channel.ID_, NilContactID, newURN, ""))

	ts.NoError(tx.Commit())

	status = ts.b.NewMsgStatusForID(channel, courier.MsgID(10007), courier.MsgSent, clog6)
	status.SetUpdatedURN(oldURN, newURN)

	ts.NoError(ts.b.WriteMsgStatus(ctx, status))

	tx, _ = ts.b.db.BeginTxx(ctx, nil)
	newContactURN, _ := selectContactURN(tx, channel.OrgID_, newURN)
	oldContactURN, _ := selectContactURN(tx, channel.OrgID_, oldURN)

	ts.Equal(newContactURN.ContactID, contact.ID_)
	ts.Equal(oldContactURN.ContactID, NilContactID)
	ts.NoError(tx.Commit())

	// new URN already exits and have an associated contact
	oldURN, _ = urns.NewWhatsAppURN("55988776655")
	newURN, _ = urns.NewWhatsAppURN("5588776655")
	tx, _ = ts.b.db.BeginTxx(ctx, nil)
	_, _ = contactForURN(ctx, ts.b, channel.OrgID_, channel, oldURN, "", "", clog6)
	otherContact, _ := contactForURN(ctx, ts.b, channel.OrgID_, channel, newURN, "", "", clog6)

	ts.NoError(tx.Commit())

	status = ts.b.NewMsgStatusForID(channel, courier.MsgID(10007), courier.MsgSent, clog6)
	status.SetUpdatedURN(oldURN, newURN)

	ts.NoError(ts.b.WriteMsgStatus(ctx, status))

	tx, _ = ts.b.db.BeginTxx(ctx, nil)
	oldContactURN, _ = selectContactURN(tx, channel.OrgID_, oldURN)
	newContactURN, _ = selectContactURN(tx, channel.OrgID_, newURN)

	ts.Equal(oldContactURN.ContactID, NilContactID)
	ts.Equal(newContactURN.ContactID, otherContact.ID_)
	ts.NoError(tx.Commit())
}

func (ts *BackendTestSuite) TestHealth() {
	// all should be well in test land
	ts.Equal(ts.b.Health(), "")
}

func (ts *BackendTestSuite) TestHeartbeat() {
	// TODO make analytics abstraction layer so we can test what we report
	ts.NoError(ts.b.Heartbeat())
}

func (ts *BackendTestSuite) TestDupes() {
	r := ts.b.redisPool.Get()
	defer r.Close()

	ctx := context.Background()
	knChannel := ts.getChannel("KN", "dbc126ed-66bc-4e28-b67b-81dc3327c95d")
	clog := courier.NewChannelLog(courier.ChannelLogTypeUnknown, knChannel, nil)
	urn, _ := urns.NewTelURNForCountry("12065551215", knChannel.Country())

	msg := ts.b.NewIncomingMsg(knChannel, urn, "ping", clog).(*DBMsg)
	err := ts.b.WriteMsg(ctx, msg, clog)
	ts.NoError(err)

	// grab our UUID
	uuid1 := msg.UUID().String()

	// trying again should lead to same UUID
	msg = ts.b.NewIncomingMsg(knChannel, urn, "ping", clog).(*DBMsg)
	err = ts.b.WriteMsg(ctx, msg, clog)
	ts.NoError(err)

	ts.Equal(uuid1, msg.UUID().String())

	// different message should change that
	msg = ts.b.NewIncomingMsg(knChannel, urn, "test", clog).(*DBMsg)
	err = ts.b.WriteMsg(ctx, msg, clog)
	ts.NoError(err)

	ts.NotEqual(uuid1, msg.UUID().String())
	uuid2 := msg.UUID().String()

	// an outgoing message should clear things
	dbMsg := readMsgFromDB(ts.b, courier.NewMsgID(10000))
	dbMsg.URN_ = urn
	dbMsg.channel = knChannel
	dbMsg.ChannelUUID_ = knChannel.UUID()
	dbMsg.Text_ = "test"

	msgJSON, err := json.Marshal([]interface{}{dbMsg})
	ts.NoError(err)

	err = queue.PushOntoQueue(r, msgQueueName, "dbc126ed-66bc-4e28-b67b-81dc3327c95d", 10, string(msgJSON), queue.HighPriority)
	ts.NoError(err)

	_, err = ts.b.PopNextOutgoingMsg(ctx)
	ts.NoError(err)

	msg = ts.b.NewIncomingMsg(knChannel, urn, "test", clog).(*DBMsg)
	err = ts.b.WriteMsg(ctx, msg, clog)
	ts.NoError(err)

	ts.NotEqual(uuid2, msg.UUID().String())
}

func (ts *BackendTestSuite) TestExternalIDDupes() {
	r := ts.b.redisPool.Get()
	defer r.Close()

	knChannel := ts.getChannel("KN", "dbc126ed-66bc-4e28-b67b-81dc3327c95d")
	clog := courier.NewChannelLog(courier.ChannelLogTypeUnknown, knChannel, nil)
	urn, _ := urns.NewTelURNForCountry("12065551215", knChannel.Country())

	msg := newMsg(MsgIncoming, knChannel, urn, "ping", clog)

	var checkedMsg = ts.b.CheckExternalIDSeen(msg)
	m := checkedMsg.(*DBMsg)
	ts.False(m.alreadyWritten)

	ts.b.WriteExternalIDSeen(msg)

	checkedMsg = ts.b.CheckExternalIDSeen(msg)
	m2 := checkedMsg.(*DBMsg)
	ts.True(m2.alreadyWritten)
}

func (ts *BackendTestSuite) TestStatus() {
	// our health should just contain the header
	ts.True(strings.Contains(ts.b.Status(), "Channel"), ts.b.Status())

	// add a message to our queue
	r := ts.b.redisPool.Get()
	defer r.Close()

	dbMsg := readMsgFromDB(ts.b, courier.NewMsgID(10000))
	dbMsg.ChannelUUID_, _ = courier.NewChannelUUID("dbc126ed-66bc-4e28-b67b-81dc3327c95d")
	ts.NotNil(dbMsg)

	// serialize our message
	msgJSON, err := json.Marshal([]interface{}{dbMsg})
	ts.NoError(err)

	err = queue.PushOntoQueue(r, msgQueueName, "dbc126ed-66bc-4e28-b67b-81dc3327c95d", 10, string(msgJSON), queue.HighPriority)
	ts.NoError(err)

	// status should now contain that channel
	ts.True(strings.Contains(ts.b.Status(), "1           0         0    10     KN   dbc126ed-66bc-4e28-b67b-81dc3327c95d"), ts.b.Status())
}

func (ts *BackendTestSuite) TestOutgoingQueue() {
	// add one of our outgoing messages to the queue
	ctx := context.Background()
	r := ts.b.redisPool.Get()
	defer r.Close()

	dbMsg := readMsgFromDB(ts.b, courier.NewMsgID(10000))
	dbMsg.ChannelUUID_, _ = courier.NewChannelUUID("dbc126ed-66bc-4e28-b67b-81dc3327c95d")
	ts.NotNil(dbMsg)

	// serialize our message
	msgJSON, err := json.Marshal([]interface{}{dbMsg})
	ts.NoError(err)

	err = queue.PushOntoQueue(r, msgQueueName, "dbc126ed-66bc-4e28-b67b-81dc3327c95d", 10, string(msgJSON), queue.HighPriority)
	ts.NoError(err)

	// pop a message off our queue
	msg, err := ts.b.PopNextOutgoingMsg(ctx)
	ts.NoError(err)
	ts.NotNil(msg)

	clog := courier.NewChannelLog(courier.ChannelLogTypeUnknown, msg.Channel(), nil)

	// make sure it is the message we just added
	ts.Equal(dbMsg.ID(), msg.ID())

	// and that it has the appropriate text
	ts.Equal(msg.Text(), "test message")

	// mark this message as dealt with
	ts.b.MarkOutgoingMsgComplete(ctx, msg, ts.b.NewMsgStatusForID(msg.Channel(), msg.ID(), courier.MsgWired, clog))

	// this message should now be marked as sent
	sent, err := ts.b.WasMsgSent(ctx, msg.ID())
	ts.NoError(err)
	ts.True(sent)

	// pop another message off, shouldn't get anything
	msg2, err := ts.b.PopNextOutgoingMsg(ctx)
	ts.Nil(msg2)
	ts.Nil(err)

	// checking another message should show unsent
	msg3 := readMsgFromDB(ts.b, courier.NewMsgID(10001))
	sent, err = ts.b.WasMsgSent(ctx, msg3.ID())
	ts.NoError(err)
	ts.False(sent)

	// write an error for our original message
	err = ts.b.WriteMsgStatus(ctx, ts.b.NewMsgStatusForID(msg.Channel(), msg.ID(), courier.MsgErrored, clog))
	ts.NoError(err)

	// message should no longer be considered sent
	sent, err = ts.b.WasMsgSent(ctx, msg.ID())
	ts.NoError(err)
	ts.False(sent)
}

func (ts *BackendTestSuite) TestChannel() {
	noAddress := ts.getChannel("KN", "dbc126ed-66bc-4e28-b67b-81dc3327c99a")
	ts.Equal("US", noAddress.Country())
	ts.Equal(courier.NilChannelAddress, noAddress.ChannelAddress())

	knChannel := ts.getChannel("KN", "dbc126ed-66bc-4e28-b67b-81dc3327c95d")

	ts.Equal("2500", knChannel.Address())
	ts.Equal(courier.ChannelAddress("2500"), knChannel.ChannelAddress())
	ts.Equal("RW", knChannel.Country())
	ts.Equal([]courier.ChannelRole{courier.ChannelRoleSend, courier.ChannelRoleReceive}, knChannel.Roles())
	ts.True(knChannel.HasRole(courier.ChannelRoleSend))
	ts.True(knChannel.HasRole(courier.ChannelRoleReceive))
	ts.False(knChannel.HasRole(courier.ChannelRoleCall))
	ts.False(knChannel.HasRole(courier.ChannelRoleAnswer))

	// assert our config values
	val := knChannel.ConfigForKey("use_national", false)
	boolVal, isBool := val.(bool)
	ts.True(isBool)
	ts.True(boolVal)

	val = knChannel.ConfigForKey("encoding", "default")
	ts.Equal("smart", val)

	val = knChannel.StringConfigForKey("encoding", "default")
	ts.Equal("smart", val)

	val = knChannel.StringConfigForKey("encoding_missing", "default")
	ts.Equal("default", val)

	val = knChannel.IntConfigForKey("max_length_int", -1)
	ts.Equal(320, val)

	val = knChannel.IntConfigForKey("max_length_str", -1)
	ts.Equal(320, val)

	val = knChannel.IntConfigForKey("max_length_missing", -1)
	ts.Equal(-1, val)

	// missing value
	val = knChannel.ConfigForKey("missing", "missingValue")
	ts.Equal("missingValue", val)

	// try an org config
	val = knChannel.OrgConfigForKey("CHATBASE_API_KEY", nil)
	ts.Equal("cak", val)

	// and a missing value
	val = knChannel.OrgConfigForKey("missing", "missingValue")
	ts.Equal("missingValue", val)

	exChannel := ts.getChannel("EX", "dbc126ed-66bc-4e28-b67b-81dc3327100a")
	ts.Equal([]courier.ChannelRole{courier.ChannelRoleReceive}, exChannel.Roles())
	ts.False(exChannel.HasRole(courier.ChannelRoleSend))
	ts.True(exChannel.HasRole(courier.ChannelRoleReceive))
	ts.False(exChannel.HasRole(courier.ChannelRoleCall))
	ts.False(exChannel.HasRole(courier.ChannelRoleAnswer))

	exChannel2 := ts.getChannel("EX", "dbc126ed-66bc-4e28-b67b-81dc3327222a")
	ts.False(exChannel2.HasRole(courier.ChannelRoleSend))
	ts.False(exChannel2.HasRole(courier.ChannelRoleReceive))
	ts.False(exChannel2.HasRole(courier.ChannelRoleCall))
	ts.False(exChannel2.HasRole(courier.ChannelRoleAnswer))
}

func (ts *BackendTestSuite) TestGetChannel() {
	ctx := context.Background()

	knUUID, _ := courier.NewChannelUUID("dbc126ed-66bc-4e28-b67b-81dc3327c95d")
	xxUUID, _ := courier.NewChannelUUID("0a1256fe-c6e4-494d-99d3-576286f31d3b") // doesn't exist

	ch, err := ts.b.GetChannel(ctx, courier.ChannelType("KN"), knUUID)
	ts.Assert().NoError(err)
	ts.Assert().NotNil(ch)
	ts.Assert().Equal(knUUID, ch.UUID())

	ch, err = ts.b.GetChannel(ctx, courier.ChannelType("KN"), knUUID) // from cache
	ts.Assert().NoError(err)
	ts.Assert().NotNil(ch)
	ts.Assert().Equal(knUUID, ch.UUID())

<<<<<<< HEAD
		content := ""
		switch r.URL.Path {
		case "/test.jpg":
			content = "\xFF\xD8\xFF"
=======
	ch, err = ts.b.GetChannel(ctx, courier.ChannelType("KN"), xxUUID)
	ts.Assert().Error(err)
	ts.Assert().Nil(ch)
	ts.Assert().True(ch == nil) // https://github.com/stretchr/testify/issues/503
>>>>>>> 41529530

	ch, err = ts.b.GetChannel(ctx, courier.ChannelType("KN"), xxUUID) // from cache
	ts.Assert().Error(err)
	ts.Assert().Nil(ch)
	ts.Assert().True(ch == nil) // https://github.com/stretchr/testify/issues/503
}

<<<<<<< HEAD
		case "/header":
			w.Header().Add("Content-Type", "image/png")
			content = "\x89\x50\x4E\x47\x0D\x0A\x1A\x0A"
=======
func (ts *BackendTestSuite) TestWriteChanneLog() {
	ctx := context.Background()
	channel := ts.getChannel("KN", "dbc126ed-66bc-4e28-b67b-81dc3327c95d")
>>>>>>> 41529530

	defer func() {
		ts.b.db.MustExecContext(ctx, "DELETE FROM channels_channellog")
	}()

	httpx.SetRequestor(httpx.NewMockRequestor(map[string][]*httpx.MockResponse{
		"https://api.messages.com/send.json": {
			httpx.NewMockResponse(200, nil, []byte(`{"status":"success"}`)),
		},
	}))
	defer httpx.SetRequestor(httpx.DefaultRequestor)

	// make a request that will have a response
	req, _ := http.NewRequest("POST", "https://api.messages.com/send.json", nil)
	trace, err := httpx.DoTrace(http.DefaultClient, req, nil, nil, 0)
	ts.NoError(err)

	clog := courier.NewChannelLog(courier.ChannelLogTypeTokenRefresh, channel, nil)
	clog.HTTP(trace)
	clog.Error(courier.ErrorResponseStatusCode())

	err = ts.b.WriteChannelLog(ctx, clog)
	ts.NoError(err)

	time.Sleep(time.Second) // give committer time to write this

	assertdb.Query(ts.T(), ts.b.db, `SELECT count(*) FROM channels_channellog`).Returns(1)
	assertdb.Query(ts.T(), ts.b.db, `SELECT channel_id, http_logs->0->>'url' AS url, errors->0->>'message' AS err FROM channels_channellog`).
		Columns(map[string]interface{}{"channel_id": int64(channel.ID()), "url": "https://api.messages.com/send.json", "err": "Unexpected response status code."})
}

func (ts *BackendTestSuite) TestSaveAttachment() {
	testJPG := test.ReadFile("../../test/testdata/test.jpg")
	ctx := context.Background()

	knChannel := ts.getChannel("KN", "dbc126ed-66bc-4e28-b67b-81dc3327c95d")

	defer uuids.SetGenerator(uuids.DefaultGenerator)
	uuids.SetGenerator(uuids.NewSeededGenerator(1234))

	newURL, err := ts.b.SaveAttachment(ctx, knChannel, "image/jpeg", testJPG, "jpg")
	ts.NoError(err)
	ts.Equal("_test_storage/media/1/c00e/5d67/c00e5d67-c275-4389-aded-7d8b151cbd5b.jpg", newURL)
}

func (ts *BackendTestSuite) TestWriteMsg() {
	ctx := context.Background()
	knChannel := ts.getChannel("KN", "dbc126ed-66bc-4e28-b67b-81dc3327c95d")
	clog := courier.NewChannelLog(courier.ChannelLogTypeUnknown, knChannel, nil)

	// have to round to microseconds because postgres can't store nanos
	now := time.Now().Round(time.Microsecond).In(time.UTC)

	// create a new courier msg
	urn, _ := urns.NewTelURNForCountry("12065551212", knChannel.Country())
	msg := ts.b.NewIncomingMsg(knChannel, urn, "test123", clog).WithExternalID("ext123").WithReceivedOn(now).WithContactName("test contact").(*DBMsg)

	// try to write it to our db
	err := ts.b.WriteMsg(ctx, msg, clog)
	ts.NoError(err)

	// creating the incoming msg again should give us the same UUID and have the msg set as not to write
	time.Sleep(1 * time.Second)
	msg2 := ts.b.NewIncomingMsg(knChannel, urn, "test123", clog).(*DBMsg)
	ts.Equal(msg2.UUID(), msg.UUID())
	ts.True(msg2.alreadyWritten)

	// check we had an id set
	ts.NotZero(msg.ID)

	// load it back from the id
	m := readMsgFromDB(ts.b, msg.ID())

	tx, err := ts.b.db.Beginx()
	ts.NoError(err)

	// load our URN
	contactURN, err := contactURNForURN(tx, m.channel, m.ContactID_, urn, "")
	if !ts.NoError(err) || !ts.NoError(tx.Commit()) {
		ts.FailNow("failed writing contact urn")
	}

	// make sure our values are set appropriately
	ts.Equal(msg.ID(), m.ID())
	ts.Equal(knChannel.ID_, m.ChannelID_)
	ts.Equal(knChannel.OrgID_, m.OrgID_)
	ts.Equal(contactURN.ContactID, m.ContactID_)
	ts.Equal(contactURN.ID, m.ContactURNID_)
	ts.Equal(MsgIncoming, m.Direction_)
	ts.Equal(courier.MsgPending, m.Status_)
	ts.False(m.HighPriority_)
	ts.Equal("ext123", m.ExternalID())
	ts.Equal("test123", m.Text_)
	ts.Equal(0, len(m.Attachments()))
	ts.Equal(1, m.MessageCount_)
	ts.Equal(0, m.ErrorCount_)
	ts.Equal(now, m.SentOn_.In(time.UTC))
	ts.NotNil(m.NextAttempt_)
	ts.NotNil(m.CreatedOn_)
	ts.NotNil(m.ModifiedOn_)
	ts.NotNil(m.QueuedOn_)

	contact, err := contactForURN(ctx, ts.b, m.OrgID_, knChannel, urn, "", "", clog)
	ts.NoError(err)
	ts.Equal(null.String("test contact"), contact.Name_)
	ts.Equal(m.OrgID_, contact.OrgID_)
	ts.Equal(m.ContactID_, contact.ID_)
	ts.NotNil(contact.UUID_)
	ts.NotNil(contact.ID_)

	// waiting 5 seconds should let us write it successfully
	time.Sleep(5 * time.Second)
	msg3 := ts.b.NewIncomingMsg(knChannel, urn, "test123", clog).(*DBMsg)
	ts.NotEqual(msg3.UUID(), msg.UUID())

	// msg with null bytes in it, that's fine for a request body
	msg = ts.b.NewIncomingMsg(knChannel, urn, "test456\x00456", clog).WithExternalID("ext456").(*DBMsg)
	err = writeMsgToDB(ctx, ts.b, msg, clog)
	ts.NoError(err)

	// more null bytes
	text, _ := url.PathUnescape("%1C%00%00%00%00%00%07%E0%00")
	msg = ts.b.NewIncomingMsg(knChannel, urn, text, clog).(*DBMsg)
	err = writeMsgToDB(ctx, ts.b, msg, clog)
	ts.NoError(err)

	// check that our mailroom queue has an item
	rc := ts.b.redisPool.Get()
	defer rc.Close()
	rc.Do("DEL", "handler:1", "handler:active", fmt.Sprintf("c:1:%d", msg.ContactID_))

	msg = ts.b.NewIncomingMsg(knChannel, urn, "hello 1 2 3", clog).(*DBMsg)
	err = writeMsgToDB(ctx, ts.b, msg, clog)
	ts.NoError(err)

	count, err := redis.Int(rc.Do("ZCARD", "handler:1"))
	ts.NoError(err)
	ts.Equal(1, count)

	count, err = redis.Int(rc.Do("ZCARD", "handler:active"))
	ts.NoError(err)
	ts.Equal(1, count)

	count, err = redis.Int(rc.Do("LLEN", fmt.Sprintf("c:1:%d", msg.ContactID_)))
	ts.NoError(err)
	ts.Equal(1, count)

	data, err := redis.Bytes(rc.Do("LPOP", fmt.Sprintf("c:1:%d", contact.ID_)))
	ts.NoError(err)

	var body map[string]interface{}
	err = json.Unmarshal(data, &body)
	ts.NoError(err)
	ts.Equal("msg_event", body["type"])
	ts.Equal(map[string]interface{}{
		"contact_id":      float64(contact.ID_),
		"org_id":          float64(1),
		"channel_id":      float64(10),
		"msg_id":          float64(msg.ID_),
		"msg_uuid":        msg.UUID_.String(),
		"msg_external_id": msg.ExternalID(),
		"urn":             msg.URN().String(),
		"urn_id":          float64(msg.ContactURNID_),
		"text":            msg.Text(),
		"attachments":     nil,
		"new_contact":     contact.IsNew_,
	}, body["task"])
}

func (ts *BackendTestSuite) TestWriteMsgWithAttachments() {
	ctx := context.Background()

	defer uuids.SetGenerator(uuids.DefaultGenerator)
	uuids.SetGenerator(uuids.NewSeededGenerator(1234))

	knChannel := ts.getChannel("KN", "dbc126ed-66bc-4e28-b67b-81dc3327c95d")
	clog := courier.NewChannelLog(courier.ChannelLogTypeUnknown, knChannel, nil)
	urn, _ := urns.NewTelURNForCountry("12065551218", knChannel.Country())

	msg := ts.b.NewIncomingMsg(knChannel, urn, "two regular attachments", clog).(*DBMsg)
	msg.WithAttachment("http://example.com/test.jpg")
	msg.WithAttachment("http://example.com/test.m4a")

	// should just write attachments as they are
	err := ts.b.WriteMsg(ctx, msg, clog)
	ts.NoError(err)
	ts.Equal([]string{"http://example.com/test.jpg", "http://example.com/test.m4a"}, msg.Attachments())

	// try an embedded attachment
	msg = ts.b.NewIncomingMsg(knChannel, urn, "embedded attachment data", clog).(*DBMsg)
	msg.WithAttachment(fmt.Sprintf("data:%s", base64.StdEncoding.EncodeToString(test.ReadFile("../../test/testdata/test.jpg"))))

	// should have actually fetched and saved it to storage, with the correct content type
	err = ts.b.WriteMsg(ctx, msg, clog)
	ts.NoError(err)
	ts.Equal([]string{"image/jpeg:_test_storage/media/1/547d/eaf7/547deaf7-7620-4434-95b3-58675999c4b7.jpg"}, msg.Attachments())

	// try an invalid embedded attachment
	msg = ts.b.NewIncomingMsg(knChannel, urn, "invalid embedded attachment data", clog).(*DBMsg)
	msg.WithAttachment("data:34564363576573573")

	err = ts.b.WriteMsg(ctx, msg, clog)
	ts.EqualError(err, "unable to decode attachment data: illegal base64 data at input byte 16")

	// try a geo attachment
	msg = ts.b.NewIncomingMsg(knChannel, urn, "geo attachment", clog).(*DBMsg)
	msg.WithAttachment("geo:123.234,-45.676")

	// should be saved as is
	err = ts.b.WriteMsg(ctx, msg, clog)
	ts.NoError(err)
	ts.Equal([]string{"geo:123.234,-45.676"}, msg.Attachments())
}

func (ts *BackendTestSuite) TestPreferredChannelCheckRole() {
	exChannel := ts.getChannel("EX", "dbc126ed-66bc-4e28-b67b-81dc3327100a")
	clog := courier.NewChannelLog(courier.ChannelLogTypeUnknown, exChannel, nil)
	ctx := context.Background()

	// have to round to microseconds because postgres can't store nanos
	now := time.Now().Round(time.Microsecond).In(time.UTC)

	urn, _ := urns.NewTelURNForCountry("12065552020", exChannel.Country())
	msg := ts.b.NewIncomingMsg(exChannel, urn, "test123", clog).WithExternalID("ext123").WithReceivedOn(now).WithContactName("test contact").(*DBMsg)

	// try to write it to our db
	err := ts.b.WriteMsg(ctx, msg, clog)
	ts.NoError(err)

	time.Sleep(1 * time.Second)

	// load it back from the id
	m := readMsgFromDB(ts.b, msg.ID())

	tx, err := ts.b.db.Beginx()
	ts.NoError(err)

	// load our URN
	exContactURN, err := contactURNForURN(tx, m.channel, m.ContactID_, urn, "")
	if !ts.NoError(err) || !ts.NoError(tx.Commit()) {
		ts.FailNow("failed writing contact urn")
	}

	ts.Equal(exContactURN.ChannelID, courier.NilChannelID)
}

func (ts *BackendTestSuite) TestChannelEvent() {
	ctx := context.Background()
	channel := ts.getChannel("KN", "dbc126ed-66bc-4e28-b67b-81dc3327c95d")
	clog := courier.NewChannelLog(courier.ChannelLogTypeUnknown, channel, nil)
	urn, _ := urns.NewTelURNForCountry("12065551616", channel.Country())

	event := ts.b.NewChannelEvent(channel, courier.Referral, urn, clog).WithExtra(map[string]interface{}{"ref_id": "12345"}).WithContactName("kermit frog")
	err := ts.b.WriteChannelEvent(ctx, event, clog)
	ts.NoError(err)

	contact, err := contactForURN(ctx, ts.b, channel.OrgID_, channel, urn, "", "", clog)
	ts.NoError(err)
	ts.Equal(null.String("kermit frog"), contact.Name_)

	dbE := event.(*DBChannelEvent)
	dbE, err = readChannelEventFromDB(ts.b, dbE.ID_)
	ts.NoError(err)
	ts.Equal(dbE.EventType_, courier.Referral)
	ts.Equal(map[string]interface{}{"ref_id": "12345"}, dbE.Extra_.Map())
	ts.Equal(contact.ID_, dbE.ContactID_)
	ts.Equal(contact.URNID_, dbE.ContactURNID_)
}

func (ts *BackendTestSuite) TestSessionTimeout() {
	ctx := context.Background()

	// parse from an iso date
	t, err := time.Parse("2006-01-02 15:04:05.000000-07", "2018-12-04 11:52:20.958955-08")
	ts.NoError(err)

	err = updateSessionTimeout(ctx, ts.b, SessionID(1), t, 300)
	ts.NoError(err)

	// make sure that took
	assertdb.Query(ts.T(), ts.b.db, `SELECT count(*) from flows_flowsession WHERE timeout_on > NOW()`).Returns(1)
}

func (ts *BackendTestSuite) TestMailroomEvents() {
	ctx := context.Background()

	rc := ts.b.redisPool.Get()
	defer rc.Close()
	rc.Do("FLUSHDB")

	channel := ts.getChannel("KN", "dbc126ed-66bc-4e28-b67b-81dc3327c95d")
	clog := courier.NewChannelLog(courier.ChannelLogTypeUnknown, channel, nil)
	urn, _ := urns.NewTelURNForCountry("12065551616", channel.Country())

	event := ts.b.NewChannelEvent(channel, courier.Referral, urn, clog).WithExtra(map[string]interface{}{"ref_id": "12345"}).
		WithContactName("kermit frog").
		WithOccurredOn(time.Date(2020, 8, 5, 13, 30, 0, 123456789, time.UTC))
	err := ts.b.WriteChannelEvent(ctx, event, clog)
	ts.NoError(err)

	contact, err := contactForURN(ctx, ts.b, channel.OrgID_, channel, urn, "", "", clog)
	ts.NoError(err)
	ts.Equal(null.String("kermit frog"), contact.Name_)

	dbE := event.(*DBChannelEvent)
	dbE, err = readChannelEventFromDB(ts.b, dbE.ID_)
	ts.NoError(err)
	ts.Equal(dbE.EventType_, courier.Referral)
	ts.Equal(map[string]interface{}{"ref_id": "12345"}, dbE.Extra_.Map())
	ts.Equal(contact.ID_, dbE.ContactID_)
	ts.Equal(contact.URNID_, dbE.ContactURNID_)

	count, err := redis.Int(rc.Do("ZCARD", "handler:1"))
	ts.NoError(err)
	ts.Equal(1, count)

	count, err = redis.Int(rc.Do("ZCARD", "handler:active"))
	ts.NoError(err)
	ts.Equal(1, count)

	count, err = redis.Int(rc.Do("LLEN", fmt.Sprintf("c:1:%d", contact.ID_)))
	ts.NoError(err)
	ts.Equal(1, count)

	data, err := redis.Bytes(rc.Do("LPOP", fmt.Sprintf("c:1:%d", contact.ID_)))
	ts.NoError(err)

	var body map[string]interface{}
	err = json.Unmarshal(data, &body)
	ts.NoError(err)
	ts.Equal("referral", body["type"])
	ts.Equal(map[string]interface{}{
		"channel_id":  float64(10),
		"contact_id":  float64(contact.ID_),
		"extra":       map[string]interface{}{"ref_id": "12345"},
		"new_contact": contact.IsNew_,
		"occurred_on": "2020-08-05T13:30:00.123456789Z",
		"org_id":      float64(1),
		"urn_id":      float64(contact.URNID_),
	}, body["task"])
}

func (ts *BackendTestSuite) TestResolveMedia() {
	ctx := context.Background()

	tcs := []struct {
		url   string
		media courier.Media
		err   string
	}{
		{ // image upload that can be resolved
			url: "http://nyaruka.s3.com/orgs/1/media/ec69/ec6972be-809c-4c8d-be59-ba9dbd74c977/test.jpg",
			media: &DBMedia{
				UUID_:        "ec6972be-809c-4c8d-be59-ba9dbd74c977",
				Path_:        "/orgs/1/media/ec69/ec6972be-809c-4c8d-be59-ba9dbd74c977/test.jpg",
				ContentType_: "image/jpeg",
				URL_:         "http://nyaruka.s3.com/orgs/1/media/ec69/ec6972be-809c-4c8d-be59-ba9dbd74c977/test.jpg",
				Size_:        123,
				Width_:       1024,
				Height_:      768,
				Alternates_:  []*DBMedia{},
			},
		},
		{ // same image upload, this time from cache
			url: "http://nyaruka.s3.com/orgs/1/media/ec69/ec6972be-809c-4c8d-be59-ba9dbd74c977/test.jpg",
			media: &DBMedia{
				UUID_:        "ec6972be-809c-4c8d-be59-ba9dbd74c977",
				Path_:        "/orgs/1/media/ec69/ec6972be-809c-4c8d-be59-ba9dbd74c977/test.jpg",
				ContentType_: "image/jpeg",
				URL_:         "http://nyaruka.s3.com/orgs/1/media/ec69/ec6972be-809c-4c8d-be59-ba9dbd74c977/test.jpg",
				Size_:        123,
				Width_:       1024,
				Height_:      768,
				Alternates_:  []*DBMedia{},
			},
		},
		{ // image upload that can't be resolved
			url:   "http://nyaruka.s3.com/orgs/1/media/9790/97904d00-1e64-4f92-b4a0-156e21239d24/test.jpg",
			media: nil,
		},
		{ // image upload that can't be resolved, this time from cache
			url:   "http://nyaruka.s3.com/orgs/1/media/9790/97904d00-1e64-4f92-b4a0-156e21239d24/test.jpg",
			media: nil,
		},
		{ // image upload but with wrong domain
			url:   "http://temba.s2.com/orgs/1/media/f328/f32801ec-433a-4862-978d-56c1823b92b2/test.jpg",
			media: nil,
		},
		{ // image upload but no UUID in URL
			url:   "http://nyaruka.s3.com/orgs/1/media/test.jpg",
			media: nil,
		},
		{ // audio upload
			url: "http://nyaruka.s3.com/orgs/1/media/5310/5310f50f-9c8e-4035-9150-be5a1f78f21a/test.mp3",
			media: &DBMedia{
				UUID_:        "5310f50f-9c8e-4035-9150-be5a1f78f21a",
				Path_:        "/orgs/1/media/5310/5310f50f-9c8e-4035-9150-be5a1f78f21a/test.mp3",
				ContentType_: "audio/mp3",
				URL_:         "http://nyaruka.s3.com/orgs/1/media/5310/5310f50f-9c8e-4035-9150-be5a1f78f21a/test.mp3",
				Size_:        123,
				Duration_:    500,
				Alternates_: []*DBMedia{
					{
						UUID_:        "514c552c-e585-40e2-938a-fe9450172da8",
						Path_:        "/orgs/1/media/514c/514c552c-e585-40e2-938a-fe9450172da8/test.m4a",
						ContentType_: "audio/mp4",
						URL_:         "http://nyaruka.s3.com/orgs/1/media/514c/514c552c-e585-40e2-938a-fe9450172da8/test.m4a",
						Size_:        114,
						Duration_:    500,
					},
				},
			},
		},
		{ // user entered unparseable URL
			url: "::::",
			err: "error parsing media URL: ::::",
		},
	}

	for _, tc := range tcs {
		media, err := ts.b.ResolveMedia(ctx, tc.url)
		if tc.err != "" {
			ts.EqualError(err, tc.err)
		} else {
			ts.NoError(err, "unexpected error for url '%s'", tc.url)
			ts.Equal(tc.media, media, "media mismatch for url '%s'", tc.url)
		}
	}

	// check we've cached 3 media lookups
	assertredis.HLen(ts.T(), ts.b.redisPool, fmt.Sprintf("media-lookups:%s", time.Now().In(time.UTC).Format("2006-01-02")), 3)
}

func TestMsgSuite(t *testing.T) {
	suite.Run(t, new(BackendTestSuite))
}

var invalidConfigTestCases = []struct {
	config        courier.Config
	expectedError string
}{
	{config: courier.Config{DB: ":foo"}, expectedError: "unable to parse DB URL"},
	{config: courier.Config{DB: "mysql:test"}, expectedError: "only postgres is supported"},
	{config: courier.Config{DB: "postgres://courier:courier@localhost:5432/courier", Redis: ":foo"}, expectedError: "unable to parse Redis URL"},
}

func (ts *ServerTestSuite) TestInvalidConfigs() {
	for _, testCase := range invalidConfigTestCases {
		config := &testCase.config
		config.Backend = "rapidpro"
		backend := newBackend(config)
		err := backend.Start()
		if ts.Error(err) {
			ts.Contains(err.Error(), testCase.expectedError)
		}
	}
}

func TestBackendSuite(t *testing.T) {
	suite.Run(t, new(ServerTestSuite))
}

type ServerTestSuite struct {
	suite.Suite
}

// for testing only, returned DBMsg object is not fully populated
func readMsgFromDB(b *backend, id courier.MsgID) *DBMsg {
	m := &DBMsg{
		ID_: id,
	}
	err := b.db.Get(m, sqlSelectMsg, id)
	if err != nil {
		panic(err)
	}

	ch := &DBChannel{
		ID_: m.ChannelID_,
	}
	err = b.db.Get(ch, selectChannelSQL, m.ChannelID_)
	if err != nil {
		panic(err)
	}

	m.channel = ch
	return m
}<|MERGE_RESOLUTION|>--- conflicted
+++ resolved
@@ -995,17 +995,10 @@
 	ts.Assert().NotNil(ch)
 	ts.Assert().Equal(knUUID, ch.UUID())
 
-<<<<<<< HEAD
-		content := ""
-		switch r.URL.Path {
-		case "/test.jpg":
-			content = "\xFF\xD8\xFF"
-=======
 	ch, err = ts.b.GetChannel(ctx, courier.ChannelType("KN"), xxUUID)
 	ts.Assert().Error(err)
 	ts.Assert().Nil(ch)
 	ts.Assert().True(ch == nil) // https://github.com/stretchr/testify/issues/503
->>>>>>> 41529530
 
 	ch, err = ts.b.GetChannel(ctx, courier.ChannelType("KN"), xxUUID) // from cache
 	ts.Assert().Error(err)
@@ -1013,15 +1006,9 @@
 	ts.Assert().True(ch == nil) // https://github.com/stretchr/testify/issues/503
 }
 
-<<<<<<< HEAD
-		case "/header":
-			w.Header().Add("Content-Type", "image/png")
-			content = "\x89\x50\x4E\x47\x0D\x0A\x1A\x0A"
-=======
 func (ts *BackendTestSuite) TestWriteChanneLog() {
 	ctx := context.Background()
 	channel := ts.getChannel("KN", "dbc126ed-66bc-4e28-b67b-81dc3327c95d")
->>>>>>> 41529530
 
 	defer func() {
 		ts.b.db.MustExecContext(ctx, "DELETE FROM channels_channellog")
