package facebookapp

import (
	"bytes"
	"context"
	"crypto/hmac"
	"crypto/sha1"
	"encoding/hex"
	"encoding/json"
	"fmt"
	"io"
	"mime/multipart"
	"net/http"
	"net/textproto"
	"net/url"
	"path/filepath"
	"strconv"
	"strings"
	"time"

	"github.com/buger/jsonparser"
	"github.com/gabriel-vasile/mimetype"
	"github.com/nyaruka/courier"
	"github.com/nyaruka/courier/billing"
	"github.com/nyaruka/courier/handlers"
	"github.com/nyaruka/courier/templates"
	"github.com/nyaruka/courier/utils"
	"github.com/nyaruka/gocommon/rcache"
	"github.com/nyaruka/gocommon/urns"
	"github.com/nyaruka/gocommon/uuids"
	"github.com/patrickmn/go-cache"
	"github.com/pkg/errors"
)

// Endpoints we hit
var (
	sendURL  = "https://graph.facebook.com/v12.0/me/messages"
	graphURL = "https://graph.facebook.com/v22.0/"

	signatureHeader = "X-Hub-Signature"

	// max for the body
	maxMsgLengthIG             = 1000
	maxMsgLengthFBA            = 2000
	maxMsgLengthWAC            = 4096
	maxMsgLengthInteractiveWAC = 1024

	// Sticker ID substitutions
	stickerIDToEmoji = map[int64]string{
		369239263222822: "👍", // small
		369239343222814: "👍", // medium
		369239383222810: "👍", // big
	}

	tagByTopic = map[string]string{
		"event":    "CONFIRMED_EVENT_UPDATE",
		"purchase": "POST_PURCHASE_UPDATE",
		"account":  "ACCOUNT_UPDATE",
		"agent":    "HUMAN_AGENT",
	}
)

// keys for extra in channel events
const (
	referrerIDKey = "referrer_id"
	sourceKey     = "source"
	adIDKey       = "ad_id"
	typeKey       = "type"
	titleKey      = "title"
	payloadKey    = "payload"
)

var waStatusMapping = map[string]courier.MsgStatusValue{
	"sent":      courier.MsgSent,
	"delivered": courier.MsgDelivered,
	"read":      courier.MsgRead,
	"failed":    courier.MsgFailed,
}

var waTemplateTypeMapping = map[string]string{
	"authentication": "authentication",
	"marketing":      "marketing",
	"utility":        "utility",
}

var waIgnoreStatuses = map[string]bool{
	"deleted": true,
}

const (
	mediaCacheKeyPatternWhatsapp = "whatsapp_cloud_media_%s"
)

var failedMediaCache *cache.Cache

const (
	InteractiveProductSingleType         = "product"
	InteractiveProductListType           = "product_list"
	InteractiveProductCatalogType        = "catalog_product"
	InteractiveProductCatalogMessageType = "catalog_message"
)

// Adicionar constante para o tipo de evento
const (
	ContactUpdate = "contact_update"
)

// Add this map before the handler struct declaration (around line 110)
var integrationWebhookFields = map[string]bool{
	"message_template_status_update":  true,
	"template_category_update":        true,
	"message_template_quality_update": true,
	"account_update":                  true,
}

func newHandler(channelType courier.ChannelType, name string, useUUIDRoutes bool) courier.ChannelHandler {
	return &handler{handlers.NewBaseHandlerWithParams(channelType, name, useUUIDRoutes)}
}

func init() {
	courier.RegisterHandler(newHandler("IG", "Instagram", false))
	courier.RegisterHandler(newHandler("FBA", "Facebook", false))
	courier.RegisterHandler(newHandler("WAC", "WhatsApp Cloud", false))

	failedMediaCache = cache.New(15*time.Minute, 15*time.Minute)
}

type handler struct {
	handlers.BaseHandler
}

// Initialize is called by the engine once everything is loaded
func (h *handler) Initialize(s courier.Server) error {
	h.SetServer(s)
	s.AddHandlerRoute(h, http.MethodGet, "receive", h.receiveVerify)
	s.AddHandlerRoute(h, http.MethodPost, "receive", h.receiveEvent)
	return nil
}

type Sender struct {
	ID      string `json:"id"`
	UserRef string `json:"user_ref,omitempty"`
}

type User struct {
	ID string `json:"id"`
}

// {
//   "object":"page",
//   "entry":[{
//     "id":"180005062406476",
//     "time":1514924367082,
//     "messaging":[{
//       "sender":  {"id":"1630934236957797"},
//       "recipient":{"id":"180005062406476"},
//       "timestamp":1514924366807,
//       "message":{
//         "mid":"mid.$cAAD5QiNHkz1m6cyj11guxokwkhi2",
//         "seq":33116,
//         "text":"65863634"
//       }
//     }]
//   }]
// }

type wacMedia struct {
	Caption  string `json:"caption"`
	Filename string `json:"filename"`
	ID       string `json:"id"`
	Mimetype string `json:"mime_type"`
	SHA256   string `json:"sha256"`
}

type wacSticker struct {
	Animated bool   `json:"animated"`
	ID       string `json:"id"`
	Mimetype string `json:"mime_type"`
	SHA256   string `json:"sha256"`
}

type moPayload struct {
	Object string `json:"object"`
	Entry  []struct {
		ID      string `json:"id"`
		Time    int64  `json:"time"`
		Changes []struct {
			Field string `json:"field"`
			Value struct {
				From struct {
					ID       string `json:"id"`
					Username string `json:"username"`
				} `json:"from"`
				ID    string `json:"id"`
				Media struct {
					AdID             string `json:"ad_id"`
					ID               string `json:"id"`
					MediaProductType string `json:"media_product_type"`
					OriginalMediaID  string `json:"original_media_id"`
				}
				Text             string `json:"text"`
				MessagingProduct string `json:"messaging_product"`
				Metadata         *struct {
					DisplayPhoneNumber string `json:"display_phone_number"`
					PhoneNumberID      string `json:"phone_number_id"`
				} `json:"metadata"`
				Contacts []struct {
					Profile struct {
						Name string `json:"name"`
					} `json:"profile"`
					WaID string `json:"wa_id"`
				} `json:"contacts"`
				Messages []struct {
					ID        string `json:"id"`
					From      string `json:"from"`
					Timestamp string `json:"timestamp"`
					Type      string `json:"type"`
					Context   *struct {
						Forwarded           bool   `json:"forwarded"`
						FrequentlyForwarded bool   `json:"frequently_forwarded"`
						From                string `json:"from"`
						ID                  string `json:"id"`
					} `json:"context"`
					Text struct {
						Body string `json:"body"`
					} `json:"text"`
					Image    *wacMedia   `json:"image"`
					Audio    *wacMedia   `json:"audio"`
					Video    *wacMedia   `json:"video"`
					Document *wacMedia   `json:"document"`
					Voice    *wacMedia   `json:"voice"`
					Sticker  *wacSticker `json:"sticker"`
					Location *struct {
						Latitude  float64 `json:"latitude"`
						Longitude float64 `json:"longitude"`
						Name      string  `json:"name"`
						Address   string  `json:"address"`
					} `json:"location"`
					Button *struct {
						Text    string `json:"text"`
						Payload string `json:"payload"`
					} `json:"button"`
					Interactive struct {
						Type        string `json:"type"`
						ButtonReply struct {
							ID    string `json:"id"`
							Title string `json:"title"`
						} `json:"button_reply,omitempty"`
						ListReply struct {
							ID    string `json:"id"`
							Title string `json:"title"`
						} `json:"list_reply,omitempty"`
						NFMReply struct {
							Name         string `json:"name,omitempty"`
							ResponseJSON string `json:"response_json"`
						} `json:"nfm_reply"`
					} `json:"interactive,omitempty"`
					Contacts []struct {
						Name struct {
							FirstName     string `json:"first_name"`
							LastName      string `json:"last_name"`
							FormattedName string `json:"formatted_name"`
						} `json:"name"`
						Phones []struct {
							Phone string `json:"phone"`
							WaID  string `json:"wa_id"`
							Type  string `json:"type"`
						} `json:"phones"`
					} `json:"contacts"`
					Referral struct {
						Headline   string    `json:"headline"`
						Body       string    `json:"body"`
						SourceType string    `json:"source_type"`
						SourceID   string    `json:"source_id"`
						SourceURL  string    `json:"source_url"`
						Image      *wacMedia `json:"image"`
						Video      *wacMedia `json:"video"`
					} `json:"referral"`
					Order struct {
						CatalogID    string `json:"catalog_id"`
						Text         string `json:"text"`
						ProductItems []struct {
							ProductRetailerID string  `json:"product_retailer_id"`
							Quantity          int     `json:"quantity"`
							ItemPrice         float64 `json:"item_price"`
							Currency          string  `json:"currency"`
						} `json:"product_items"`
					} `json:"order"`
					Errors []struct {
						Code  int    `json:"code"`
						Title string `json:"title"`
					} `json:"errors"`
				} `json:"messages"`
				Statuses []struct {
					ID           string `json:"id"`
					RecipientID  string `json:"recipient_id"`
					Status       string `json:"status"`
					Timestamp    string `json:"timestamp"`
					Type         string `json:"type"`
					Conversation *struct {
						ID     string `json:"id"`
						Origin *struct {
							Type string `json:"type"`
						} `json:"origin"`
					} `json:"conversation"`
					Pricing *struct {
						PricingModel string `json:"pricing_model"`
						Billable     bool   `json:"billable"`
						Category     string `json:"category"`
					} `json:"pricing"`
				} `json:"statuses"`
				MessageEchoes []struct {
					From      string `json:"from"`
					To        string `json:"to"`
					ID        string `json:"id"`
					Timestamp string `json:"timestamp"`
					Text      struct {
						Body string `json:"body"`
					} `json:"text"`
					Type string `json:"type"`
				} `json:"message_echoes"`
				Errors []struct {
					Code  int    `json:"code"`
					Title string `json:"title"`
				} `json:"errors"`
				BanInfo struct {
					WabaBanState []string `json:"waba_ban_state"`
					WabaBanDate  string   `json:"waba_ban_date"`
				} `json:"ban_info"`
				CurrentLimit                 string `json:"current_limit"`
				Decision                     string `json:"decision"`
				DisplayPhoneNumber           string `json:"display_phone_number"`
				Event                        string `json:"event"`
				MaxDailyConversationPerPhone int    `json:"max_daily_conversation_per_phone"`
				MaxPhoneNumbersPerBusiness   int    `json:"max_phone_numbers_per_business"`
				MaxPhoneNumbersPerWaba       int    `json:"max_phone_numbers_per_waba"`
				Reason                       string `json:"reason"`
				RequestedVerifiedName        string `json:"requested_verified_name"`
				RestrictionInfo              []struct {
					RestrictionType string `json:"restriction_type"`
					Expiration      string `json:"expiration"`
				} `json:"restriction_info"`
				MessageTemplateID       int    `json:"message_template_id"`
				MessageTemplateName     string `json:"message_template_name"`
				MessageTemplateLanguage string `json:"message_template_language"`
				StateSync               []struct {
					Type    string `json:"type"`
					Contact struct {
						FullName    string `json:"full_name"`
						FirstName   string `json:"first_name"`
						PhoneNumber string `json:"phone_number"`
					} `json:"contact"`
					Action   string `json:"action"`
					Metadata struct {
						Timestamp string `json:"timestamp"`
					} `json:"metadata"`
				} `json:"state_sync"`
			} `json:"value"`
		} `json:"changes"`
		Messaging []struct {
			Sender    Sender `json:"sender"`
			Recipient User   `json:"recipient"`
			Timestamp int64  `json:"timestamp"`

			OptIn *struct {
				Ref     string `json:"ref"`
				UserRef string `json:"user_ref"`
			} `json:"optin"`

			Referral *struct {
				Ref    string `json:"ref"`
				Source string `json:"source"`
				Type   string `json:"type"`
				AdID   string `json:"ad_id"`
			} `json:"referral"`

			Postback *struct {
				MID      string `json:"mid"`
				Title    string `json:"title"`
				Payload  string `json:"payload"`
				Referral struct {
					Ref    string `json:"ref"`
					Source string `json:"source"`
					Type   string `json:"type"`
					AdID   string `json:"ad_id"`
				} `json:"referral"`
			} `json:"postback"`

			Message *struct {
				IsEcho      bool   `json:"is_echo"`
				MID         string `json:"mid"`
				Text        string `json:"text"`
				IsDeleted   bool   `json:"is_deleted"`
				Attachments []struct {
					Type    string `json:"type"`
					Payload *struct {
						URL         string `json:"url"`
						StickerID   int64  `json:"sticker_id"`
						Coordinates *struct {
							Lat  float64 `json:"lat"`
							Long float64 `json:"long"`
						} `json:"coordinates"`
					}
				} `json:"attachments"`
			} `json:"message"`

			Delivery *struct {
				MIDs      []string `json:"mids"`
				Watermark int64    `json:"watermark"`
			} `json:"delivery"`

			MessagingFeedback *struct {
				FeedbackScreens []struct {
					ScreenID  int                         `json:"screen_id"`
					Questions map[string]FeedbackQuestion `json:"questions"`
				} `json:"feedback_screens"`
			} `json:"messaging_feedback"`
		} `json:"messaging"`
	} `json:"entry"`
}

type Flow struct {
	NFMReply NFMReply `json:"nfm_reply"`
}

type NFMReply struct {
	Name         string                 `json:"name,omitempty"`
	ResponseJSON map[string]interface{} `json:"response_json"`
}

type IGComment struct {
	Text string `json:"text,omitempty"`
	From struct {
		ID       string `json:"id,omitempty"`
		Username string `json:"username,omitempty"`
	} `json:"from,omitempty"`
	Media struct {
		AdID             string `json:"ad_id,omitempty"`
		ID               string `json:"id,omitempty"`
		MediaProductType string `json:"media_product_type,omitempty"`
		OriginalMediaID  string `json:"original_media_id,omitempty"`
	} `json:"media,omitempty"`
	Time int64  `json:"time,omitempty"`
	ID   string `json:"id,omitempty"`
}

type FeedbackQuestion struct {
	Type     string `json:"type"`
	Payload  string `json:"payload"`
	FollowUp *struct {
		Type    string `json:"type"`
		Payload string `json:"payload"`
	} `json:"follow_up"`
}

// GetChannel returns the channel
func (h *handler) GetChannel(ctx context.Context, r *http.Request) (courier.Channel, error) {
	if r.Method == http.MethodGet {
		return nil, nil
	}

	payload := &moPayload{}
	err := handlers.DecodeAndValidateJSON(payload, r)
	if err != nil {
		return nil, err
	}

	// is not a 'page' and 'instagram' object? ignore it
	if payload.Object != "page" && payload.Object != "instagram" && payload.Object != "whatsapp_business_account" {
		return nil, fmt.Errorf("object expected 'page', 'instagram' or 'whatsapp_business_account', found %s", payload.Object)
	}

	// no entries? ignore this request
	if len(payload.Entry) == 0 {
		return nil, fmt.Errorf("no entries found")
	}

	var channelAddress string

	//if object is 'page' returns type FBA, if object is 'instagram' returns type IG
	if payload.Object == "page" {
		channelAddress = payload.Entry[0].ID
		return h.Backend().GetChannelByAddress(ctx, courier.ChannelType("FBA"), courier.ChannelAddress(channelAddress))
	} else if payload.Object == "instagram" {
		channelAddress = payload.Entry[0].ID
		return h.Backend().GetChannelByAddress(ctx, courier.ChannelType("IG"), courier.ChannelAddress(channelAddress))
	} else {
		if len(payload.Entry[0].Changes) == 0 {
			return nil, fmt.Errorf("no changes found")
		}
		if integrationWebhookFields[payload.Entry[0].Changes[0].Field] {
			er := handlers.SendWebhooks(r, h.Server().Config().WhatsappCloudWebhooksUrl, "", true)
			if er != nil {
				courier.LogRequestError(r, nil, fmt.Errorf("could not send template webhook: %s", er))
			}
			return nil, fmt.Errorf("template update, so ignore")
		} else if payload.Entry[0].Changes[0].Field == "flows" {
			er := handlers.SendWebhooks(r, h.Server().Config().WhatsappCloudWebhooksUrlFlows, h.Server().Config().WhatsappCloudWebhooksTokenFlows, false)
			if er != nil {
				courier.LogRequestError(r, nil, fmt.Errorf("could not send template webhook: %s", er))
			}
			return nil, fmt.Errorf("template update, so ignore")
		}
		channelAddress = payload.Entry[0].Changes[0].Value.Metadata.PhoneNumberID
		if channelAddress == "" {
			return nil, fmt.Errorf("no channel address found")
		}
		return h.Backend().GetChannelByAddress(ctx, courier.ChannelType("WAC"), courier.ChannelAddress(channelAddress))
	}
}

// receiveVerify handles Facebook's webhook verification callback
func (h *handler) receiveVerify(ctx context.Context, channel courier.Channel, w http.ResponseWriter, r *http.Request) ([]courier.Event, error) {
	mode := r.URL.Query().Get("hub.mode")

	// this isn't a subscribe verification, that's an error
	if mode != "subscribe" {
		return nil, handlers.WriteAndLogRequestError(ctx, h, channel, w, r, fmt.Errorf("unknown request"))
	}

	// verify the token against our server facebook webhook secret, if the same return the challenge FB sent us
	secret := r.URL.Query().Get("hub.verify_token")

	if fmt.Sprint(h.ChannelType()) == "FBA" || fmt.Sprint(h.ChannelType()) == "IG" {
		if secret != h.Server().Config().FacebookWebhookSecret {
			return nil, handlers.WriteAndLogRequestError(ctx, h, channel, w, r, fmt.Errorf("token does not match secret"))
		}
	} else {
		if secret != h.Server().Config().WhatsappCloudWebhookSecret {
			return nil, handlers.WriteAndLogRequestError(ctx, h, channel, w, r, fmt.Errorf("token does not match secret"))
		}
	}

	// and respond with the challenge token
	_, err := fmt.Fprint(w, r.URL.Query().Get("hub.challenge"))
	return nil, err
}

func resolveMediaURL(channel courier.Channel, mediaID string, token string) (string, error) {

	if token == "" {
		return "", fmt.Errorf("missing token for WAC channel")
	}

	base, _ := url.Parse(graphURL)
	path, _ := url.Parse(fmt.Sprintf("/%s", mediaID))
	retreiveURL := base.ResolveReference(path)

	// set the access token as the authorization header
	req, _ := http.NewRequest(http.MethodGet, retreiveURL.String(), nil)
	//req.Header.Set("User-Agent", utils.HTTPUserAgent)
	req.Header.Set("Authorization", fmt.Sprintf("Bearer %s", token))

	resp, err := utils.MakeHTTPRequest(req)
	if err != nil {
		return "", err
	}

	mediaURL, err := jsonparser.GetString(resp.Body, "url")
	return mediaURL, err
}

// receiveEvent is our HTTP handler function for incoming messages and status updates
func (h *handler) receiveEvent(ctx context.Context, channel courier.Channel, w http.ResponseWriter, r *http.Request) ([]courier.Event, error) {
	err := h.validateSignature(r)
	if err != nil {
		return nil, handlers.WriteAndLogRequestError(ctx, h, channel, w, r, err)
	}

	payload := &moPayload{}
	err = handlers.DecodeAndValidateJSON(payload, r)
	if err != nil {
		return nil, handlers.WriteAndLogRequestError(ctx, h, channel, w, r, err)
	}

	var events []courier.Event
	var data []interface{}

	if channel.ChannelType() == "FBA" || channel.ChannelType() == "IG" {
		events, data, err = h.processFacebookInstagramPayload(ctx, channel, payload, w, r)
	} else {
		events, data, err = h.processCloudWhatsAppPayload(ctx, channel, payload, w, r)
		webhook := channel.ConfigForKey("webhook", nil)
		if webhook != nil {
			er := handlers.SendWebhooksExternal(r, webhook)
			if er != nil {
				courier.LogRequestError(r, channel, fmt.Errorf("could not send webhook: %s", er))
			}
		}
	}

	if err != nil {
		return nil, err
	}

	return events, courier.WriteDataResponse(ctx, w, http.StatusOK, "Events Handled", data)
}

func (h *handler) processCloudWhatsAppPayload(ctx context.Context, channel courier.Channel, payload *moPayload, w http.ResponseWriter, r *http.Request) ([]courier.Event, []interface{}, error) {
	// the list of events we deal with
	events := make([]courier.Event, 0, 2)

	token := h.Server().Config().WhatsappAdminSystemUserToken

	// the list of data we will return in our response
	data := make([]interface{}, 0, 2)

	var contactNames = make(map[string]string)

	// for each entry
	for _, entry := range payload.Entry {
		if len(entry.Changes) == 0 {
			continue
		}

		for _, change := range entry.Changes {

			for _, contact := range change.Value.Contacts {
				contactNames[contact.WaID] = contact.Profile.Name
			}

			for _, msg := range change.Value.Messages {
				// create our date from the timestamp
				ts, err := strconv.ParseInt(msg.Timestamp, 10, 64)
				if err != nil {
					return nil, nil, handlers.WriteAndLogRequestError(ctx, h, channel, w, r, fmt.Errorf("invalid timestamp: %s", msg.Timestamp))
				}
				date := time.Unix(ts, 0).UTC()

				urn, err := urns.NewWhatsAppURN(msg.From)
				if err != nil {
					return nil, nil, handlers.WriteAndLogRequestError(ctx, h, channel, w, r, err)
				}

				text := ""
				mediaURL := ""

				if msg.Type == "text" {
					text = msg.Text.Body
				} else if msg.Type == "audio" && msg.Audio != nil {
					text = msg.Audio.Caption
					mediaURL, err = resolveMediaURL(channel, msg.Audio.ID, token)
				} else if msg.Type == "voice" && msg.Voice != nil {
					text = msg.Voice.Caption
					mediaURL, err = resolveMediaURL(channel, msg.Voice.ID, token)
				} else if msg.Type == "button" && msg.Button != nil {
					text = msg.Button.Text
				} else if msg.Type == "document" && msg.Document != nil {
					text = msg.Document.Caption
					mediaURL, err = resolveMediaURL(channel, msg.Document.ID, token)
				} else if msg.Type == "image" && msg.Image != nil {
					text = msg.Image.Caption
					mediaURL, err = resolveMediaURL(channel, msg.Image.ID, token)
				} else if msg.Type == "sticker" && msg.Sticker != nil {
					mediaURL, err = resolveMediaURL(channel, msg.Sticker.ID, token)
				} else if msg.Type == "video" && msg.Video != nil {
					text = msg.Video.Caption
					mediaURL, err = resolveMediaURL(channel, msg.Video.ID, token)
				} else if msg.Type == "location" && msg.Location != nil {
					mediaURL = fmt.Sprintf("geo:%f,%f;name:%s;address:%s", msg.Location.Latitude, msg.Location.Longitude, msg.Location.Name, msg.Location.Address)
				} else if msg.Type == "interactive" && msg.Interactive.Type == "button_reply" {
					text = msg.Interactive.ButtonReply.Title
				} else if msg.Type == "interactive" && msg.Interactive.Type == "list_reply" {
					text = msg.Interactive.ListReply.Title
				} else if msg.Type == "order" {
					text = msg.Order.Text
				} else if msg.Type == "contacts" {

					if len(msg.Contacts) == 0 {
						return nil, nil, handlers.WriteAndLogRequestError(ctx, h, channel, w, r, errors.New("no shared contact"))
					}

					// put phones in a comma-separated string
					var phones []string
					for _, phone := range msg.Contacts[0].Phones {
						phones = append(phones, phone.Phone)
					}
					text = strings.Join(phones, ", ")
				} else {
					// we received a message type we do not support.
					courier.LogRequestError(r, channel, fmt.Errorf("unsupported message type %s", msg.Type))
				}
				//check if the message is unavailable
				if msg.Errors != nil {
					for _, error := range msg.Errors {
						if error.Code == 1060 {
							fmt.Println("Message unavailable")
							text = "This message is currently unavailable. Please check your phone for the message."
						}
					}
				}

				// create our message
				ev := h.Backend().NewIncomingMsg(channel, urn, text).WithReceivedOn(date).WithExternalID(msg.ID).WithContactName(contactNames[msg.From])
				event := h.Backend().CheckExternalIDSeen(ev)

				// write the contact last seen
				h.Backend().WriteContactLastSeen(ctx, ev, date)

				// we had an error downloading media
				if err != nil {
					courier.LogRequestError(r, channel, err)
				}

				if msg.Type == "order" {
					orderM := map[string]interface{}{"order": msg.Order}
					orderJSON, err := json.Marshal(orderM)
					if err != nil {
						courier.LogRequestError(r, channel, err)
					}
					metadata := json.RawMessage(orderJSON)
					event.WithMetadata(metadata)
				}

				if msg.Referral.Headline != "" {

					referral, err := json.Marshal(msg.Referral)
					if err != nil {
						courier.LogRequestError(r, channel, err)
					}
					metadata := json.RawMessage(referral)
					event.WithMetadata(metadata)
				}

				if msg.Interactive.Type == "nfm_reply" {

					var responseJSON map[string]interface{}
					err := json.Unmarshal([]byte(msg.Interactive.NFMReply.ResponseJSON), &responseJSON)
					if err != nil {
						courier.LogRequestError(r, channel, err)
					}

					nfmReply := Flow{
						NFMReply: NFMReply{
							Name:         msg.Interactive.NFMReply.Name,
							ResponseJSON: responseJSON,
						},
					}

					nfmReplyJSON, err := json.Marshal(nfmReply)
					if err != nil {
						courier.LogRequestError(r, channel, err)
					}
					metadata := json.RawMessage(nfmReplyJSON)
					event.WithMetadata(metadata)
				}

				if mediaURL != "" {
					event.WithAttachment(mediaURL)
				}

				// Add to the existing metadata, the message context
				if msg.Context != nil {
<<<<<<< HEAD
					fmt.Println("msg.Context: ", msg.Context)
=======
>>>>>>> 65c762d7
					metadata := event.Metadata()
					if metadata == nil {
						newMetadata := make(map[string]interface{})
						newMetadata["context"] = msg.Context

						metadata, err = json.Marshal(newMetadata)
						if err != nil {
							courier.LogRequestError(r, channel, err)
						}
					} else {
						newMetadata := make(map[string]interface{})
						err := json.Unmarshal(metadata, &newMetadata)
						if err != nil {
							courier.LogRequestError(r, channel, err)
						}

						newMetadata["context"] = msg.Context

						metadata, err = json.Marshal(newMetadata)
						if err != nil {
							courier.LogRequestError(r, channel, err)
						}
					}

<<<<<<< HEAD
					fmt.Println("event with metadata: ", metadata)
=======
>>>>>>> 65c762d7
					event.WithMetadata(metadata)
				}

				err = h.Backend().WriteMsg(ctx, event)
				if err != nil {
					return nil, nil, err
				}

				h.Backend().WriteExternalIDSeen(event)

				events = append(events, event)
				data = append(data, courier.NewMsgReceiveData(event))

			}

			for _, status := range change.Value.Statuses {

				msgStatus, found := waStatusMapping[status.Status]
				if !found {
					if waIgnoreStatuses[status.Status] {
						data = append(data, courier.NewInfoData(fmt.Sprintf("ignoring status: %s", status.Status)))
					} else {
						handlers.WriteAndLogRequestError(ctx, h, channel, w, r, fmt.Errorf("unknown status: %s", status.Status))
					}
					continue
				}

				event := h.Backend().NewMsgStatusForExternalID(channel, status.ID, msgStatus)
				err := h.Backend().WriteMsgStatus(ctx, event)

				// we don't know about this message, just tell them we ignored it
				if err == courier.ErrMsgNotFound {
					data = append(data, courier.NewInfoData(fmt.Sprintf("message id: %s not found, ignored", status.ID)))
					continue
				}

				if err != nil {
					return nil, nil, err
				}

				if msgStatus == courier.MsgDelivered || msgStatus == courier.MsgRead {
					urn, err := urns.NewWhatsAppURN(status.RecipientID)
					if err != nil {
						handlers.WriteAndLogRequestError(ctx, h, channel, w, r, err)
					} else {
						if h.Server().Billing() != nil {
							billingMsg := billing.NewMessage(
								string(urn.Identity()),
								"",
								channel.UUID().String(),
								status.ID,
								time.Now().Format(time.RFC3339),
								"",
								channel.ChannelType().String(),
								"",
								nil,
								nil,
								false,
								"",
								status.Status,
							)
							h.Server().Billing().SendAsync(billingMsg, billing.RoutingKeyUpdate, nil, nil)
						}
					}
				}

				templateType, isTemplateMessage := waTemplateTypeMapping[status.Conversation.Origin.Type]
				fmt.Println("templateType: ", templateType)
				fmt.Println("isTemplateMessage: ", isTemplateMessage)
				if isTemplateMessage && h.Server().Templates() != nil {
					fmt.Println("Sending template status1")
					urn, err := urns.NewWhatsAppURN(status.RecipientID)
					if err != nil {
						handlers.WriteAndLogRequestError(ctx, h, channel, w, r, err)
					} else {
						fmt.Println("Sending template status2")
						statusMsg := templates.NewTemplateStatusMessage(
							string(urn.Identity()),
							channel.UUID().String(),
							status.ID,
							string(msgStatus),
							templateType,
						)
						fmt.Println("statusMsg: ", statusMsg)
						h.Server().Templates().SendAsync(statusMsg, templates.RoutingKeyStatus, nil, nil)
					}
				}

				events = append(events, event)
				data = append(data, courier.NewStatusData(event))

			}

			for _, message := range change.Value.MessageEchoes {
				ts, err := strconv.ParseInt(message.Timestamp, 10, 64)
				if err != nil {
					return nil, nil, handlers.WriteAndLogRequestError(ctx, h, channel, w, r, fmt.Errorf("invalid timestamp: %s", message.Timestamp))
				}
				date := time.Unix(ts, 0).UTC()

				urn, err := urns.NewWhatsAppURN(message.To)
				if err != nil {
					return nil, nil, handlers.WriteAndLogRequestError(ctx, h, channel, w, r, err)
				}

				text := ""
				mediaURL := ""

				if message.Type == "text" {
					text = message.Text.Body
				} else {
					courier.LogRequestError(r, channel, fmt.Errorf("unsupported message type %s", message.Type))
				}

				ev := h.Backend().NewOutgoingMsg(channel, courier.NilMsgID, urn, text, false, nil, "", 0, "", "").
					WithReceivedOn(date).
					WithExternalID(message.ID)

				event := h.Backend().CheckExternalIDSeen(ev)

				if mediaURL != "" {
					event.WithAttachment(mediaURL)
				}

				// Write the message
				err = h.Backend().WriteMsg(ctx, event)
				if err != nil {
					return nil, nil, err
				}

				// Create and write the status as sent
				status := h.Backend().NewMsgStatusForID(channel, event.ID(), courier.MsgDelivered)
				status.SetExternalID(message.ID)

				err = h.Backend().WriteMsgStatus(ctx, status)
				if err != nil {
					return nil, nil, err
				}

				h.Backend().WriteExternalIDSeen(event)

				events = append(events, event)
				data = append(data, courier.NewMsgReceiveData(event))
			}

			for _, stateSync := range change.Value.StateSync {
				urn, err := urns.NewWhatsAppURN(stateSync.Contact.PhoneNumber)
				if err != nil {
					return nil, nil, err
				}

				event := h.Backend().NewChannelEvent(
					channel,
					courier.ContactUpdate,
					urn,
				).WithContactName(stateSync.Contact.FullName)

				err = h.Backend().WriteChannelEvent(ctx, event)
				if err != nil {
					return nil, nil, err
				}

				events = append(events, event)
			}
		}

	}
	return events, data, nil
}

func (h *handler) processFacebookInstagramPayload(ctx context.Context, channel courier.Channel, payload *moPayload, w http.ResponseWriter, r *http.Request) ([]courier.Event, []interface{}, error) {
	var err error

	// the list of events we deal with
	events := make([]courier.Event, 0, 2)

	// the list of data we will return in our response
	data := make([]interface{}, 0, 2)

	// for each entry
	for _, entry := range payload.Entry {

		if len(entry.Messaging) == 0 {
			if len(entry.Changes) > 0 && entry.Changes[0].Field == "comments" {

				// Build IGComment struct and wrapper
				wrapper := struct {
					IGComment IGComment `json:"ig_comment"`
				}{
					IGComment: IGComment{
						Text: entry.Changes[0].Value.Text,
						From: struct {
							ID       string `json:"id,omitempty"`
							Username string `json:"username,omitempty"`
						}{
							ID:       entry.Changes[0].Value.From.ID,
							Username: entry.Changes[0].Value.From.Username,
						},
						Media: struct {
							AdID             string `json:"ad_id,omitempty"`
							ID               string `json:"id,omitempty"`
							MediaProductType string `json:"media_product_type,omitempty"`
							OriginalMediaID  string `json:"original_media_id,omitempty"`
						}{
							ID:               entry.Changes[0].Value.Media.ID,
							AdID:             entry.Changes[0].Value.Media.AdID,
							MediaProductType: entry.Changes[0].Value.Media.MediaProductType,
							OriginalMediaID:  entry.Changes[0].Value.Media.OriginalMediaID,
						},
						Time: entry.Time,
						ID:   entry.Changes[0].Value.ID,
					},
				}

				// Marshal IGComment to JSON for metadata
				metadataJSON, err := json.Marshal(wrapper)
				if err != nil {
					courier.LogRequestError(r, channel, err)
				}
				metadata := json.RawMessage(metadataJSON)

				// Create message from comment
				text := entry.Changes[0].Value.Text
				urn, err := urns.NewInstagramURN(entry.Changes[0].Value.From.ID)
				if err != nil {
					return nil, nil, handlers.WriteAndLogRequestError(ctx, h, channel, w, r, err)
				}

				ev := h.Backend().NewIncomingMsg(channel, urn, text).WithExternalID(entry.Changes[0].Value.ID).WithReceivedOn(time.Unix(0, entry.Time*1000000).UTC())
				event := h.Backend().CheckExternalIDSeen(ev).WithMetadata(metadata)
				err = h.Backend().WriteMsg(ctx, event)
				if err != nil {
					return nil, nil, err
				}

				h.Backend().WriteExternalIDSeen(event)
				events = append(events, event)
				data = append(data, courier.NewMsgReceiveData(event))

			}
			continue
		}

		// grab our message, there is always a single one
		msg := entry.Messaging[0]

		// ignore this entry if it is to another page
		if channel.Address() != msg.Recipient.ID {
			continue
		}

		// create our date from the timestamp (they give us millis, arg is nanos)
		date := time.Unix(0, msg.Timestamp*1000000).UTC()

		sender := msg.Sender.UserRef
		if sender == "" {
			sender = msg.Sender.ID
		}

		var urn urns.URN

		// create our URN
		if payload.Object == "instagram" {
			urn, err = urns.NewInstagramURN(sender)
			if err != nil {
				return nil, nil, handlers.WriteAndLogRequestError(ctx, h, channel, w, r, err)
			}
		} else {
			urn, err = urns.NewFacebookURN(sender)
			if err != nil {
				return nil, nil, handlers.WriteAndLogRequestError(ctx, h, channel, w, r, err)
			}
		}

		if msg.OptIn != nil {
			// this is an opt in, if we have a user_ref, use that as our URN (this is a checkbox plugin)
			// TODO:
			//    We need to deal with the case of them responding and remapping the user_ref in that case:
			//    https://developers.facebook.com/docs/messenger-platform/discovery/checkbox-plugin
			//    Right now that we even support this isn't documented and I don't think anybody uses it, so leaving that out.
			//    (things will still work, we just will have dupe contacts, one with user_ref for the first contact, then with the real id when they reply)
			if msg.OptIn.UserRef != "" {
				urn, err = urns.NewFacebookURN(urns.FacebookRefPrefix + msg.OptIn.UserRef)
				if err != nil {
					return nil, nil, handlers.WriteAndLogRequestError(ctx, h, channel, w, r, err)
				}
			}

			event := h.Backend().NewChannelEvent(channel, courier.Referral, urn).WithOccurredOn(date)

			// build our extra
			extra := map[string]interface{}{
				referrerIDKey: msg.OptIn.Ref,
			}
			event = event.WithExtra(extra)

			err := h.Backend().WriteChannelEvent(ctx, event)
			if err != nil {
				return nil, nil, err
			}

			events = append(events, event)
			data = append(data, courier.NewEventReceiveData(event))

		} else if msg.Postback != nil {
			// by default postbacks are treated as new conversations, unless we have referral information
			eventType := courier.NewConversation
			if msg.Postback.Referral.Ref != "" {
				eventType = courier.Referral
			}
			event := h.Backend().NewChannelEvent(channel, eventType, urn).WithOccurredOn(date)

			// build our extra
			extra := map[string]interface{}{
				titleKey:   msg.Postback.Title,
				payloadKey: msg.Postback.Payload,
			}

			// add in referral information if we have it
			if eventType == courier.Referral {
				extra[referrerIDKey] = msg.Postback.Referral.Ref
				extra[sourceKey] = msg.Postback.Referral.Source
				extra[typeKey] = msg.Postback.Referral.Type

				if msg.Postback.Referral.AdID != "" {
					extra[adIDKey] = msg.Postback.Referral.AdID
				}
			}

			event = event.WithExtra(extra)

			err := h.Backend().WriteChannelEvent(ctx, event)
			if err != nil {
				return nil, nil, err
			}

			events = append(events, event)
			data = append(data, courier.NewEventReceiveData(event))

		} else if msg.Referral != nil {
			// this is an incoming referral
			event := h.Backend().NewChannelEvent(channel, courier.Referral, urn).WithOccurredOn(date)

			// build our extra
			extra := map[string]interface{}{
				sourceKey: msg.Referral.Source,
				typeKey:   msg.Referral.Type,
			}

			// add referrer id if present
			if msg.Referral.Ref != "" {
				extra[referrerIDKey] = msg.Referral.Ref
			}

			// add ad id if present
			if msg.Referral.AdID != "" {
				extra[adIDKey] = msg.Referral.AdID
			}
			event = event.WithExtra(extra)

			err := h.Backend().WriteChannelEvent(ctx, event)
			if err != nil {
				return nil, nil, err
			}

			events = append(events, event)
			data = append(data, courier.NewEventReceiveData(event))

		} else if msg.Message != nil {
			// this is an incoming message

			// ignore echos
			if msg.Message.IsEcho {
				data = append(data, courier.NewInfoData("ignoring echo"))
				continue
			}

			if msg.Message.IsDeleted {
				h.Backend().DeleteMsgWithExternalID(ctx, channel, msg.Message.MID)
				data = append(data, courier.NewInfoData("msg deleted"))
				continue
			}

			has_story_mentions := false

			text := msg.Message.Text

			attachmentURLs := make([]string, 0, 2)

			// if we have a sticker ID, use that as our text
			for _, att := range msg.Message.Attachments {
				if att.Type == "image" && att.Payload != nil && att.Payload.StickerID != 0 {
					text = stickerIDToEmoji[att.Payload.StickerID]
				}

				if att.Type == "location" {
					attachmentURLs = append(attachmentURLs, fmt.Sprintf("geo:%f,%f", att.Payload.Coordinates.Lat, att.Payload.Coordinates.Long))
				}

				if att.Type == "story_mention" {
					data = append(data, courier.NewInfoData("ignoring story_mention"))
					has_story_mentions = true
					continue
				}

				if att.Payload != nil && att.Payload.URL != "" {
					attachmentURLs = append(attachmentURLs, att.Payload.URL)
				}

			}

			// if we have a story mention, skip and do not save any message
			if has_story_mentions {
				continue
			}

			// create our message
			ev := h.Backend().NewIncomingMsg(channel, urn, text).WithExternalID(msg.Message.MID).WithReceivedOn(date)
			event := h.Backend().CheckExternalIDSeen(ev)

			// add any attachment URL found
			for _, attURL := range attachmentURLs {
				event.WithAttachment(attURL)
			}

			err := h.Backend().WriteMsg(ctx, event)
			if err != nil {
				return nil, nil, err
			}

			h.Backend().WriteExternalIDSeen(event)

			events = append(events, event)
			data = append(data, courier.NewMsgReceiveData(event))

		} else if msg.Delivery != nil {
			// this is a delivery report
			for _, mid := range msg.Delivery.MIDs {
				event := h.Backend().NewMsgStatusForExternalID(channel, mid, courier.MsgDelivered)
				err := h.Backend().WriteMsgStatus(ctx, event)

				// we don't know about this message, just tell them we ignored it
				if err == courier.ErrMsgNotFound {
					data = append(data, courier.NewInfoData("message not found, ignored"))
					continue
				}

				if err != nil {
					return nil, nil, err
				}

				events = append(events, event)
				data = append(data, courier.NewStatusData(event))
			}

		} else if msg.MessagingFeedback != nil {

			payloads := []string{}
			for _, v := range msg.MessagingFeedback.FeedbackScreens[0].Questions {
				payloads = append(payloads, v.Payload)
				if v.FollowUp != nil {
					payloads = append(payloads, v.FollowUp.Payload)
				}
			}

			text := strings.Join(payloads[:], "|")

			ev := h.Backend().NewIncomingMsg(channel, urn, text).WithReceivedOn(date)
			event := h.Backend().CheckExternalIDSeen(ev)

			err := h.Backend().WriteMsg(ctx, event)
			if err != nil {
				return nil, nil, err
			}

			h.Backend().WriteExternalIDSeen(event)
			events = append(events, event)
			data = append(data, courier.NewMsgReceiveData(event))

		} else {
			data = append(data, courier.NewInfoData("ignoring unknown entry type"))
		}
	}

	return events, data, nil
}

//	{
//	    "messaging_type": "<MESSAGING_TYPE>"
//	    "recipient":{
//	        "id":"<PSID>"
//	    },
//	    "message":{
//		       "text":"hello, world!"
//	        "attachment":{
//	            "type":"image",
//	            "payload":{
//	                "url":"http://www.messenger-rocks.com/image.jpg",
//	                "is_reusable":true
//	            }
//	        }
//	    }
//	}
type mtPayload struct {
	MessagingType string `json:"messaging_type"`
	Tag           string `json:"tag,omitempty"`
	Recipient     struct {
		UserRef string `json:"user_ref,omitempty"`
		ID      string `json:"id,omitempty"`
	} `json:"recipient"`
	Message struct {
		Text         string         `json:"text,omitempty"`
		QuickReplies []mtQuickReply `json:"quick_replies,omitempty"`
		Attachment   *mtAttachment  `json:"attachment,omitempty"`
	} `json:"message"`
}

type mtAttachment struct {
	Type    string `json:"type"`
	Payload struct {
		URL        string `json:"url"`
		IsReusable bool   `json:"is_reusable"`
	} `json:"payload"`
}

type mtQuickReply struct {
	Title       string `json:"title"`
	Payload     string `json:"payload"`
	ContentType string `json:"content_type"`
}

func (h *handler) SendMsg(ctx context.Context, msg courier.Msg) (courier.MsgStatus, error) {
	if msg.Channel().ChannelType() == "FBA" || msg.Channel().ChannelType() == "IG" {
		return h.sendFacebookInstagramMsg(ctx, msg)
	} else if msg.Channel().ChannelType() == "WAC" {
		return h.sendCloudAPIWhatsappMsg(ctx, msg)
	}

	return nil, fmt.Errorf("unssuported channel type")
}

func (h *handler) sendFacebookInstagramMsg(ctx context.Context, msg courier.Msg) (courier.MsgStatus, error) {
	// can't do anything without an access token
	accessToken := msg.Channel().StringConfigForKey(courier.ConfigAuthToken, "")
	if accessToken == "" {
		return nil, fmt.Errorf("missing access token")
	}

	topic := msg.Topic()
	payload := mtPayload{}

	// set our message type
	if msg.ResponseToExternalID() != "" && msg.IGCommentID() == "" {
		payload.MessagingType = "RESPONSE"
	} else if topic != "" || msg.IGTag() != "" {
		payload.MessagingType = "MESSAGE_TAG"
		if topic != "" {
			payload.Tag = tagByTopic[topic]
		} else {
			payload.Tag = msg.IGTag()
		}
	} else {
		payload.MessagingType = "UPDATE"
	}

	// build our recipient
	if msg.URN().IsFacebookRef() {
		payload.Recipient.UserRef = msg.URN().FacebookRef()
	} else {
		payload.Recipient.ID = msg.URN().Path()
	}

	msgURL, _ := url.Parse(sendURL)
	query := url.Values{}
	query.Set("access_token", accessToken)
	msgURL.RawQuery = query.Encode()

	status := h.Backend().NewMsgStatusForID(msg.Channel(), msg.ID(), courier.MsgErrored)

	isCustomerFeedbackTemplateMsg := strings.Contains(msg.Text(), "{customer_feedback_template}")

	if isCustomerFeedbackTemplateMsg {
		if msg.Text() != "" {
			text := strings.ReplaceAll(strings.ReplaceAll(msg.Text(), "\n", ""), "\t", "")

			splited := strings.Split(text, "|")
			templateMap := make(map[string]string)
			for i := 1; i < len(splited); i++ {
				field := strings.Split(splited[i], ":")
				templateMap[strings.TrimSpace(field[0])] = strings.TrimSpace(field[1])
			}

			var payloadMap map[string]interface{}

			if templateMap["follow_up"] != "" {
				payloadMap = map[string]interface{}{
					"recipient": map[string]string{
						"id": msg.URN().Path(),
					},
					"message": map[string]interface{}{
						"attachment": map[string]interface{}{
							"type": "template",
							"payload": map[string]interface{}{
								"template_type": "customer_feedback",
								"title":         templateMap["title"],
								"subtitle":      templateMap["subtitle"],
								"button_title":  templateMap["button_title"],
								"feedback_screens": []map[string]interface{}{
									{
										"questions": []map[string]interface{}{
											{
												"id":           templateMap["question_id"],
												"type":         templateMap["type"],
												"title":        templateMap["question_title"],
												"score_label":  templateMap["score_label"],
												"score_option": templateMap["score_option"],
												"follow_up": map[string]interface{}{
													"type":        "free_form",
													"placeholder": templateMap["follow_up_placeholder"],
												},
											},
										},
									},
								},
								"business_privacy": map[string]string{
									"url": templateMap["business_privacy"],
								},
							},
						},
					},
				}
			} else {
				payloadMap = map[string]interface{}{
					"recipient": map[string]string{
						"id": msg.URN().Path(),
					},
					"message": map[string]interface{}{
						"attachment": map[string]interface{}{
							"type": "template",
							"payload": map[string]interface{}{
								"template_type": "customer_feedback",
								"title":         templateMap["title"],
								"subtitle":      templateMap["subtitle"],
								"button_title":  templateMap["button_title"],
								"feedback_screens": []map[string]interface{}{
									{
										"questions": []map[string]interface{}{
											{
												"id":           templateMap["question_id"],
												"type":         templateMap["type"],
												"title":        templateMap["question_title"],
												"score_label":  templateMap["score_label"],
												"score_option": templateMap["score_option"],
											},
										},
									},
								},
								"business_privacy": map[string]string{
									"url": templateMap["business_privacy"],
								},
							},
						},
					},
				}
			}

			jsonBody, err := json.Marshal(payloadMap)
			if err != nil {
				return status, err
			}

			msgURL, _ := url.Parse("https://graph.facebook.com/v12.0/me/messages")
			query := url.Values{}
			query.Set("access_token", accessToken)
			msgURL.RawQuery = query.Encode()

			req, err := http.NewRequest(http.MethodPost, msgURL.String(), bytes.NewReader(jsonBody))
			if err != nil {
				return nil, err
			}
			req.Header.Set("Content-Type", "application/json")
			req.Header.Set("Accept", "application/json")
			rr, err := utils.MakeHTTPRequest(req)

			log := courier.NewChannelLogFromRR("Message Sent", msg.Channel(), msg.ID(), rr).WithError("Message Send Error", err)
			status.AddLog(log)
			if err != nil {
				return status, nil
			}
			status.SetStatus(courier.MsgWired)
		}
		return status, nil

	} else if msg.IGCommentID() != "" && msg.Text() != "" {
		var baseURL *url.URL
		form := url.Values{}

		commentID := msg.IGCommentID()
		if msg.IGResponseType() == "comment" {
			baseURL, _ = url.Parse(fmt.Sprintf(graphURL+"%s/replies", commentID))
			form.Set("message", msg.Text())
		} else if msg.IGResponseType() == "dm_comment" {
			pageID := strconv.Itoa(msg.Channel().IntConfigForKey(courier.ConfigPageID, 0))
			baseURL, _ = url.Parse(fmt.Sprintf(graphURL+"%s/messages", pageID))
			query := baseURL.Query()
			query.Set("recipient", fmt.Sprintf("{comment_id:%s}", commentID))
			query.Set("message", fmt.Sprintf("{\"text\":\"%s\"}", strings.TrimSpace(msg.Text())))
			baseURL.RawQuery = query.Encode()
		}

		query := baseURL.Query()
		query.Set("access_token", accessToken)
		baseURL.RawQuery = query.Encode()

		req, _ := http.NewRequest(http.MethodPost, baseURL.String(), strings.NewReader(form.Encode()))
		req.Header.Add("Content-Type", "application/x-www-form-urlencoded")

		rr, err := utils.MakeHTTPRequest(req)

		log := courier.NewChannelLogFromRR("Instagram Comment Reply", msg.Channel(), msg.ID(), rr)
		if err != nil {
			log = log.WithError("Instagram Comment Reply Error", err)
			status.AddLog(log)
			return status, err
		}
		status.AddLog(log)
		if err != nil {
			return status, nil
		}
		externalID, err := jsonparser.GetString(rr.Body, "id")
		if err != nil {
			// ID doesn't exist, let's try message_id
			externalID, err = jsonparser.GetString(rr.Body, "message_id")
			if err != nil {
				log.WithError("Message Send Error", errors.Errorf("unable to get id or message_id from body"))
				return status, nil
			}
		}

		status.SetStatus(courier.MsgWired)
		status.SetExternalID(externalID)

		return status, nil
	}

	msgParts := make([]string, 0)
	if msg.Text() != "" {
		if msg.Channel().ChannelType() == "IG" {
			msgParts = handlers.SplitMsgByChannel(msg.Channel(), msg.Text(), maxMsgLengthIG)
		} else {
			msgParts = handlers.SplitMsgByChannel(msg.Channel(), msg.Text(), maxMsgLengthFBA)
		}

	}

	// send each part and each attachment separately. we send attachments first as otherwise quick replies
	// attached to text messages get hidden when images get delivered
	for i := 0; i < len(msgParts)+len(msg.Attachments()); i++ {
		if i < len(msg.Attachments()) {
			// this is an attachment
			payload.Message.Attachment = &mtAttachment{}
			attType, attURL := handlers.SplitAttachment(msg.Attachments()[i])
			attType = strings.Split(attType, "/")[0]
			if attType == "application" {
				attType = "file"
			}
			payload.Message.Attachment.Type = attType
			payload.Message.Attachment.Payload.URL = attURL
			payload.Message.Attachment.Payload.IsReusable = true
			payload.Message.Text = ""
		} else {
			// this is still a msg part
			payload.Message.Text = msgParts[i-len(msg.Attachments())]
			payload.Message.Attachment = nil
		}

		// include any quick replies on the last piece we send
		if i == (len(msgParts)+len(msg.Attachments()))-1 {
			for _, qr := range msg.QuickReplies() {
				payload.Message.QuickReplies = append(payload.Message.QuickReplies, mtQuickReply{qr, qr, "text"})
			}
		} else {
			payload.Message.QuickReplies = nil
		}

		jsonBody, err := json.Marshal(payload)
		if err != nil {
			return status, err
		}

		req, err := http.NewRequest(http.MethodPost, msgURL.String(), bytes.NewReader(jsonBody))
		if err != nil {
			return nil, err
		}
		req.Header.Set("Content-Type", "application/json")
		req.Header.Set("Accept", "application/json")

		rr, err := utils.MakeHTTPRequest(req)

		// record our status and log
		log := courier.NewChannelLogFromRR("Message Sent", msg.Channel(), msg.ID(), rr).WithError("Message Send Error", err)
		status.AddLog(log)
		if err != nil {
			return status, nil
		}

		externalID, err := jsonparser.GetString(rr.Body, "message_id")
		if err != nil {
			log.WithError("Message Send Error", errors.Errorf("unable to get message_id from body"))
			return status, nil
		}

		// if this is our first message, record the external id
		if i == 0 {
			status.SetExternalID(externalID)
			if msg.URN().IsFacebookRef() {
				recipientID, err := jsonparser.GetString(rr.Body, "recipient_id")
				if err != nil {
					log.WithError("Message Send Error", errors.Errorf("unable to get recipient_id from body"))
					return status, nil
				}

				referralID := msg.URN().FacebookRef()

				realIDURN, err := urns.NewFacebookURN(recipientID)
				if err != nil {
					log.WithError("Message Send Error", errors.Errorf("unable to make facebook urn from %s", recipientID))
				}

				contact, err := h.Backend().GetContact(ctx, msg.Channel(), msg.URN(), "", "")
				if err != nil {
					log.WithError("Message Send Error", errors.Errorf("unable to get contact for %s", msg.URN().String()))
				}
				realURN, err := h.Backend().AddURNtoContact(ctx, msg.Channel(), contact, realIDURN)
				if err != nil {
					log.WithError("Message Send Error", errors.Errorf("unable to add real facebook URN %s to contact with uuid %s", realURN.String(), contact.UUID()))
				}
				referralIDExtURN, err := urns.NewURNFromParts(urns.ExternalScheme, referralID, "", "")
				if err != nil {
					log.WithError("Message Send Error", errors.Errorf("unable to make ext urn from %s", referralID))
				}
				extURN, err := h.Backend().AddURNtoContact(ctx, msg.Channel(), contact, referralIDExtURN)
				if err != nil {
					log.WithError("Message Send Error", errors.Errorf("unable to add URN %s to contact with uuid %s", extURN.String(), contact.UUID()))
				}

				referralFacebookURN, err := h.Backend().RemoveURNfromContact(ctx, msg.Channel(), contact, msg.URN())
				if err != nil {
					log.WithError("Message Send Error", errors.Errorf("unable to remove referral facebook URN %s from contact with uuid %s", referralFacebookURN.String(), contact.UUID()))
				}

			}

		}

		// this was wired successfully
		status.SetStatus(courier.MsgWired)
	}

	return status, nil
}

type wacMTMedia struct {
	ID       string `json:"id,omitempty"`
	Link     string `json:"link,omitempty"`
	Caption  string `json:"caption,omitempty"`
	Filename string `json:"filename,omitempty"`
}

type wacMTSection struct {
	Title        string             `json:"title,omitempty"`
	Rows         []wacMTSectionRow  `json:"rows,omitempty"`
	ProductItems []wacMTProductItem `json:"product_items,omitempty"`
}

type wacMTSectionRow struct {
	ID          string `json:"id" validate:"required"`
	Title       string `json:"title,omitempty"`
	Description string `json:"description,omitempty"`
}

type wacMTButton struct {
	Type  string `json:"type" validate:"required"`
	Reply struct {
		ID    string `json:"id" validate:"required"`
		Title string `json:"title" validate:"required"`
	} `json:"reply" validate:"required"`
}

type wacMTAction struct {
	OrderDetails *wacOrderDetails `json:"order_details,omitempty"`
}

type wacParam struct {
	Type     string       `json:"type"`
	Text     string       `json:"text,omitempty"`
	Image    *wacMTMedia  `json:"image,omitempty"`
	Document *wacMTMedia  `json:"document,omitempty"`
	Video    *wacMTMedia  `json:"video,omitempty"`
	Action   *wacMTAction `json:"action,omitempty"`
}

type wacComponent struct {
	Type    string      `json:"type"`
	SubType string      `json:"sub_type,omitempty"`
	Index   *int        `json:"index,omitempty"`
	Params  []*wacParam `json:"parameters"`
}

type wacText struct {
	Body       string `json:"body,omitempty"`
	PreviewURL bool   `json:"preview_url,omitempty"`
}

type wacLanguage struct {
	Policy string `json:"policy"`
	Code   string `json:"code"`
}

type wacTemplate struct {
	Name       string          `json:"name"`
	Language   *wacLanguage    `json:"language"`
	Components []*wacComponent `json:"components"`
}

type wacInteractiveActionParams interface {
	~map[string]any | wacOrderDetails
}

type wacInteractive[P wacInteractiveActionParams] struct {
	Type   string `json:"type"`
	Header *struct {
		Type     string      `json:"type"`
		Text     string      `json:"text,omitempty"`
		Video    *wacMTMedia `json:"video,omitempty"`
		Image    *wacMTMedia `json:"image,omitempty"`
		Document *wacMTMedia `json:"document,omitempty"`
	} `json:"header,omitempty"`
	Body struct {
		Text string `json:"text"`
	} `json:"body,omitempty"`
	Footer *struct {
		Text string `json:"text,omitempty"`
	} `json:"footer,omitempty"`
	Action *struct {
		Button            string         `json:"button,omitempty"`
		Sections          []wacMTSection `json:"sections,omitempty"`
		Buttons           []wacMTButton  `json:"buttons,omitempty"`
		CatalogID         string         `json:"catalog_id,omitempty"`
		ProductRetailerID string         `json:"product_retailer_id,omitempty"`
		Name              string         `json:"name,omitempty"`
		Parameters        P              `json:"parameters,omitempty"`
	} `json:"action,omitempty"`
}

type wacMTPayload[P wacInteractiveActionParams] struct {
	MessagingProduct string `json:"messaging_product"`
	RecipientType    string `json:"recipient_type"`
	To               string `json:"to"`
	Type             string `json:"type"`

	Text *wacText `json:"text,omitempty"`

	Document *wacMTMedia `json:"document,omitempty"`
	Image    *wacMTMedia `json:"image,omitempty"`
	Audio    *wacMTMedia `json:"audio,omitempty"`
	Video    *wacMTMedia `json:"video,omitempty"`
	Sticker  *wacMTMedia `json:"sticker,omitempty"`

	Interactive *wacInteractive[P] `json:"interactive,omitempty"`

	Template *wacTemplate `json:"template,omitempty"`
}

type wacMTResponse struct {
	Messages []*struct {
		ID string `json:"id"`
	} `json:"messages"`
	Contacts []*struct {
		Input string `json:"input,omitempty"`
		WaID  string `json:"wa_id,omitempty"`
	} `json:"contacts,omitempty"`
}

type wacMTSectionProduct struct {
	Title string `json:"title,omitempty"`
}

type wacMTProductItem struct {
	ProductRetailerID string `json:"product_retailer_id" validate:"required"`
}

type wacOrderDetailsPixDynamicCode struct {
	Code         string `json:"code" validate:"required"`
	MerchantName string `json:"merchant_name" validate:"required"`
	Key          string `json:"key" validate:"required"`
	KeyType      string `json:"key_type" validate:"required"`
}

type wacOrderDetailsPaymentLink struct {
	URI string `json:"uri" validate:"required"`
}

type wacOrderDetailsPaymentSetting struct {
	Type           string                         `json:"type" validate:"required"`
	PaymentLink    *wacOrderDetailsPaymentLink    `json:"payment_link,omitempty"`
	PixDynamicCode *wacOrderDetailsPixDynamicCode `json:"pix_dynamic_code,omitempty"`
}

type wacOrderDetails struct {
	ReferenceID     string                          `json:"reference_id" validate:"required"`
	Type            string                          `json:"type" validate:"required"`
	PaymentType     string                          `json:"payment_type" validate:"required"`
	PaymentSettings []wacOrderDetailsPaymentSetting `json:"payment_settings" validate:"required"`
	Currency        string                          `json:"currency" validate:"required"`
	TotalAmount     wacAmountWithOffset             `json:"total_amount" validate:"required"`
	Order           wacOrder                        `json:"order" validate:"required"`
}

type wacOrder struct {
	Status    string               `json:"status" validate:"required"`
	CatalogID string               `json:"catalog_id,omitempty"`
	Items     []courier.OrderItem  `json:"items" validate:"required"`
	Subtotal  wacAmountWithOffset  `json:"subtotal" validate:"required"`
	Tax       wacAmountWithOffset  `json:"tax" validate:"required"`
	Shipping  *wacAmountWithOffset `json:"shipping,omitempty"`
	Discount  *wacAmountWithOffset `json:"discount,omitempty"`
}

type wacAmountWithOffset struct {
	Value               int    `json:"value"`
	Offset              int    `json:"offset"`
	Description         string `json:"description,omitempty"`
	DiscountProgramName string `json:"discount_program_name,omitempty"`
}

type wacFlowActionPayload struct {
	Data   map[string]interface{} `json:"data,omitempty"`
	Screen string                 `json:"screen"`
}

func (h *handler) sendCloudAPIWhatsappMsg(ctx context.Context, msg courier.Msg) (courier.MsgStatus, error) {
	// can't do anything without an access token
	accessToken := h.Server().Config().WhatsappAdminSystemUserToken
	userAccessToken := msg.Channel().StringConfigForKey(courier.ConfigUserToken, "")

	// check that userAccessToken is not empty
	token := accessToken
	if userAccessToken != "" {
		token = userAccessToken
	}

	start := time.Now()
	hasNewURN := false
	hasCaption := false

	base, _ := url.Parse(graphURL)
	path, _ := url.Parse(fmt.Sprintf("/%s/messages", msg.Channel().Address()))
	wacPhoneURL := base.ResolveReference(path)

	status := h.Backend().NewMsgStatusForID(msg.Channel(), msg.ID(), courier.MsgErrored)

	msgParts := make([]string, 0)
	if msg.Text() != "" {
		if len(msg.ListMessage().ListItems) > 0 || len(msg.QuickReplies()) > 0 || msg.InteractionType() == "location" {
			msgParts = handlers.SplitMsgByChannel(msg.Channel(), msg.Text(), maxMsgLengthInteractiveWAC)
		} else {
			msgParts = handlers.SplitMsgByChannel(msg.Channel(), msg.Text(), maxMsgLengthWAC)
		}
	}
	qrs := msg.QuickReplies()

	var payloadAudio wacMTPayload[map[string]any]

	for i := 0; i < len(msgParts)+len(msg.Attachments()); i++ {
		payload := wacMTPayload[map[string]any]{MessagingProduct: "whatsapp", RecipientType: "individual", To: msg.URN().Path()}

		// do we have a template?
		var templating *MsgTemplating
		templating, err := h.getTemplate(msg)
		if templating != nil || len(msg.Attachments()) == 0 {

			if err != nil {
				return nil, errors.Wrapf(err, "unable to decode template: %s for channel: %s", string(msg.Metadata()), msg.Channel().UUID())
			}
			if templating != nil {

				payload.Type = "template"

				template := wacTemplate{Name: templating.Template.Name, Language: &wacLanguage{Policy: "deterministic", Code: templating.Language}}
				payload.Template = &template

				if len(templating.Variables) > 0 {
					component := &wacComponent{Type: "body"}
					for _, v := range templating.Variables {
						component.Params = append(component.Params, &wacParam{Type: "text", Text: v})
					}
					template.Components = append(payload.Template.Components, component)
				}

				if len(msg.Attachments()) > 0 {

					header := &wacComponent{Type: "header"}

					attType, attURL := handlers.SplitAttachment(msg.Attachments()[0])
					fileURL := attURL
					mediaID, mediaLogs, err := h.fetchWACMediaID(msg, attType, attURL, accessToken)
					for _, log := range mediaLogs {
						status.AddLog(log)
					}
					if err != nil {
						status.AddLog(courier.NewChannelLogFromError("error on fetch media ID", msg.Channel(), msg.ID(), time.Since(start), err))
					} else if mediaID != "" {
						attURL = ""
					}
					attType = strings.Split(attType, "/")[0]

					parsedURL, err := url.Parse(attURL)
					if err != nil {
						return status, err
					}
					if attType == "application" {
						attType = "document"
					}

					media := wacMTMedia{ID: mediaID, Link: parsedURL.String()}
					if attType == "image" {
						header.Params = append(header.Params, &wacParam{Type: "image", Image: &media})
					} else if attType == "video" {
						header.Params = append(header.Params, &wacParam{Type: "video", Video: &media})
					} else if attType == "document" {
						media.Filename, err = utils.BasePathForURL(fileURL)
						if err != nil {
							return nil, err
						}
						header.Params = append(header.Params, &wacParam{Type: "document", Document: &media})
					} else {
						return nil, fmt.Errorf("unknown attachment mime type: %s", attType)
					}
					payload.Template.Components = append(payload.Template.Components, header)
				}

				if msg.OrderDetailsMessage() != nil {
					index := 0
					button := &wacComponent{Type: "button", SubType: "order_details", Index: &index}

					paymentSettings, catalogID, orderTax, orderShipping, orderDiscount := mountOrderInfo(msg)

					param := wacParam{
						Type: "action",
						Action: &wacMTAction{
							OrderDetails: mountOrderDetails(msg, paymentSettings, catalogID, orderTax, orderShipping, orderDiscount),
						},
					}

					button.Params = append(button.Params, &param)
					payload.Template.Components = append(payload.Template.Components, button)
				}

				if len(msg.Buttons()) > 0 {
					for i, button := range msg.Buttons() {
						buttonComponent := &wacComponent{Type: "button", SubType: button.SubType, Index: &i}

						for _, parameter := range button.Parameters {
							buttonComponent.Params = append(buttonComponent.Params, &wacParam{Type: parameter.Type, Text: parameter.Text})
						}

						payload.Template.Components = append(payload.Template.Components, buttonComponent)
					}
				}

			} else {
				if i < (len(msgParts) + len(msg.Attachments()) - 1) {
					payload.Type = "text"
					if strings.Contains(msgParts[i-len(msg.Attachments())], "https://") || strings.Contains(msgParts[i-len(msg.Attachments())], "http://") {
						text := wacText{}
						text.PreviewURL = true
						text.Body = msgParts[i-len(msg.Attachments())]
						payload.Text = &text
					} else {
						payload.Text = &wacText{Body: msgParts[i-len(msg.Attachments())]}
					}
				} else {
					if len(qrs) > 0 || len(msg.ListMessage().ListItems) > 0 {
						payload.Type = "interactive"
						// We can use buttons
						if len(qrs) > 0 && len(qrs) <= 3 {
							interactive := wacInteractive[map[string]any]{
								Type: "button",
								Body: struct {
									Text string "json:\"text\""
								}{Text: msgParts[i-len(msg.Attachments())]},
							}

							if msg.Footer() != "" {
								interactive.Footer = &struct {
									Text string "json:\"text,omitempty\""
								}{Text: parseBacklashes(msg.Footer())}
							}

							if msg.HeaderText() != "" {
								interactive.Header = &struct {
									Type     string      "json:\"type\""
									Text     string      "json:\"text,omitempty\""
									Video    *wacMTMedia "json:\"video,omitempty\""
									Image    *wacMTMedia "json:\"image,omitempty\""
									Document *wacMTMedia "json:\"document,omitempty\""
								}{Type: "text", Text: parseBacklashes(msg.HeaderText())}
							}

							btns := make([]wacMTButton, len(qrs))
							for i, qr := range qrs {
								btns[i] = wacMTButton{
									Type: "reply",
								}
								btns[i].Reply.ID = fmt.Sprint(i)
								var text string
								if strings.Contains(qr, "\\/") {
									text = strings.Replace(qr, "\\", "", -1)
								} else if strings.Contains(qr, "\\\\") {
									text = strings.Replace(qr, "\\\\", "\\", -1)
								} else {
									text = qr
								}
								btns[i].Reply.Title = text
							}
							interactive.Action = &struct {
								Button            string                 "json:\"button,omitempty\""
								Sections          []wacMTSection         "json:\"sections,omitempty\""
								Buttons           []wacMTButton          "json:\"buttons,omitempty\""
								CatalogID         string                 "json:\"catalog_id,omitempty\""
								ProductRetailerID string                 "json:\"product_retailer_id,omitempty\""
								Name              string                 "json:\"name,omitempty\""
								Parameters        map[string]interface{} "json:\"parameters,omitempty\""
							}{Buttons: btns}
							payload.Interactive = &interactive
						} else if len(qrs) <= 10 || len(msg.ListMessage().ListItems) > 0 {
							interactive := wacInteractive[map[string]any]{
								Type: "list",
								Body: struct {
									Text string "json:\"text\""
								}{Text: msgParts[i-len(msg.Attachments())]},
							}

							var section wacMTSection

							if len(qrs) > 0 {
								section = wacMTSection{
									Rows: make([]wacMTSectionRow, len(qrs)),
								}
								for i, qr := range qrs {
									text := parseBacklashes(qr)
									section.Rows[i] = wacMTSectionRow{
										ID:    fmt.Sprint(i),
										Title: text,
									}
								}
							} else if len(msg.ListMessage().ListItems) > 0 {
								section = wacMTSection{
									Rows: make([]wacMTSectionRow, len(msg.ListMessage().ListItems)),
								}
								for i, listItem := range msg.ListMessage().ListItems {
									titleText := parseBacklashes(listItem.Title)
									descriptionText := parseBacklashes(listItem.Description)
									section.Rows[i] = wacMTSectionRow{
										ID:          listItem.UUID,
										Title:       titleText,
										Description: descriptionText,
									}
								}
								if msg.Footer() != "" {
									interactive.Footer = &struct {
										Text string "json:\"text,omitempty\""
									}{Text: parseBacklashes(msg.Footer())}
								}

								if msg.HeaderText() != "" {
									interactive.Header = &struct {
										Type     string      "json:\"type\""
										Text     string      "json:\"text,omitempty\""
										Video    *wacMTMedia "json:\"video,omitempty\""
										Image    *wacMTMedia "json:\"image,omitempty\""
										Document *wacMTMedia "json:\"document,omitempty\""
									}{Type: "text", Text: parseBacklashes(msg.HeaderText())}
								}
							}

							interactive.Action = &struct {
								Button            string                 "json:\"button,omitempty\""
								Sections          []wacMTSection         "json:\"sections,omitempty\""
								Buttons           []wacMTButton          "json:\"buttons,omitempty\""
								CatalogID         string                 "json:\"catalog_id,omitempty\""
								ProductRetailerID string                 "json:\"product_retailer_id,omitempty\""
								Name              string                 "json:\"name,omitempty\""
								Parameters        map[string]interface{} "json:\"parameters,omitempty\""
							}{Button: "Menu", Sections: []wacMTSection{
								section,
							}}

							if msg.ListMessage().ButtonText != "" {
								interactive.Action.Button = msg.ListMessage().ButtonText
							} else if msg.TextLanguage() != "" {
								interactive.Action.Button = languageMenuMap[msg.TextLanguage()]
							}

							payload.Interactive = &interactive
						} else {
							return nil, fmt.Errorf("too many quick replies WAC supports only up to 10 quick replies")
						}
					} else if msg.InteractionType() == "location" {
						payload.Type = "interactive"
						interactive := wacInteractive[map[string]any]{
							Type: "location_request_message",
							Body: struct {
								Text string "json:\"text\""
							}{Text: msgParts[i-len(msg.Attachments())]},
							Action: &struct {
								Button            string                 "json:\"button,omitempty\""
								Sections          []wacMTSection         "json:\"sections,omitempty\""
								Buttons           []wacMTButton          "json:\"buttons,omitempty\""
								CatalogID         string                 "json:\"catalog_id,omitempty\""
								ProductRetailerID string                 "json:\"product_retailer_id,omitempty\""
								Name              string                 "json:\"name,omitempty\""
								Parameters        map[string]interface{} "json:\"parameters,omitempty\""
							}{Name: "send_location"},
						}

						payload.Interactive = &interactive
					} else if msg.InteractionType() == "cta_url" {
						if ctaMessage := msg.CTAMessage(); ctaMessage != nil {
							payload.Type = "interactive"
							interactive := wacInteractive[map[string]any]{
								Type: "cta_url",
								Body: struct {
									Text string "json:\"text\""
								}{Text: msgParts[i-len(msg.Attachments())]},
								Action: &struct {
									Button            string                 "json:\"button,omitempty\""
									Sections          []wacMTSection         "json:\"sections,omitempty\""
									Buttons           []wacMTButton          "json:\"buttons,omitempty\""
									CatalogID         string                 "json:\"catalog_id,omitempty\""
									ProductRetailerID string                 "json:\"product_retailer_id,omitempty\""
									Name              string                 "json:\"name,omitempty\""
									Parameters        map[string]interface{} "json:\"parameters,omitempty\""
								}{
									Name: "cta_url",
									Parameters: map[string]interface{}{
										"display_text": parseBacklashes(ctaMessage.DisplayText),
										"url":          ctaMessage.URL,
									},
								},
							}
							if msg.Footer() != "" {
								interactive.Footer = &struct {
									Text string "json:\"text,omitempty\""
								}{Text: parseBacklashes(msg.Footer())}
							}

							if msg.HeaderText() != "" {
								interactive.Header = &struct {
									Type     string      "json:\"type\""
									Text     string      "json:\"text,omitempty\""
									Video    *wacMTMedia "json:\"video,omitempty\""
									Image    *wacMTMedia "json:\"image,omitempty\""
									Document *wacMTMedia "json:\"document,omitempty\""
								}{Type: "text", Text: parseBacklashes(msg.HeaderText())}
							}
							payload.Interactive = &interactive
						}
					} else if msg.InteractionType() == "flow_msg" {
						if flowMessage := msg.FlowMessage(); flowMessage != nil {
							payload.Type = "interactive"
							interactive := wacInteractive[map[string]any]{
								Type: "flow",
								Body: struct {
									Text string "json:\"text\""
								}{Text: msgParts[i-len(msg.Attachments())]},
								Action: &struct {
									Button            string                 "json:\"button,omitempty\""
									Sections          []wacMTSection         "json:\"sections,omitempty\""
									Buttons           []wacMTButton          "json:\"buttons,omitempty\""
									CatalogID         string                 "json:\"catalog_id,omitempty\""
									ProductRetailerID string                 "json:\"product_retailer_id,omitempty\""
									Name              string                 "json:\"name,omitempty\""
									Parameters        map[string]interface{} "json:\"parameters,omitempty\""
								}{
									Name: "flow",
									Parameters: map[string]interface{}{
										"mode":                 flowMessage.FlowMode,
										"flow_message_version": "3",
										"flow_token":           uuids.New(),
										"flow_id":              flowMessage.FlowID,
										"flow_cta":             flowMessage.FlowCTA,
										"flow_action":          "navigate",
										"flow_action_payload": wacFlowActionPayload{
											Screen: flowMessage.FlowScreen,
											Data:   flowMessage.FlowData,
										},
									},
								},
							}
							if msg.Footer() != "" {
								interactive.Footer = &struct {
									Text string "json:\"text,omitempty\""
								}{Text: parseBacklashes(msg.Footer())}
							}

							if msg.HeaderText() != "" {
								interactive.Header = &struct {
									Type     string      "json:\"type\""
									Text     string      "json:\"text,omitempty\""
									Video    *wacMTMedia "json:\"video,omitempty\""
									Image    *wacMTMedia "json:\"image,omitempty\""
									Document *wacMTMedia "json:\"document,omitempty\""
								}{Type: "text", Text: parseBacklashes(msg.HeaderText())}
							}
							payload.Interactive = &interactive
						}
					} else if msg.InteractionType() == "order_details" {
						if orderDetails := msg.OrderDetailsMessage(); orderDetails != nil {
							payload.Type = "interactive"

							paymentSettings, catalogID, orderTax, orderShipping, orderDiscount := mountOrderInfo(msg)

							interactive := wacInteractive[wacOrderDetails]{
								Type: "order_details",
								Body: struct {
									Text string "json:\"text\""
								}{Text: msgParts[i-len(msg.Attachments())]},
								Action: &struct {
									Button            string          "json:\"button,omitempty\""
									Sections          []wacMTSection  "json:\"sections,omitempty\""
									Buttons           []wacMTButton   "json:\"buttons,omitempty\""
									CatalogID         string          "json:\"catalog_id,omitempty\""
									ProductRetailerID string          "json:\"product_retailer_id,omitempty\""
									Name              string          "json:\"name,omitempty\""
									Parameters        wacOrderDetails "json:\"parameters,omitempty\""
								}{
									Name:       "review_and_pay",
									Parameters: *mountOrderDetails(msg, paymentSettings, catalogID, orderTax, orderShipping, orderDiscount),
								},
							}
							if msg.Footer() != "" {
								interactive.Footer = &struct {
									Text string "json:\"text,omitempty\""
								}{Text: parseBacklashes(msg.Footer())}
							}

							payload.Interactive = castInteractive[wacOrderDetails, map[string]any](interactive)
						}
					} else {
						// this is still a msg part
						text := &wacText{}
						payload.Type = "text"
						if strings.Contains(msgParts[i-len(msg.Attachments())], "https://") || strings.Contains(msgParts[i-len(msg.Attachments())], "http://") {
							text.PreviewURL = true
						}
						text.Body = msgParts[i-len(msg.Attachments())]
						payload.Text = text
					}
				}
			}

		} else if (i < len(msg.Attachments()) && len(qrs) == 0 && len(msg.ListMessage().ListItems) == 0 && msg.InteractionType() != "order_details") ||
			len(qrs) > 3 && i < len(msg.Attachments()) ||
			len(msg.ListMessage().ListItems) > 0 && i < len(msg.Attachments()) {
			attType, attURL := handlers.SplitAttachment(msg.Attachments()[i])
			fileURL := attURL

			splitedAttType := strings.Split(attType, "/")
			attType = splitedAttType[0]
			attFormat := ""
			if len(splitedAttType) > 1 {
				attFormat = splitedAttType[1]
			}

			mediaID, mediaLogs, err := h.fetchWACMediaID(msg, attType, attURL, accessToken)
			for _, log := range mediaLogs {
				status.AddLog(log)
			}
			if err != nil {
				status.AddLog(courier.NewChannelLogFromError("error on fetch media ID", msg.Channel(), msg.ID(), time.Since(start), err))
			} else if mediaID != "" {
				attURL = ""
			}
			parsedURL, err := url.Parse(attURL)
			if err != nil {
				return status, err
			}

			if attType == "application" {
				attType = "document"
			}
			payload.Type = attType
			media := wacMTMedia{ID: mediaID, Link: parsedURL.String()}
			if len(msgParts) == 1 && (attType != "audio" && attFormat != "webp") && len(msg.Attachments()) == 1 && len(msg.QuickReplies()) == 0 && len(msg.ListMessage().ListItems) == 0 {
				media.Caption = msgParts[i]
				hasCaption = true
			}

			switch attType {
			case "image":
				if attFormat == "webp" {
					payload.Sticker = &media
					payload.Type = "sticker"
				} else {
					payload.Image = &media
				}
			case "audio":
				payload.Audio = &media
			case "video":
				payload.Video = &media
			case "document":
				media.Filename, err = utils.BasePathForURL(fileURL)
				if err != nil {
					return nil, err
				}
				payload.Document = &media
			}
			//end
		} else { // have attachment
			if len(qrs) > 0 || len(msg.ListMessage().ListItems) > 0 {
				payload.Type = "interactive"
				// We can use buttons
				if len(qrs) <= 3 && len(msg.ListMessage().ListItems) == 0 {
					hasCaption = true

					if len(msgParts) == 0 {
						return nil, fmt.Errorf("message body cannot be empty")
					}

					interactive := wacInteractive[map[string]any]{
						Type: "button",
						Body: struct {
							Text string "json:\"text\""
						}{Text: msgParts[i]},
					}

					if len(msg.Attachments()) > 0 {
						attType, attURL := handlers.SplitAttachment(msg.Attachments()[i])
						fileURL := attURL
						mediaID, mediaLogs, err := h.fetchWACMediaID(msg, attType, attURL, accessToken)
						for _, log := range mediaLogs {
							status.AddLog(log)
						}
						if err != nil {
							status.AddLog(courier.NewChannelLogFromError("error on fetch media ID", msg.Channel(), msg.ID(), time.Since(start), err))
						} else if mediaID != "" {
							attURL = ""
						}
						attType = strings.Split(attType, "/")[0]
						if attType == "application" {
							attType = "document"
						}
						media := wacMTMedia{ID: mediaID, Link: attURL}
						if attType == "image" {
							interactive.Header = &struct {
								Type     string      "json:\"type\""
								Text     string      "json:\"text,omitempty\""
								Video    *wacMTMedia "json:\"video,omitempty\""
								Image    *wacMTMedia "json:\"image,omitempty\""
								Document *wacMTMedia "json:\"document,omitempty\""
							}{Type: "image", Image: &media}
						} else if attType == "video" {
							interactive.Header = &struct {
								Type     string      "json:\"type\""
								Text     string      "json:\"text,omitempty\""
								Video    *wacMTMedia "json:\"video,omitempty\""
								Image    *wacMTMedia "json:\"image,omitempty\""
								Document *wacMTMedia "json:\"document,omitempty\""
							}{Type: "video", Video: &media}
						} else if attType == "document" {
							filename, err := utils.BasePathForURL(fileURL)
							if err != nil {
								return nil, err
							}
							media.Filename = filename
							interactive.Header = &struct {
								Type     string      "json:\"type\""
								Text     string      "json:\"text,omitempty\""
								Video    *wacMTMedia "json:\"video,omitempty\""
								Image    *wacMTMedia "json:\"image,omitempty\""
								Document *wacMTMedia "json:\"document,omitempty\""
							}{Type: "document", Document: &media}
						} else if attType == "audio" {
							var zeroIndex bool
							if i == 0 {
								zeroIndex = true
							}
							payloadAudio = wacMTPayload[map[string]any]{MessagingProduct: "whatsapp", RecipientType: "individual", To: msg.URN().Path(), Type: "audio", Audio: &wacMTMedia{ID: mediaID, Link: attURL}}
							status, _, err := requestWAC(payloadAudio, token, msg, status, wacPhoneURL, zeroIndex)
							if err != nil {
								return status, nil
							}
						} else {
							interactive.Type = "button"
							interactive.Body.Text = msgParts[i]
						}
					}

					btns := make([]wacMTButton, len(qrs))
					for i, qr := range qrs {
						btns[i] = wacMTButton{
							Type: "reply",
						}
						btns[i].Reply.ID = fmt.Sprint(i)
						text := parseBacklashes(qr)
						btns[i].Reply.Title = text
					}
					interactive.Action = &struct {
						Button            string                 "json:\"button,omitempty\""
						Sections          []wacMTSection         "json:\"sections,omitempty\""
						Buttons           []wacMTButton          "json:\"buttons,omitempty\""
						CatalogID         string                 "json:\"catalog_id,omitempty\""
						ProductRetailerID string                 "json:\"product_retailer_id,omitempty\""
						Name              string                 "json:\"name,omitempty\""
						Parameters        map[string]interface{} "json:\"parameters,omitempty\""
					}{Buttons: btns}
					payload.Interactive = &interactive
					if msg.Footer() != "" {
						payload.Interactive.Footer = &struct {
							Text string "json:\"text,omitempty\""
						}{Text: parseBacklashes(msg.Footer())}
					}
				} else if len(qrs) <= 10 || len(msg.ListMessage().ListItems) > 0 {
					interactive := wacInteractive[map[string]any]{
						Type: "list",
						Body: struct {
							Text string "json:\"text\""
						}{Text: msgParts[i-len(msg.Attachments())]},
					}

					var section wacMTSection

					if len(qrs) > 0 {
						section = wacMTSection{
							Rows: make([]wacMTSectionRow, len(qrs)),
						}
						for i, qr := range qrs {
							text := parseBacklashes(qr)
							section.Rows[i] = wacMTSectionRow{
								ID:    fmt.Sprint(i),
								Title: text,
							}
						}
					} else {
						section = wacMTSection{
							Rows: make([]wacMTSectionRow, len(msg.ListMessage().ListItems)),
						}
						for i, listItem := range msg.ListMessage().ListItems {
							titleText := parseBacklashes(listItem.Title)
							descriptionText := parseBacklashes(listItem.Description)
							section.Rows[i] = wacMTSectionRow{
								ID:          listItem.UUID,
								Title:       titleText,
								Description: descriptionText,
							}
						}
						if msg.Footer() != "" {
							interactive.Footer = &struct {
								Text string "json:\"text,omitempty\""
							}{Text: parseBacklashes(msg.Footer())}
						}
					}

					interactive.Action = &struct {
						Button            string                 "json:\"button,omitempty\""
						Sections          []wacMTSection         "json:\"sections,omitempty\""
						Buttons           []wacMTButton          "json:\"buttons,omitempty\""
						CatalogID         string                 "json:\"catalog_id,omitempty\""
						ProductRetailerID string                 "json:\"product_retailer_id,omitempty\""
						Name              string                 "json:\"name,omitempty\""
						Parameters        map[string]interface{} "json:\"parameters,omitempty\""
					}{Button: "Menu", Sections: []wacMTSection{
						section,
					}}

					if msg.ListMessage().ButtonText != "" {
						interactive.Action.Button = msg.ListMessage().ButtonText
					} else if msg.TextLanguage() != "" {
						interactive.Action.Button = languageMenuMap[msg.TextLanguage()]
					}

					payload.Interactive = &interactive
				} else {
					return nil, fmt.Errorf("too many quick replies WAC supports only up to 10 quick replies")
				}
			} else if msg.InteractionType() == "location" { // Unreachable due to else if sending only the attachment
				interactive := wacInteractive[map[string]any]{Type: "location_request_message", Body: struct {
					Text string "json:\"text\""
				}{Text: msgParts[i-len(msg.Attachments())]}, Action: &struct {
					Button            string                 "json:\"button,omitempty\""
					Sections          []wacMTSection         "json:\"sections,omitempty\""
					Buttons           []wacMTButton          "json:\"buttons,omitempty\""
					CatalogID         string                 "json:\"catalog_id,omitempty\""
					ProductRetailerID string                 "json:\"product_retailer_id,omitempty\""
					Name              string                 "json:\"name,omitempty\""
					Parameters        map[string]interface{} "json:\"parameters,omitempty\""
				}{Name: "send_location"}}

				payload.Interactive = &interactive
			} else if msg.InteractionType() == "cta_url" { // Unreachable due to else if sending only the attachment
				if ctaMessage := msg.CTAMessage(); ctaMessage != nil {
					interactive := wacInteractive[map[string]any]{
						Type: "cta_url",
						Body: struct {
							Text string "json:\"text\""
						}{Text: msgParts[i-len(msg.Attachments())]},
						Action: &struct {
							Button            string                 "json:\"button,omitempty\""
							Sections          []wacMTSection         "json:\"sections,omitempty\""
							Buttons           []wacMTButton          "json:\"buttons,omitempty\""
							CatalogID         string                 "json:\"catalog_id,omitempty\""
							ProductRetailerID string                 "json:\"product_retailer_id,omitempty\""
							Name              string                 "json:\"name,omitempty\""
							Parameters        map[string]interface{} "json:\"parameters,omitempty\""
						}{
							Name: "cta_url",
							Parameters: map[string]interface{}{
								"display_text": parseBacklashes(ctaMessage.DisplayText),
								"url":          ctaMessage.URL,
							},
						},
					}

					if msg.Footer() != "" {
						interactive.Footer = &struct {
							Text string "json:\"text,omitempty\""
						}{Text: parseBacklashes(msg.Footer())}
					}

					if msg.HeaderText() != "" {
						interactive.Header = &struct {
							Type     string      "json:\"type\""
							Text     string      "json:\"text,omitempty\""
							Video    *wacMTMedia "json:\"video,omitempty\""
							Image    *wacMTMedia "json:\"image,omitempty\""
							Document *wacMTMedia "json:\"document,omitempty\""
						}{Type: "text", Text: parseBacklashes(msg.HeaderText())}
					}
					payload.Interactive = &interactive
				}
			} else if msg.InteractionType() == "flow_msg" { // Unreachable due to else if sending only the attachment
				if flowMessage := msg.FlowMessage(); flowMessage != nil {
					interactive := wacInteractive[map[string]any]{
						Type: "flow",
						Body: struct {
							Text string "json:\"text\""
						}{Text: msgParts[i-len(msg.Attachments())]},
						Action: &struct {
							Button            string                 "json:\"button,omitempty\""
							Sections          []wacMTSection         "json:\"sections,omitempty\""
							Buttons           []wacMTButton          "json:\"buttons,omitempty\""
							CatalogID         string                 "json:\"catalog_id,omitempty\""
							ProductRetailerID string                 "json:\"product_retailer_id,omitempty\""
							Name              string                 "json:\"name,omitempty\""
							Parameters        map[string]interface{} "json:\"parameters,omitempty\""
						}{
							Name: "flow",
							Parameters: map[string]interface{}{
								"mode":                 flowMessage.FlowMode,
								"flow_message_version": "3",
								"flow_token":           uuids.New(),
								"flow_id":              flowMessage.FlowID,
								"flow_cta":             flowMessage.FlowCTA,
								"flow_action":          "navigate",
								"flow_action_payload": wacFlowActionPayload{
									Screen: flowMessage.FlowScreen,
									Data:   flowMessage.FlowData,
								},
							},
						},
					}

					if msg.Footer() != "" {
						interactive.Footer = &struct {
							Text string "json:\"text,omitempty\""
						}{Text: parseBacklashes(msg.Footer())}
					}

					if msg.HeaderText() != "" {
						interactive.Header = &struct {
							Type     string      "json:\"type\""
							Text     string      "json:\"text,omitempty\""
							Video    *wacMTMedia "json:\"video,omitempty\""
							Image    *wacMTMedia "json:\"image,omitempty\""
							Document *wacMTMedia "json:\"document,omitempty\""
						}{Type: "text", Text: parseBacklashes(msg.HeaderText())}
					}
					payload.Interactive = &interactive
				}
			} else if msg.InteractionType() == "order_details" {
				if orderDetails := msg.OrderDetailsMessage(); orderDetails != nil {
					hasCaption = true
					payload.Type = "interactive"

					paymentSettings, catalogID, orderTax, orderShipping, orderDiscount := mountOrderInfo(msg)

					interactive := wacInteractive[wacOrderDetails]{
						Type: "order_details",
						Body: struct {
							Text string "json:\"text\""
						}{Text: msgParts[i]},
						Action: &struct {
							Button            string          "json:\"button,omitempty\""
							Sections          []wacMTSection  "json:\"sections,omitempty\""
							Buttons           []wacMTButton   "json:\"buttons,omitempty\""
							CatalogID         string          "json:\"catalog_id,omitempty\""
							ProductRetailerID string          "json:\"product_retailer_id,omitempty\""
							Name              string          "json:\"name,omitempty\""
							Parameters        wacOrderDetails "json:\"parameters,omitempty\""
						}{
							Name:       "review_and_pay",
							Parameters: *mountOrderDetails(msg, paymentSettings, catalogID, orderTax, orderShipping, orderDiscount),
						},
					}
					if msg.Footer() != "" {
						interactive.Footer = &struct {
							Text string "json:\"text,omitempty\""
						}{Text: parseBacklashes(msg.Footer())}
					}

					if len(msg.Attachments()) > 0 {
						attType, attURL := handlers.SplitAttachment(msg.Attachments()[i])
						attType = strings.Split(attType, "/")[0]
						media := wacMTMedia{Link: attURL}

						if attType == "image" {
							interactive.Header = &struct {
								Type     string      "json:\"type\""
								Text     string      "json:\"text,omitempty\""
								Video    *wacMTMedia "json:\"video,omitempty\""
								Image    *wacMTMedia "json:\"image,omitempty\""
								Document *wacMTMedia "json:\"document,omitempty\""
							}{Type: "image", Image: &media}
						} else {
							return nil, fmt.Errorf("interactive order details message does not support attachments other than images")
						}
					}

					payload.Interactive = castInteractive[wacOrderDetails, map[string]any](interactive)
				}
			} else {
				// this is still a msg part
				text := &wacText{}
				payload.Type = "text"
				if strings.Contains(msgParts[i-len(msg.Attachments())], "https://") || strings.Contains(msgParts[i-len(msg.Attachments())], "http://") {
					text.PreviewURL = true
				}
				text.Body = msgParts[i-len(msg.Attachments())]
				payload.Text = text
			}
		}
		var zeroIndex bool
		if i == 0 {
			zeroIndex = true
		}

		status, respPayload, err := requestWAC(payload, token, msg, status, wacPhoneURL, zeroIndex)
		if err != nil {
			return status, err
		}

		// if payload.contacts[0].wa_id != payload.contacts[0].input | to fix cases with 9 extra
		if len(respPayload.Contacts) > 0 && respPayload.Contacts[0].WaID != msg.URN().Path() {
			if !hasNewURN {
				toUpdateURN, err := urns.NewWhatsAppURN(respPayload.Contacts[0].WaID)
				if err != nil {
					return status, nil
				}
				// Instead of updating the existing URN, add a new URN to the contact
				contact, err := h.Backend().GetContact(ctx, msg.Channel(), msg.URN(), "", "")
				if err != nil {
					log := courier.NewChannelLogFromError("unable to get contact for new URN", msg.Channel(), msg.ID(), time.Since(start), err)
					status.AddLog(log)
				} else {
					_, err = h.Backend().AddURNtoContact(ctx, msg.Channel(), contact, toUpdateURN)
					if err != nil {
						log := courier.NewChannelLogFromError("unable to add new URN to contact", msg.Channel(), msg.ID(), time.Since(start), err)
						status.AddLog(log)
					}
					hasNewURN = true
				}
			}
		}
		if templating != nil && len(msg.Attachments()) > 0 || hasCaption {
			break
		}

	}

	if len(msg.Products()) > 0 || msg.SendCatalog() {

		catalogID := msg.Channel().StringConfigForKey("catalog_id", "")
		if catalogID == "" {
			return status, errors.New("Catalog ID not found in channel config")
		}

		payload := wacMTPayload[map[string]any]{MessagingProduct: "whatsapp", RecipientType: "individual", To: msg.URN().Path()}

		payload.Type = "interactive"

		products := msg.Products()

		isUnitaryProduct := true
		var unitaryProduct string
		for _, product := range products {
			retailerIDs := toStringSlice(product["product_retailer_ids"])
			if len(products) > 1 || len(retailerIDs) > 1 {
				isUnitaryProduct = false
			} else {
				unitaryProduct = retailerIDs[0]
			}
		}

		var interactiveType string
		if msg.SendCatalog() {
			interactiveType = InteractiveProductCatalogMessageType
		} else if !isUnitaryProduct {
			interactiveType = InteractiveProductListType
		} else {
			interactiveType = InteractiveProductSingleType
		}

		interactive := wacInteractive[map[string]any]{
			Type: interactiveType,
		}

		interactive.Body = struct {
			Text string `json:"text"`
		}{
			Text: msg.Body(),
		}

		if msg.Header() != "" && !isUnitaryProduct && !msg.SendCatalog() {
			interactive.Header = &struct {
				Type     string      `json:"type"`
				Text     string      `json:"text,omitempty"`
				Video    *wacMTMedia `json:"video,omitempty"`
				Image    *wacMTMedia `json:"image,omitempty"`
				Document *wacMTMedia `json:"document,omitempty"`
			}{
				Type: "text",
				Text: msg.Header(),
			}
		}

		if msg.Footer() != "" {
			interactive.Footer = &struct {
				Text string "json:\"text,omitempty\""
			}{
				Text: parseBacklashes(msg.Footer()),
			}
		}

		if msg.SendCatalog() {
			interactive.Action = &struct {
				Button            string                 `json:"button,omitempty"`
				Sections          []wacMTSection         `json:"sections,omitempty"`
				Buttons           []wacMTButton          `json:"buttons,omitempty"`
				CatalogID         string                 `json:"catalog_id,omitempty"`
				ProductRetailerID string                 `json:"product_retailer_id,omitempty"`
				Name              string                 `json:"name,omitempty"`
				Parameters        map[string]interface{} "json:\"parameters,omitempty\""
			}{
				Name: "catalog_message",
			}
			payload.Interactive = &interactive
			status, _, err := requestWAC(payload, accessToken, msg, status, wacPhoneURL, true)
			if err != nil {
				return status, err
			}
		} else if len(products) > 0 {
			if !isUnitaryProduct {
				actions := [][]wacMTSection{}
				sections := []wacMTSection{}
				i := 0

				for _, product := range products {
					i++
					retailerIDs := toStringSlice(product["product_retailer_ids"])
					sproducts := []wacMTProductItem{}

					for _, p := range retailerIDs {
						sproducts = append(sproducts, wacMTProductItem{
							ProductRetailerID: p,
						})
					}

					title := product["product"].(string)
					if title == "product_retailer_id" {
						title = "items"
					}

					if len(title) > 24 {
						title = title[:24]
					}

					sections = append(sections, wacMTSection{Title: title, ProductItems: sproducts})

					if len(sections) == 6 || i == len(products) {
						actions = append(actions, sections)
						sections = []wacMTSection{}
					}
				}

				for _, sections := range actions {
					interactive.Action = &struct {
						Button            string                 `json:"button,omitempty"`
						Sections          []wacMTSection         `json:"sections,omitempty"`
						Buttons           []wacMTButton          `json:"buttons,omitempty"`
						CatalogID         string                 `json:"catalog_id,omitempty"`
						ProductRetailerID string                 `json:"product_retailer_id,omitempty"`
						Name              string                 `json:"name,omitempty"`
						Parameters        map[string]interface{} "json:\"parameters,omitempty\""
					}{
						CatalogID: catalogID,
						Sections:  sections,
						Name:      msg.Action(),
					}

					payload.Interactive = &interactive
					status, _, err := requestWAC(payload, accessToken, msg, status, wacPhoneURL, true)
					if err != nil {
						return status, err
					}
				}

			} else {
				interactive.Action = &struct {
					Button            string                 `json:"button,omitempty"`
					Sections          []wacMTSection         `json:"sections,omitempty"`
					Buttons           []wacMTButton          `json:"buttons,omitempty"`
					CatalogID         string                 `json:"catalog_id,omitempty"`
					ProductRetailerID string                 `json:"product_retailer_id,omitempty"`
					Name              string                 `json:"name,omitempty"`
					Parameters        map[string]interface{} "json:\"parameters,omitempty\""
				}{
					CatalogID:         catalogID,
					Name:              msg.Action(),
					ProductRetailerID: unitaryProduct,
				}
				payload.Interactive = &interactive
				status, _, err := requestWAC(payload, accessToken, msg, status, wacPhoneURL, true)
				if err != nil {
					return status, err
				}
			}
		}
	}

	return status, nil
}

func parseBacklashes(baseText string) string {
	var text string
	if strings.Contains(baseText, "\\/") {
		text = strings.Replace(baseText, "\\", "", -1)
	} else if strings.Contains(baseText, "\\\\") {
		text = strings.Replace(baseText, "\\\\", "\\", -1)
	} else {
		text = baseText
	}
	return text
}

func castInteractive[I, O wacInteractiveActionParams](interactive wacInteractive[I]) *wacInteractive[O] {
	interactiveJSON, _ := json.Marshal(interactive)
	interactiveMap := wacInteractive[O]{}
	json.Unmarshal(interactiveJSON, &interactiveMap)
	return &interactiveMap
}

func mountOrderDetails(msg courier.Msg, paymentSettings []wacOrderDetailsPaymentSetting, catalogID *string, orderTax wacAmountWithOffset, orderShipping *wacAmountWithOffset, orderDiscount *wacAmountWithOffset) *wacOrderDetails {
	return &wacOrderDetails{
		ReferenceID:     msg.OrderDetailsMessage().ReferenceID,
		Type:            msg.OrderDetailsMessage().PaymentSettings.Type,
		PaymentType:     "br",
		PaymentSettings: paymentSettings,
		Currency:        "BRL",
		TotalAmount: wacAmountWithOffset{
			Value:  msg.OrderDetailsMessage().TotalAmount,
			Offset: 100,
		},
		Order: wacOrder{
			Status:    "pending",
			CatalogID: *catalogID,
			Items:     msg.OrderDetailsMessage().Order.Items,
			Subtotal: wacAmountWithOffset{
				Value:  msg.OrderDetailsMessage().Order.Subtotal,
				Offset: 100,
			},
			Tax:      orderTax,
			Shipping: orderShipping,
			Discount: orderDiscount,
		},
	}
}

func mountOrderPaymentSettings(orderDetails *courier.OrderDetailsMessage) []wacOrderDetailsPaymentSetting {
	paymentSettings := make([]wacOrderDetailsPaymentSetting, 0)

	if orderDetails.PaymentSettings.PaymentLink != "" {
		paymentSettings = append(paymentSettings, wacOrderDetailsPaymentSetting{
			Type: "payment_link",
			PaymentLink: &wacOrderDetailsPaymentLink{
				URI: orderDetails.PaymentSettings.PaymentLink,
			},
		})
	}

	if orderDetails.PaymentSettings.PixConfig.Code != "" {
		paymentSettings = append(paymentSettings, wacOrderDetailsPaymentSetting{
			Type: "pix_dynamic_code",
			PixDynamicCode: &wacOrderDetailsPixDynamicCode{
				Code:         orderDetails.PaymentSettings.PixConfig.Code,
				MerchantName: orderDetails.PaymentSettings.PixConfig.MerchantName,
				Key:          orderDetails.PaymentSettings.PixConfig.Key,
				KeyType:      orderDetails.PaymentSettings.PixConfig.KeyType,
			},
		})
	}

	return paymentSettings
}

func mountOrderInfo(msg courier.Msg) ([]wacOrderDetailsPaymentSetting, *string, wacAmountWithOffset, *wacAmountWithOffset, *wacAmountWithOffset) {

	paymentSettings := mountOrderPaymentSettings(msg.OrderDetailsMessage())

	strCatalogID := msg.Channel().StringConfigForKey("catalog_id", "")
	var catalogID *string
	if strCatalogID != "" {
		catalogID = &strCatalogID
	}

	orderTax, orderShipping, orderDiscount := mountOrderTaxShippingDiscount(msg.OrderDetailsMessage())

	return paymentSettings, catalogID, orderTax, orderShipping, orderDiscount
}

func mountOrderTaxShippingDiscount(orderDetails *courier.OrderDetailsMessage) (wacAmountWithOffset, *wacAmountWithOffset, *wacAmountWithOffset) {
	orderTax := wacAmountWithOffset{
		Value:       0,
		Offset:      100,
		Description: orderDetails.Order.Tax.Description,
	}
	if orderDetails.Order.Tax.Value > 0 {
		orderTax.Value = orderDetails.Order.Tax.Value
	}

	var orderShipping *wacAmountWithOffset
	var orderDiscount *wacAmountWithOffset
	if orderDetails.Order.Shipping.Value > 0 {
		orderShipping = &wacAmountWithOffset{
			Value:       orderDetails.Order.Shipping.Value,
			Offset:      100,
			Description: orderDetails.Order.Shipping.Description,
		}
	}

	if orderDetails.Order.Discount.Value > 0 {
		orderDiscount = &wacAmountWithOffset{
			Value:               orderDetails.Order.Discount.Value,
			Offset:              100,
			Description:         orderDetails.Order.Discount.Description,
			DiscountProgramName: orderDetails.Order.Discount.ProgramName,
		}
	}

	return orderTax, orderShipping, orderDiscount
}

func requestWAC[P wacInteractiveActionParams](payload wacMTPayload[P], accessToken string, msg courier.Msg, status courier.MsgStatus, wacPhoneURL *url.URL, zeroIndex bool) (courier.MsgStatus, *wacMTResponse, error) {
	jsonBody, err := json.Marshal(payload)
	if err != nil {
		return status, &wacMTResponse{}, err
	}

	req, err := http.NewRequest(http.MethodPost, wacPhoneURL.String(), bytes.NewReader(jsonBody))
	if err != nil {
		return status, &wacMTResponse{}, err
	}
	req.Header.Set("Authorization", fmt.Sprintf("Bearer %s", accessToken))
	req.Header.Set("Content-Type", "application/json")
	req.Header.Set("Accept", "application/json")

	rr, err := utils.MakeHTTPRequest(req)

	// record our status and log
	log := courier.NewChannelLogFromRR("Message Sent", msg.Channel(), msg.ID(), rr).WithError("Message Send Error", err)
	status.AddLog(log)
	if err != nil {
		return status, &wacMTResponse{}, nil
	}

	respPayload := &wacMTResponse{}
	err = json.Unmarshal(rr.Body, respPayload)
	if err != nil {
		log.WithError("Message Send Error", errors.Errorf("unable to unmarshal response body"))
		return status, respPayload, nil
	}
	externalID := respPayload.Messages[0].ID
	if zeroIndex && externalID != "" {
		status.SetExternalID(externalID)
	}
	// this was wired successfully
	status.SetStatus(courier.MsgWired)

	return status, respPayload, nil
}

// DescribeURN looks up URN metadata for new contacts
func (h *handler) DescribeURN(ctx context.Context, channel courier.Channel, urn urns.URN) (map[string]string, error) {
	if channel.ChannelType() == "WAC" {
		return map[string]string{}, nil

	}

	// can't do anything with facebook refs, ignore them
	if urn.IsFacebookRef() {
		return map[string]string{}, nil
	}

	accessToken := channel.StringConfigForKey(courier.ConfigAuthToken, "")
	if accessToken == "" {
		return nil, fmt.Errorf("missing access token")
	}

	// build a request to lookup the stats for this contact
	base, _ := url.Parse(graphURL)
	path, _ := url.Parse(fmt.Sprintf("/%s", urn.Path()))
	u := base.ResolveReference(path)
	query := url.Values{}

	if fmt.Sprint(channel.ChannelType()) == "FBA" {
		query.Set("fields", "first_name,last_name")
		query.Set("access_token", accessToken)

		u.RawQuery = query.Encode()
		req, _ := http.NewRequest(http.MethodGet, u.String(), nil)
		rr, err := utils.MakeHTTPRequest(req)
		if err != nil {
			return nil, fmt.Errorf("unable to look up contact data:%s\n%s", err, rr.Response)
		}
		// read our first and last name
		firstName, _ := jsonparser.GetString(rr.Body, "first_name")
		lastName, _ := jsonparser.GetString(rr.Body, "last_name")
		return map[string]string{"name": utils.JoinNonEmpty(" ", firstName, lastName)}, nil
	} else {
		query.Set("access_token", accessToken)
		u.RawQuery = query.Encode()
		req, _ := http.NewRequest(http.MethodGet, u.String(), nil)
		rr, err := utils.MakeHTTPRequest(req)
		if err != nil {
			return nil, fmt.Errorf("unable to look up contact data:%s\n%s", err, rr.Response)
		}
		// read our name
		name, _ := jsonparser.GetString(rr.Body, "name")
		return map[string]string{"name": name}, nil
	}
}

// see https://developers.facebook.com/docs/messenger-platform/webhook#security
func (h *handler) validateSignature(r *http.Request) error {
	headerSignature := r.Header.Get(signatureHeader)
	if headerSignature == "" {
		return fmt.Errorf("missing request signature")
	}

	var appSecret string

	if fmt.Sprint(h.ChannelType()) == "FBA" || fmt.Sprint(h.ChannelType()) == "IG" {
		appSecret = h.Server().Config().FacebookApplicationSecret
	} else {
		appSecret = h.Server().Config().WhatsappCloudApplicationSecret
	}

	body, err := handlers.ReadBody(r, 100000)
	if err != nil {
		return fmt.Errorf("unable to read request body: %s", err)
	}

	expectedSignature, err := fbCalculateSignature(appSecret, body)
	if err != nil {
		return err
	}

	signature := ""
	if len(headerSignature) == 45 && strings.HasPrefix(headerSignature, "sha1=") {
		signature = strings.TrimPrefix(headerSignature, "sha1=")
	}

	// compare signatures in way that isn't sensitive to a timing attack
	if !hmac.Equal([]byte(expectedSignature), []byte(signature)) {
		return fmt.Errorf("invalid request signature, expected: %s got: %s for body: '%s'", expectedSignature, signature, string(body))
	}

	return nil
}

func fbCalculateSignature(appSecret string, body []byte) (string, error) {
	var buffer bytes.Buffer
	buffer.Write(body)

	// hash with SHA1
	mac := hmac.New(sha1.New, []byte(appSecret))
	mac.Write(buffer.Bytes())

	return hex.EncodeToString(mac.Sum(nil)), nil
}

func (h *handler) getTemplate(msg courier.Msg) (*MsgTemplating, error) {
	mdJSON := msg.Metadata()
	if len(mdJSON) == 0 {
		return nil, nil
	}
	metadata := &TemplateMetadata{}
	err := json.Unmarshal(mdJSON, metadata)
	if err != nil {
		return nil, err
	}
	templating := metadata.Templating
	if templating == nil {
		return nil, nil
	}

	// check our template is valid
	err = handlers.Validate(templating)
	if err != nil {
		return nil, errors.Wrapf(err, "invalid templating definition")
	}
	// check country
	if templating.Country != "" {
		templating.Language = fmt.Sprintf("%s_%s", templating.Language, templating.Country)
	}

	// map our language from iso639-3_iso3166-2 to the WA country / iso638-2 pair
	language, found := languageMap[templating.Language]
	if !found {
		return nil, fmt.Errorf("unable to find mapping for language: %s", templating.Language)
	}
	templating.Language = language

	return templating, err
}

type TemplateMetadata struct {
	Templating *MsgTemplating `json:"templating"`
}

type MsgTemplating struct {
	Template struct {
		Name string `json:"name" validate:"required"`
		UUID string `json:"uuid" validate:"required"`
	} `json:"template" validate:"required,dive"`
	Language  string   `json:"language" validate:"required"`
	Country   string   `json:"country"`
	Namespace string   `json:"namespace"`
	Variables []string `json:"variables"`
}

// mapping from iso639-3_iso3166-2 to WA language code
var languageMap = map[string]string{
	"afr":    "af",    // Afrikaans
	"sqi":    "sq",    // Albanian
	"ara":    "ar",    // Arabic
	"aze":    "az",    // Azerbaijani
	"ben":    "bn",    // Bengali
	"bul":    "bg",    // Bulgarian
	"cat":    "ca",    // Catalan
	"zho":    "zh_CN", // Chinese
	"zho_CN": "zh_CN", // Chinese (CHN)
	"zho_HK": "zh_HK", // Chinese (HKG)
	"zho_TW": "zh_TW", // Chinese (TAI)
	"hrv":    "hr",    // Croatian
	"ces":    "cs",    // Czech
	"dah":    "da",    // Danish
	"nld":    "nl",    // Dutch
	"eng":    "en",    // English
	"eng_GB": "en_GB", // English (UK)
	"eng_US": "en_US", // English (US)
	"est":    "et",    // Estonian
	"fil":    "fil",   // Filipino
	"fin":    "fi",    // Finnish
	"fra":    "fr",    // French
	"kat":    "ka",    // Georgian
	"deu":    "de",    // German
	"ell":    "el",    // Greek
	"guj":    "gu",    // Gujarati
	"hau":    "ha",    // Hausa
	"enb":    "he",    // Hebrew
	"hin":    "hi",    // Hindi
	"hun":    "hu",    // Hungarian
	"ind":    "id",    // Indonesian
	"gle":    "ga",    // Irish
	"ita":    "it",    // Italian
	"jpn":    "ja",    // Japanese
	"kan":    "kn",    // Kannada
	"kaz":    "kk",    // Kazakh
	"kin":    "rw_RW", // Kinyarwanda
	"kor":    "ko",    // Korean
	"kir":    "ky_KG", // Kyrgyzstan
	"lao":    "lo",    // Lao
	"lav":    "lv",    // Latvian
	"lit":    "lt",    // Lithuanian
	"mal":    "ml",    // Malayalam
	"mkd":    "mk",    // Macedonian
	"msa":    "ms",    // Malay
	"mar":    "mr",    // Marathi
	"nob":    "nb",    // Norwegian
	"fas":    "fa",    // Persian
	"pol":    "pl",    // Polish
	"por":    "pt_PT", // Portuguese
	"por_BR": "pt_BR", // Portuguese (BR)
	"por_PT": "pt_PT", // Portuguese (POR)
	"pan":    "pa",    // Punjabi
	"ron":    "ro",    // Romanian
	"rus":    "ru",    // Russian
	"srp":    "sr",    // Serbian
	"slk":    "sk",    // Slovak
	"slv":    "sl",    // Slovenian
	"spa":    "es",    // Spanish
	"spa_AR": "es_AR", // Spanish (ARG)
	"spa_ES": "es_ES", // Spanish (SPA)
	"spa_MX": "es_MX", // Spanish (MEX)
	"swa":    "sw",    // Swahili
	"swe":    "sv",    // Swedish
	"tam":    "ta",    // Tamil
	"tel":    "te",    // Telugu
	"tha":    "th",    // Thai
	"tur":    "tr",    // Turkish
	"ukr":    "uk",    // Ukrainian
	"urd":    "ur",    // Urdu
	"uzb":    "uz",    // Uzbek
	"vie":    "vi",    // Vietnamese
	"zul":    "zu",    // Zulu
}

// iso language code mapping to respective "Menu" word translation
var languageMenuMap = map[string]string{
	"da-DK": "Menu",
	"de-DE": "Speisekarte",
	"en-AU": "Menu",
	"en-CA": "Menu",
	"en-GB": "Menu",
	"en-IN": "Menu",
	"en-US": "Menu",
	"ca-ES": "Menú",
	"es-ES": "Menú",
	"es-MX": "Menú",
	"fi-FI": "Valikko",
	"fr-CA": "Menu",
	"fr-FR": "Menu",
	"it-IT": "Menù",
	"ja-JP": "メニュー",
	"ko-KR": "메뉴",
	"nb-NO": "Meny",
	"nl-NL": "Menu",
	"pl-PL": "Menu",
	"pt-BR": "Menu",
	"ru-RU": "Меню",
	"sv-SE": "Meny",
	"zh-CN": "菜单",
	"zh-HK": "菜單",
	"zh-TW": "菜單",
	"ar-JO": "قائمة",
}

func (h *handler) fetchWACMediaID(msg courier.Msg, mimeType, mediaURL string, accessToken string) (string, []*courier.ChannelLog, error) {
	var logs []*courier.ChannelLog

	rc := h.Backend().RedisPool().Get()
	defer rc.Close()

	cacheKey := fmt.Sprintf(mediaCacheKeyPatternWhatsapp, msg.Channel().UUID().String())
	mediaID, err := rcache.Get(rc, cacheKey, mediaURL)
	if err != nil {
		return "", logs, errors.Wrapf(err, "error reading media id from redis: %s : %s", cacheKey, mediaURL)
	} else if mediaID != "" {
		return mediaID, logs, nil
	}

	failKey := fmt.Sprintf("%s-%s", msg.Channel().UUID().String(), mediaURL)
	found, _ := failedMediaCache.Get(failKey)

	if found != nil {
		return "", logs, nil
	}

	// request to download media
	req, err := http.NewRequest("GET", mediaURL, nil)
	if err != nil {
		return "", logs, errors.Wrapf(err, "error builing media request")
	}
	rr, err := utils.MakeHTTPRequest(req)
	log := courier.NewChannelLogFromRR("Fetching media", msg.Channel(), msg.ID(), rr).WithError("error fetching media", err)
	logs = append(logs, log)
	if err != nil {
		failedMediaCache.Set(failKey, true, cache.DefaultExpiration)
		return "", logs, nil
	}

	// upload media to WhatsAppCloud
	base, _ := url.Parse(graphURL)
	path, _ := url.Parse(fmt.Sprintf("/%s/media", msg.Channel().Address()))
	wacPhoneURLMedia := base.ResolveReference(path)
	mediaID, logs, err = requestWACMediaUpload(rr.Body, mediaURL, wacPhoneURLMedia.String(), mimeType, msg, accessToken)
	if err != nil {
		return "", logs, err
	}

	// put in cache
	err = rcache.Set(rc, cacheKey, mediaURL, mediaID)
	if err != nil {
		return "", logs, errors.Wrapf(err, "error setting media id in cache")
	}

	return mediaID, logs, nil
}

func requestWACMediaUpload(file []byte, mediaURL string, requestUrl string, mimeType string, msg courier.Msg, accessToken string) (string, []*courier.ChannelLog, error) {
	var logs []*courier.ChannelLog

	body := &bytes.Buffer{}
	writer := multipart.NewWriter(body)

	fileType := http.DetectContentType(file)
	fileName := filepath.Base(mediaURL)

	if fileType != mimeType || fileType == "application/octet-stream" || fileType == "application/zip" {
		fileType = mimetype.Detect(file).String()
	}

	h := make(textproto.MIMEHeader)
	h.Set("Content-Disposition",
		fmt.Sprintf(`form-data; name="%s"; filename="%s"`,
			"file", fileName))
	h.Set("Content-Type", fileType)
	fileField, err := writer.CreatePart(h)
	if err != nil {
		return "", logs, errors.Wrapf(err, "failed to create form field:")
	}

	fileReader := bytes.NewReader(file)
	_, err = io.Copy(fileField, fileReader)
	if err != nil {
		return "", logs, errors.Wrapf(err, "failed to copy file to form field")
	}

	err = writer.WriteField("messaging_product", "whatsapp")
	if err != nil {
		return "", logs, errors.Wrapf(err, "failed to add field")
	}

	err = writer.Close()
	if err != nil {
		return "", logs, errors.Wrapf(err, "failed to close multipart writer")
	}

	req, err := http.NewRequest("POST", requestUrl, body)
	if err != nil {
		return "", logs, errors.Wrapf(err, "failed to create request")
	}
	req.Header.Set("Content-Type", writer.FormDataContentType())
	req.Header.Set("Authorization", fmt.Sprintf("Bearer %s", accessToken))

	resp, err := utils.MakeHTTPRequest(req)
	log := courier.NewChannelLogFromRR("Uploading media to WhatsApp Cloud", msg.Channel(), msg.ID(), resp).WithError("Error uploading media to WhatsApp Cloud", err)
	logs = append(logs, log)
	if err != nil {
		return "", logs, errors.Wrapf(err, "request failed")
	}

	id, err := jsonparser.GetString(resp.Body, "id")
	if err != nil {
		return "", logs, errors.Wrapf(err, "error parsing media id")
	}
	return id, logs, nil
}

func toStringSlice(v interface{}) []string {
	if list, ok := v.([]interface{}); ok {
		result := make([]string, len(list))
		for i, item := range list {
			if str, ok := item.(string); ok {
				result[i] = str
			}
		}
		return result
	}
	return nil
}<|MERGE_RESOLUTION|>--- conflicted
+++ resolved
@@ -751,10 +751,7 @@
 
 				// Add to the existing metadata, the message context
 				if msg.Context != nil {
-<<<<<<< HEAD
 					fmt.Println("msg.Context: ", msg.Context)
-=======
->>>>>>> 65c762d7
 					metadata := event.Metadata()
 					if metadata == nil {
 						newMetadata := make(map[string]interface{})
@@ -779,10 +776,7 @@
 						}
 					}
 
-<<<<<<< HEAD
 					fmt.Println("event with metadata: ", metadata)
-=======
->>>>>>> 65c762d7
 					event.WithMetadata(metadata)
 				}
 
