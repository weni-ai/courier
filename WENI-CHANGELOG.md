<<<<<<< HEAD
=======
1.17.0
----------
 * Feat: Email Channel Handler

>>>>>>> ff74bf73
1.16.0
----------
 * Upload documents to telegram
 * Feat: WhatsApp order details

1.15.0
----------
 * Add button support with url in WA

1.14.2
----------
 * Fix: Billing verification

1.14.1
----------
 * Fix: Billing queue

1.14.0
----------
 * Feat: Add support to WhatsApp Flows
 * Add support for flow messaging webhooks

1.13.0-courier-7.1.0
----------
 * Add support for interactive messages in WA

1.12.2-courier-7.1.0
----------
 * Extra cases for escape telegram markdown text messages (odd * cases).
 * Handle webhook null headers

1.12.1-courier-7.1.0
----------
 * Extra cases for escape telegram markdown text messages

1.12.0-courier-7.1.0
----------
 * Convert response_json from flow messages to json

1.11.1-courier-7.1.0
----------
 * Channel cache ttl from 1min to 5min
 * Fix flush status file for status D and V without sent on datetime

1.11.0-courier-7.1.0
----------
 * Fix local channel cache by address
 * Lock subsequent load channel from db to best use of local cache

1.10.0-courier-7.1.0
----------
 * Support for CTA message for whatsapp cloud channels

1.9.5-courier-7.1.0
----------
 * Escape telegram text messages for markdown parse mode requirements

1.9.4-courier-7.1.0
----------
 * Add telegram Markdown legacy support

1.9.3-courier-7.1.0
----------
 * Add 'S' status to updateMsgID query

1.9.2-courier-7.1.0
----------
 * Remove updates for last_seen_on
 * Remove telegram parse_mode

1.9.1-courier-7.1.0
----------
 * Add telegram parse_mode channel config for formmating text using MarkdownV2 as default

1.9.0-courier-7.1.0
----------
 * Add support for WhatsApp message sending card

1.8.1-courier-7.1.0
----------
 * Billing integration with retry and reconnect capabilities

1.8.0-courier-7.1.0
----------
 * Billing integration for all channel types, both for sending and receiving messages

1.7.3-courier-7.1.0
----------
 * Add text size check for audio and sticker

1.7.2-courier-7.1.0
----------
 * Add channel uuid attribute on weni webchat mopayload

1.7.1-courier-7.1.0
----------
 * Fix to truncate section titles to 24 characters

1.7.0-courier-7.1.0
----------
 * Send template update webhooks to Integrations

1.6.3-courier-7.1.0
----------
 * Defer db connection close on health check

1.6.2-courier-7.1.0
----------
 * Remove line break from end of text for TM
 * Add Billing integration for WAC channels with rabbitmq 

1.6.1-courier-7.1.0
----------
 * /health do health check for redis, database, sentry and s3

1.6.0-courier-7.1.0
----------
  * Support sending catalog messages in WA

1.5.3-courier-7.1.0
----------
  * Fix handling of message responses in Teams

1.5.2-courier-7.1.0
----------
  * Fix handling of text attachments for teams

1.5.1-courier-7.1.0
----------
  * Send image link in message text to Teams

1.5.0-courier-7.1.0
----------
  * Change product list structure to preserve insertion order

1.4.39-courier-7.1.0
----------
  * Fix limitation of product sections

1.4.38-courier-7.1.0
----------
  * Add nfm_reply in metadata

1.4.37-courier-7.1.0
----------
  * Use userAccessToken to send WAC messages

1.4.36-courier-7.1.0
----------
  * WAC channels update last seen on when receive callback status delivered or read

1.4.35-courier-7.1.0
----------
  * Send attachment link in Teams 

1.4.34-courier-7.1.0
----------
  * Fix sending messages with attachments and no captions

1.4.33-courier-7.1.0
----------
  * Divide searches into product sections

1.4.32-courier-7.1.0
----------
  * Fix attachment handling for Teams handler

1.4.31-courier-7.1.0
----------
  * Add other location fields in the message

1.4.30-courier-7.1.0
----------
  * Msg catalog implementations in msg and handler

1.4.29-courier-7.1.0
----------
  * Normalize strings with slashes in quick replies on wwc

1.4.28-courier-7.1.0
----------
  * Fix attFormat variable setting for WAC and WA

1.4.27-courier-7.1.0
----------
  * Add support for sending sticker to WA and WAC

1.4.26-courier-7.1.0
----------
  * Add healthcheck endpoint at c/health

1.4.25-courier-7.1.0
----------
  * Add 'V' status to check definition of sent_on

1.4.24-courier-7.1.0
----------
  * Fix Order WAC types

1.4.23-courier-7.1.0
----------
  * Support for Order in WAC

1.4.22-courier-7.1.0
----------
  * Increase test coverage in facebookapp handler

1.4.21-courier-7.1.0
----------
  * Quick Response Support and Contact Email Recovery in Teams

1.4.20-courier-7.1.0
----------
  * Support for Referrals in WA

1.4.19-courier-7.1.0
----------
  * Support for referral messages in WAC

1.4.18-courier-7.1.0
----------
  * Support send audio with text in WA 

1.4.17-courier-7.1.0
----------
  * Cache media ids for WhatsApp cloud attachments

1.4.16-courier-7.1.0
----------
  * Fix test TestMsgSuite/TestWriteAttachment

1.4.15-courier-7.1.0
----------
  * Improve URL verification for webhooks

1.4.14-courier-7.1.0
----------
  * Add support for receiving contact type messages in WAC

1.4.13-courier-7.1.0
----------
  * Use user token to download files from Slack
  * Fix maximum message size limits for WAC, FBA and IG
  * Use the new package to find out the mime type of attachments

1.4.12-courier-7.1.0
----------
  * Set Wait media channels config to empty array by default

1.4.11-courier-7.1.0
----------
  * Fix media ordenation on wait previous msg be delivered on configured channels

1.4.10-courier-7.1.0
----------
  * Add module to send webhooks for WAC and WA #2
  * Add read status for WAC and WA #3

1.4.9-courier-7.1.0
----------
  * Add logic in sender to wait previous media msg be delivered to send current msg for some channels

1.4.8-courier-7.1.0
----------
  * Fix word 'menu' in Arabic for list messages #141

1.4.7-courier-7.1.0
----------
  * Add "Menu" word translation mapping to list messages in WAC and WA channels #139

1.4.6-courier-7.1.0
----------
  * Normalize quick response strings with slashes for TG and WA channels #137
  * Fix receiving multiple media for TG, WAC and WA channels #136

1.4.5-courier-7.1.0
----------
  * Remove expiration_timestamp from moPayload in WAC #133

1.4.4-courier-7.1.0
----------
  * Add support for sending captioned attachments in WAC #131
 
1.4.3-courier-7.1.0
----------
  * Quick Replies support in the Slack handler #129

1.4.2-courier-7.1.0
----------
  * Fix URL of attachments in WAC handler #127


1.4.1-courier-7.1.0
----------  
  * Fix receiving attachments and quick replies

1.4.0-courier-7.1.0
----------  
  * Integration support with Microsoft Teams

1.3.3-courier-7.1.0
----------  
  * Media message template support, link preview and document name correction on WhatsApp Cloud #118

1.3.2-courier-7.1.0
----------
  * Fix to prevent create a new contact without extra 9 in wpp number, instead, updating if already has one with the extra 9, handled in whatsapp cloud channels #119

1.3.1-courier-7.1.0
----------
  * Fix to ensure update last_seen_on if there is no error and no failure to send the message.

1.3.0-courier-7.1.0
----------
  * Slack Bot Channel Handler
  * Whatsapp Cloud Handler

1.2.1-courier-7.1.0
----------
  * Update contact last_seen_on on send message to him

1.2.0-courier-7.1.0
----------
  * Merge tag v7.1.0 from nyaruka into our 1.1.8-courier-7.0.0

1.1.8-courier-7.0.0
----------
 * Fix whatsapp handler to update the contact URN if the wa_id returned in the send message request is different from the current URN path, avoiding creating a new contact.

1.1.7-courier-7.0.0
----------
 * Add library with greater support for detection of mime types in Whatsapp

1.1.6-courier-7.0.0
----------
 * Support for viewing sent links in Whatsapp messages

1.1.5-courier-7.0.0
----------
 * Fix sending document names in whatsapp media message templates

1.1.4-courier-7.0.0
----------
 * Add Kyrgyzstan language support in whatsapp templates

1.1.3-courier-7.0.0
----------
 * fix whatsapp uploaded attachment file name

1.1.2-courier-7.0.0
----------
 * Fix metadata fetching for new Facebook contacts

1.1.1-courier-7.0.0
----------
 * Add Instagram Handler
 * Update gocommon to v1.16.2

1.1.0-courier-7.0.0
----------
 * Fix: Gujarati whatsapp language code
 * add button layout support on viber channel

1.0.0-courier-7.0.0
----------
 * Update Dockerfile to go 1.17.5 
 * Support to facebook customer feedback template
 * Support whatsapp media message template
 * Fix to prevent requests from blocked contact generate channel log
 * Weni-Webchat handler
 * Support to build Docker image<|MERGE_RESOLUTION|>--- conflicted
+++ resolved
@@ -1,10 +1,7 @@
-<<<<<<< HEAD
-=======
 1.17.0
 ----------
  * Feat: Email Channel Handler
 
->>>>>>> ff74bf73
 1.16.0
 ----------
  * Upload documents to telegram
